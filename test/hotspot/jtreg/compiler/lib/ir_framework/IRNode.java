/*
 * Copyright (c) 2021, 2022, Oracle and/or its affiliates. All rights reserved.
 * DO NOT ALTER OR REMOVE COPYRIGHT NOTICES OR THIS FILE HEADER.
 *
 * This code is free software; you can redistribute it and/or modify it
 * under the terms of the GNU General Public License version 2 only, as
 * published by the Free Software Foundation.
 *
 * This code is distributed in the hope that it will be useful, but WITHOUT
 * ANY WARRANTY; without even the implied warranty of MERCHANTABILITY or
 * FITNESS FOR A PARTICULAR PURPOSE.  See the GNU General Public License
 * version 2 for more details (a copy is included in the LICENSE file that
 * accompanied this code).
 *
 * You should have received a copy of the GNU General Public License version
 * 2 along with this work; if not, write to the Free Software Foundation,
 * Inc., 51 Franklin St, Fifth Floor, Boston, MA 02110-1301 USA.
 *
 * Please contact Oracle, 500 Oracle Parkway, Redwood Shores, CA 94065 USA
 * or visit www.oracle.com if you need additional information or have any
 * questions.
 */

package compiler.lib.ir_framework;

import compiler.lib.ir_framework.driver.irmatching.mapping.*;
import compiler.lib.ir_framework.shared.CheckedTestFrameworkException;
import compiler.lib.ir_framework.shared.TestFormat;
import compiler.lib.ir_framework.shared.TestFormatException;
import jdk.test.lib.Platform;
import jdk.test.whitebox.WhiteBox;

import java.util.HashMap;
import java.util.Map;

/**
 * This class specifies IR node placeholder strings (also referred to as just "IR nodes") with mappings to regexes
 * depending on the selected compile phases. The mappings are stored in {@link #IR_NODE_MAPPINGS}. Each IR node
 * placeholder string is mapped to a {@link IRNodeMapEntry} instance defined in
 * {@link compiler.lib.ir_framework.driver.irmatching.mapping}.
 *
 * <p>
 * IR node placeholder strings can be used in {@link IR#failOn()} and/or {@link IR#counts()} attributes to define IR
 * constraints. They usually represent a single C2 IR node or a group of them.
 *
 * <p>
 * Each IR node placeholder string is accompanied by a static block that defines an IR node placeholder to regex(es)
 * mapping. The IR framework will automatically replace each IR node placeholder string in a user defined test with a
 * regex depending on the selected compile phases in {@link IR#phase} and the provided mapping.
 *
 * <p>
 * Each mapping must define a default compile phase which is applied when the user does not explicitly set the
 * {@link IR#phase()} attribute or when directly using {@link CompilePhase#DEFAULT}. In this case, the IR framework
 * falls back on the default compile phase of any {@link IRNodeMapEntry}.
 *
 * <p>
 * The IR framework reports a {@link TestFormatException} if:
 * <ul>
 *     <li><p> A user test specifies a compile phase for which no mapping is defined in this class.</li>
 *     <li><p> An IR node placeholder string is either missing a mapping or does not provide a regex for a specified
 *             compile phase in {@link IR#phase}.
 * </ul>
 *
 * <p>
 * There are two types of IR nodes:
 * <ul>
 *     <li><p>Normal IR nodes: The IR node placeholder string is directly replaced by a regex.</li>
 *     <li><p>Composite IR nodes:  The IR node placeholder string contains an additional {@link #COMPOSITE_PREFIX}.
 *                                 Using this IR node expects another user provided string in the constraint list of
 *                                 {@link IR#failOn()} and {@link IR#counts()}. They cannot be used as normal IR nodes.
 *                                 Trying to do so will result in a format violation error.</li>
 * </ul>
 */
public class IRNode {
    /**
     * Prefix for normal IR nodes.
     */
    private static final String PREFIX = "_#";
    /**
     * Prefix for composite IR nodes.
     */
    private static final String COMPOSITE_PREFIX = PREFIX + "C#";
    private static final String POSTFIX = "#_";

    private static final String START = "(\\d+(\\s){2}(";
    private static final String MID = ".*)+(\\s){2}===.*";
    private static final String END = ")";
    private static final String STORE_OF_CLASS_POSTFIX = "(:|\\+)\\S* \\*" + END;
    private static final String LOAD_OF_CLASS_POSTFIX = "(:|\\+)\\S* \\*" + END;

    public static final String IS_REPLACED = "#IS_REPLACED#"; // Is replaced by an additional user-defined string.


    /**
     * IR placeholder string to regex-for-compile-phase map.
     */
    private static final Map<String, IRNodeMapEntry> IR_NODE_MAPPINGS = new HashMap<>();

    /*
     * Start of IR placeholder string definitions followed by a static block defining the regex-for-compile-phase mapping.
     * An IR node placeholder string must start with PREFIX for normal IR nodes or COMPOSITE_PREFIX for composite IR
     * nodes (see class description above).
     *
     * An IR node definition looks like this:
     *
     * public static final String IR_NODE = [PREFIX|COMPOSITE_PREFIX] + "IR_NODE" + POSTFIX;
     * static {
     *    // Define IR_NODE to regex-for-compile-phase mapping. Create a new IRNodeMapEntry object and add it to
     *    // IR_NODE_MAPPINGS. This can be done by using the helper methods defined after all IR node placeholder string
     *    // definitions.
     * }
     */

    public static final String ABS_D = PREFIX + "ABS_D" + POSTFIX;
    static {
        beforeMatchingNameRegex(ABS_D, "AbsD");
    }

    public static final String ABS_F = PREFIX + "ABS_F" + POSTFIX;
    static {
        beforeMatchingNameRegex(ABS_F, "AbsF");
    }

    public static final String ABS_I = PREFIX + "ABS_I" + POSTFIX;
    static {
        beforeMatchingNameRegex(ABS_I, "AbsI");
    }

    public static final String ABS_L = PREFIX + "ABS_L" + POSTFIX;
    static {
        beforeMatchingNameRegex(ABS_L, "AbsL");
    }
    public static final String ADD = PREFIX + "ADD" + POSTFIX;
    static {
        beforeMatchingNameRegex(ADD, "Add(I|L|F|D|P)");
    }

    public static final String ADD_I = PREFIX + "ADD_I" + POSTFIX;
    static {
        beforeMatchingNameRegex(ADD_I, "AddI");
    }

    public static final String ADD_L = PREFIX + "ADD_L" + POSTFIX;
    static {
        beforeMatchingNameRegex(ADD_L, "AddL");
    }

    public static final String ADD_VD = PREFIX + "ADD_VD" + POSTFIX;
    static {
        beforeMatchingNameRegex(ADD_VD, "AddVD");
    }

    public static final String ADD_VI = PREFIX + "ADD_VI" + POSTFIX;
    static {
        beforeMatchingNameRegex(ADD_VI, "AddVI");
    }

    public static final String ADD_REDUCTION_VD = PREFIX + "ADD_REDUCTION_VD" + POSTFIX;
    static {
        superWordNodes(ADD_REDUCTION_VD, "AddReductionVD");
    }

    public static final String ADD_REDUCTION_VF = PREFIX + "ADD_REDUCTION_VF" + POSTFIX;
    static {
        superWordNodes(ADD_REDUCTION_VF, "AddReductionVF");
    }

    public static final String ALLOC = PREFIX + "ALLOC" + POSTFIX;
    static {
        String optoRegex = "(.*precise .*\\R((.*(?i:mov|xorl|nop|spill).*|\\s*)\\R)*.*(?i:call,static).*wrapper for: _new_instance_Java" + END;
        allocNodes(ALLOC, "Allocate", optoRegex);
    }

    public static final String ALLOC_OF = COMPOSITE_PREFIX + "ALLOC_OF" + POSTFIX;
    static {
        String regex = "(.*precise .*" + IS_REPLACED + ":.*\\R((.*(?i:mov|xorl|nop|spill).*|\\s*)\\R)*.*(?i:call,static).*wrapper for: _new_instance_Java" + END;
        optoOnly(ALLOC_OF, regex);
    }

    public static final String ALLOC_ARRAY = PREFIX + "ALLOC_ARRAY" + POSTFIX;
    static {
        String optoRegex = "(.*precise \\[.*\\R((.*(?i:mov|xor|nop|spill).*|\\s*|.*(LGHI|LI).*)\\R)*.*(?i:call,static).*wrapper for: _new_array_Java" + END;
        allocNodes(ALLOC_ARRAY, "AllocateArray", optoRegex);
    }

    public static final String ALLOC_ARRAY_OF = COMPOSITE_PREFIX + "ALLOC_ARRAY_OF" + POSTFIX;
    static {
        String regex = "(.*precise \\[.*" + IS_REPLACED + ":.*\\R((.*(?i:mov|xorl|nop|spill).*|\\s*|.*(LGHI|LI).*)\\R)*.*(?i:call,static).*wrapper for: _new_array_Java" + END;
        optoOnly(ALLOC_ARRAY_OF, regex);
    }

    public static final String AND = PREFIX + "AND" + POSTFIX;
    static {
        beforeMatchingNameRegex(AND, "And(I|L)");
    }

    public static final String AND_I = PREFIX + "AND_I" + POSTFIX;
    static {
        beforeMatchingNameRegex(AND_I, "AndI");
    }

    public static final String AND_L = PREFIX + "AND_L" + POSTFIX;
    static {
        beforeMatchingNameRegex(AND_L, "AndL");
    }

    public static final String AND_V = PREFIX + "AND_V" + POSTFIX;
    static {
        beforeMatchingNameRegex(AND_V, "AndV");
    }

    public static final String AND_V_MASK = PREFIX + "AND_V_MASK" + POSTFIX;
    static {
        beforeMatchingNameRegex(AND_V_MASK, "AndVMask");
    }

    public static final String CALL = PREFIX + "CALL" + POSTFIX;
    static {
        beforeMatchingNameRegex(CALL, "Call.*Java");
    }

    public static final String CALL_OF_METHOD = COMPOSITE_PREFIX + "CALL_OF_METHOD" + POSTFIX;
    static {
        callOfNodes(CALL_OF_METHOD, "Call.*Java");
    }

    public static final String STATIC_CALL_OF_METHOD = COMPOSITE_PREFIX + "STATIC_CALL_OF_METHOD" + POSTFIX;
    static {
        callOfNodes(STATIC_CALL_OF_METHOD, "CallStaticJava");
    }

    public static final String CAST_II = PREFIX + "CAST_II" + POSTFIX;
    static {
        beforeMatchingNameRegex(CAST_II, "CastII");
    }

    public static final String CAST_LL = PREFIX + "CAST_LL" + POSTFIX;
    static {
        beforeMatchingNameRegex(CAST_LL, "CastLL");
    }

    public static final String CHECKCAST_ARRAY = PREFIX + "CHECKCAST_ARRAY" + POSTFIX;
    static {
        String regex = "(((?i:cmp|CLFI|CLR).*precise \\[.*:|.*(?i:mov|or).*precise \\[.*:.*\\R.*(cmp|CMP|CLR))" + END;
        optoOnly(CHECKCAST_ARRAY, regex);
    }

    public static final String CHECKCAST_ARRAY_OF = COMPOSITE_PREFIX + "CHECKCAST_ARRAY_OF" + POSTFIX;
    static {
        String regex = "(((?i:cmp|CLFI|CLR).*precise \\[.*" + IS_REPLACED + ":|.*(?i:mov|or).*precise \\[.*" + IS_REPLACED + ":.*\\R.*(cmp|CMP|CLR))" + END;
        optoOnly(CHECKCAST_ARRAY_OF, regex);
    }

    // Does not work on s390 (a rule containing this regex will be skipped on s390).
    public static final String CHECKCAST_ARRAYCOPY = PREFIX + "CHECKCAST_ARRAYCOPY" + POSTFIX;
    static {
        String regex = "(.*((?i:call_leaf_nofp,runtime)|CALL,\\s?runtime leaf nofp|BCTRL.*.leaf call).*checkcast_arraycopy.*" + END;
        optoOnly(CHECKCAST_ARRAYCOPY, regex);
    }

    public static final String CLASS_CHECK_TRAP = PREFIX + "CLASS_CHECK_TRAP" + POSTFIX;
    static {
        trapNodes(CLASS_CHECK_TRAP, "class_check");
    }

    public static final String CMOVE_I = PREFIX + "CMOVE_I" + POSTFIX;
    static {
        beforeMatchingNameRegex(CMOVE_I, "CMoveI");
    }

    public static final String CMOVE_VD = PREFIX + "CMOVE_VD" + POSTFIX;
    static {
        superWordNodes(CMOVE_VD, "CMoveVD");
    }

    public static final String CMOVE_VF = PREFIX + "CMOVE_VF" + POSTFIX;
    static {
        superWordNodes(CMOVE_VF, "CMoveVF");
    }

    public static final String CMP_I = PREFIX + "CMP_I" + POSTFIX;
    static {
        beforeMatchingNameRegex(CMP_I, "CmpI");
    }

    public static final String CMP_L = PREFIX + "CMP_L" + POSTFIX;
    static {
        beforeMatchingNameRegex(CMP_L, "CmpL");
    }

    public static final String CMP_U = PREFIX + "CMP_U" + POSTFIX;
    static {
        beforeMatchingNameRegex(CMP_U, "CmpU");
    }

    public static final String CMP_U3 = PREFIX + "CMP_U3" + POSTFIX;
    static {
        beforeMatchingNameRegex(CMP_U3, "CmpU3");
    }

    public static final String CMP_UL = PREFIX + "CMP_UL" + POSTFIX;
    static {
        beforeMatchingNameRegex(CMP_UL, "CmpUL");
    }

    public static final String CMP_UL3 = PREFIX + "CMP_UL3" + POSTFIX;
    static {
        beforeMatchingNameRegex(CMP_UL3, "CmpUL3");
    }

    public static final String COMPRESS_BITS = PREFIX + "COMPRESS_BITS" + POSTFIX;
    static {
        beforeMatchingNameRegex(COMPRESS_BITS, "CompressBits");
    }

    public static final String CONV_I2L = PREFIX + "CONV_I2L" + POSTFIX;
    static {
        beforeMatchingNameRegex(CONV_I2L, "ConvI2L");
    }

    public static final String CONV_L2I = PREFIX + "CONV_L2I" + POSTFIX;
    static {
        beforeMatchingNameRegex(CONV_L2I, "ConvL2I");
    }

    public static final String CON_I = PREFIX + "CON_I" + POSTFIX;
    static {
        beforeMatchingNameRegex(CON_I, "ConI");
    }

    public static final String CON_L = PREFIX + "CON_L" + POSTFIX;
    static {
        beforeMatchingNameRegex(CON_L, "ConL");
    }

    public static final String COUNTED_LOOP = PREFIX + "COUNTED_LOOP" + POSTFIX;
    static {
        String regex = START + "CountedLoop\\b" + MID + END;
        fromAfterCountedLoops(COUNTED_LOOP, regex);
    }

    public static final String COUNTED_LOOP_MAIN = PREFIX + "COUNTED_LOOP_MAIN" + POSTFIX;
    static {
        String regex = START + "CountedLoop\\b" + MID + "main" + END;
        fromAfterCountedLoops(COUNTED_LOOP_MAIN, regex);
    }

    public static final String DIV = PREFIX + "DIV" + POSTFIX;
    static {
        beforeMatchingNameRegex(DIV, "Div(I|L|F|D)");
    }

    public static final String DIV_BY_ZERO_TRAP = PREFIX + "DIV_BY_ZERO_TRAP" + POSTFIX;
    static {
        trapNodes(DIV_BY_ZERO_TRAP, "div0_check");
    }

    public static final String DIV_L = PREFIX + "DIV_L" + POSTFIX;
    static {
        beforeMatchingNameRegex(DIV_L, "DivL");
    }

    public static final String DYNAMIC_CALL_OF_METHOD = COMPOSITE_PREFIX + "DYNAMIC_CALL_OF_METHOD" + POSTFIX;
    static {
        callOfNodes(DYNAMIC_CALL_OF_METHOD, "CallDynamicJava");
    }

    public static final String EXPAND_BITS = PREFIX + "EXPAND_BITS" + POSTFIX;
    static {
        beforeMatchingNameRegex(EXPAND_BITS, "ExpandBits");
    }

    public static final String FAST_LOCK = PREFIX + "FAST_LOCK" + POSTFIX;
    static {
        beforeMatchingNameRegex(FAST_LOCK, "FastLock");
    }

    public static final String FAST_UNLOCK = PREFIX + "FAST_UNLOCK" + POSTFIX;
    static {
        String regex = START + "FastUnlock" + MID + END;
        fromMacroToBeforeMatching(FAST_UNLOCK, regex);
    }

    public static final String FIELD_ACCESS = PREFIX + "FIELD_ACCESS" + POSTFIX;
    static {
        String regex = "(.*Field: *" + END;
        optoOnly(FIELD_ACCESS, regex);
    }

    public static final String IF = PREFIX + "IF" + POSTFIX;
    static {
        beforeMatchingNameRegex(IF, "If\\b");
    }

    // Does not work for VM builds without JVMCI like x86_32 (a rule containing this regex will be skipped without having JVMCI built).
    public static final String INTRINSIC_OR_TYPE_CHECKED_INLINING_TRAP = PREFIX + "INTRINSIC_OR_TYPE_CHECKED_INLINING_TRAP" + POSTFIX;
    static {
        trapNodes(INTRINSIC_OR_TYPE_CHECKED_INLINING_TRAP,"intrinsic_or_type_checked_inlining");
    }

    public static final String INTRINSIC_TRAP = PREFIX + "INTRINSIC_TRAP" + POSTFIX;
    static {
        trapNodes(INTRINSIC_TRAP,"intrinsic");
    }

    // Is only supported on riscv64.
    public static final String IS_FINITE_D = PREFIX + "IS_FINITE_D" + POSTFIX;
    static {
        beforeMatchingNameRegex(IS_FINITE_D, "IsFiniteD");
    }

    // Is only supported on riscv64.
    public static final String IS_FINITE_F = PREFIX + "IS_FINITE_F" + POSTFIX;
    static {
        beforeMatchingNameRegex(IS_FINITE_F, "IsFiniteF");
    }

    public static final String IS_INFINITE_D = PREFIX + "IS_INFINITE_D" + POSTFIX;
    static {
        beforeMatchingNameRegex(IS_INFINITE_D, "IsInfiniteD");
    }

    public static final String IS_INFINITE_F = PREFIX + "IS_INFINITE_F" + POSTFIX;
    static {
        beforeMatchingNameRegex(IS_INFINITE_F, "IsInfiniteF");
    }

    public static final String LOAD = PREFIX + "LOAD" + POSTFIX;
    static {
        beforeMatchingNameRegex(LOAD, "Load(B|UB|S|US|I|L|F|D|P|N)");
    }

    public static final String LOAD_OF_CLASS = COMPOSITE_PREFIX + "LOAD_OF_CLASS" + POSTFIX;
    static {
        loadOfNodes(LOAD_OF_CLASS, "Load(B|UB|S|US|I|L|F|D|P|N)");
    }

    public static final String LOAD_B = PREFIX + "LOAD_B" + POSTFIX;
    static {
        beforeMatchingNameRegex(LOAD_B, "LoadB");
    }

    public static final String LOAD_B_OF_CLASS = COMPOSITE_PREFIX + "LOAD_B_OF_CLASS" + POSTFIX;
    static {
        loadOfNodes(LOAD_B_OF_CLASS, "LoadB");
    }

    public static final String LOAD_D = PREFIX + "LOAD_D" + POSTFIX;
    static {
        beforeMatchingNameRegex(LOAD_D, "LoadD");
    }

    public static final String LOAD_D_OF_CLASS = COMPOSITE_PREFIX + "LOAD_D_OF_CLASS" + POSTFIX;
    static {
        loadOfNodes(LOAD_D_OF_CLASS, "LoadD");
    }

    public static final String LOAD_F = PREFIX + "LOAD_F" + POSTFIX;
    static {
        beforeMatchingNameRegex(LOAD_F, "LoadF");
    }

    public static final String LOAD_F_OF_CLASS = COMPOSITE_PREFIX + "LOAD_F_OF_CLASS" + POSTFIX;
    static {
        loadOfNodes(LOAD_F_OF_CLASS, "LoadF");
    }

    public static final String LOAD_I = PREFIX + "LOAD_I" + POSTFIX;
    static {
        beforeMatchingNameRegex(LOAD_I, "LoadI");
    }

    public static final String LOAD_I_OF_CLASS = COMPOSITE_PREFIX + "LOAD_I_OF_CLASS" + POSTFIX;
    static {
        loadOfNodes(LOAD_I_OF_CLASS, "LoadI");
    }

    public static final String LOAD_KLASS = PREFIX + "LOAD_KLASS" + POSTFIX;
    static {
        beforeMatchingNameRegex(LOAD_KLASS, "LoadKlass");
    }

    public static final String LOAD_L = PREFIX + "LOAD_L" + POSTFIX;
    static {
        beforeMatchingNameRegex(LOAD_L, "LoadL");
    }

    public static final String LOAD_L_OF_CLASS = COMPOSITE_PREFIX + "LOAD_L_OF_CLASS" + POSTFIX;
    static {
        loadOfNodes(LOAD_L_OF_CLASS, "LoadL");
    }

    public static final String LOAD_N = PREFIX + "LOAD_N" + POSTFIX;
    static {
        beforeMatchingNameRegex(LOAD_N, "LoadN");
    }

    public static final String LOAD_N_OF_CLASS = COMPOSITE_PREFIX + "LOAD_N_OF_CLASS" + POSTFIX;
    static {
        loadOfNodes(LOAD_N_OF_CLASS, "LoadN");
    }

    public static final String LOAD_OF_FIELD = COMPOSITE_PREFIX + "LOAD_OF_FIELD" + POSTFIX;
    static {
        String regex = START + "Load(B|C|S|I|L|F|D|P|N)" + MID + "@.*name=" + IS_REPLACED + ",.*" + END;
        beforeMatching(LOAD_OF_FIELD, regex);
    }

    public static final String LOAD_P = PREFIX + "LOAD_P" + POSTFIX;
    static {
        beforeMatchingNameRegex(LOAD_P, "LoadP");
    }

    public static final String LOAD_P_OF_CLASS = COMPOSITE_PREFIX + "LOAD_P_OF_CLASS" + POSTFIX;
    static {
        loadOfNodes(LOAD_P_OF_CLASS, "LoadP");
    }

    public static final String LOAD_S = PREFIX + "LOAD_S" + POSTFIX;
    static {
        beforeMatchingNameRegex(LOAD_S, "LoadS");
    }

    public static final String LOAD_S_OF_CLASS = COMPOSITE_PREFIX + "LOAD_S_OF_CLASS" + POSTFIX;
    static {
        loadOfNodes(LOAD_S_OF_CLASS, "LoadS");
    }

    public static final String LOAD_UB = PREFIX + "LOAD_UB" + POSTFIX;
    static {
        beforeMatchingNameRegex(LOAD_UB, "LoadUB");
    }

    public static final String LOAD_UB_OF_CLASS = COMPOSITE_PREFIX + "LOAD_UB_OF_CLASS" + POSTFIX;
    static {
        loadOfNodes(LOAD_UB_OF_CLASS, "LoadUB");
    }

    public static final String LOAD_US = PREFIX + "LOAD_US" + POSTFIX;
    static {
        beforeMatchingNameRegex(LOAD_US, "LoadUS");
    }

    public static final String LOAD_US_OF_CLASS = COMPOSITE_PREFIX + "LOAD_US_OF_CLASS" + POSTFIX;
    static {
        loadOfNodes(LOAD_US_OF_CLASS, "LoadUS");
    }

    public static final String LOAD_VECTOR = PREFIX + "LOAD_VECTOR" + POSTFIX;
    static {
        beforeMatchingNameRegex(LOAD_VECTOR, "LoadVector");
    }

    public static final String LOAD_VECTOR_GATHER = PREFIX + "LOAD_VECTOR_GATHER" + POSTFIX;
    static {
        beforeMatchingNameRegex(LOAD_VECTOR_GATHER, "LoadVectorGather");
    }

    public static final String LOAD_VECTOR_GATHER_MASKED = PREFIX + "LOAD_VECTOR_GATHER_MASKED" + POSTFIX;
    static {
        beforeMatchingNameRegex(LOAD_VECTOR_GATHER_MASKED, "LoadVectorGatherMasked");
    }

    public static final String LONG_COUNTED_LOOP = PREFIX + "LONG_COUNTED_LOOP" + POSTFIX;
    static {
        String regex = START + "LongCountedLoop\\b" + MID + END;
        fromAfterCountedLoops(LONG_COUNTED_LOOP, regex);
    }

    public static final String LOOP = PREFIX + "LOOP" + POSTFIX;
    static {
        String regex = START + "Loop" + MID + END;
        fromBeforeCountedLoops(LOOP, regex);
    }

    public static final String LSHIFT = PREFIX + "LSHIFT" + POSTFIX;
    static {
        beforeMatchingNameRegex(LSHIFT, "LShift(I|L)");
    }

    public static final String LSHIFT_I = PREFIX + "LSHIFT_I" + POSTFIX;
    static {
        beforeMatchingNameRegex(LSHIFT_I, "LShiftI");
    }

    public static final String LSHIFT_L = PREFIX + "LSHIFT_L" + POSTFIX;
    static {
        beforeMatchingNameRegex(LSHIFT_L, "LShiftL");
    }

    public static final String MACRO_LOGIC_V = PREFIX + "MACRO_LOGIC_V" + POSTFIX;
    static {
        afterBarrierExpansionToBeforeMatching(MACRO_LOGIC_V, "MacroLogicV");
    }

    public static final String MAX = PREFIX + "MAX" + POSTFIX;
    static {
        beforeMatchingNameRegex(MAX, "Max(I|L)");
    }

    public static final String MAX_I = PREFIX + "MAX_I" + POSTFIX;
    static {
        beforeMatchingNameRegex(MAX_I, "MaxI");
    }

    public static final String MAX_V = PREFIX + "MAX_V" + POSTFIX;
    static {
        beforeMatchingNameRegex(MAX_V, "MaxV");
    }

    public static final String MEMBAR = PREFIX + "MEMBAR" + POSTFIX;
    static {
        beforeMatchingNameRegex(MEMBAR, "MemBar");
    }

    public static final String MEMBAR_STORESTORE = PREFIX + "MEMBAR_STORESTORE" + POSTFIX;
    static {
        beforeMatchingNameRegex(MEMBAR_STORESTORE, "MemBarStoreStore");
    }

    public static final String MIN = PREFIX + "MIN" + POSTFIX;
    static {
        beforeMatchingNameRegex(MIN, "Min(I|L)");
    }

    public static final String MIN_I = PREFIX + "MIN_I" + POSTFIX;
    static {
        beforeMatchingNameRegex(MIN_I, "MinI");
    }

    public static final String MIN_V = PREFIX + "MIN_V" + POSTFIX;
    static {
        beforeMatchingNameRegex(MIN_V, "MinV");
    }

    public static final String MUL = PREFIX + "MUL" + POSTFIX;
    static {
        beforeMatchingNameRegex(MUL, "Mul(I|L|F|D)");
    }

    public static final String MUL_D = PREFIX + "MUL_D" + POSTFIX;
    static {
        beforeMatchingNameRegex(MUL_D, "MulD");
    }

    public static final String MUL_F = PREFIX + "MUL_F" + POSTFIX;
    static {
        beforeMatchingNameRegex(MUL_F, "MulF");
    }

    public static final String MUL_I = PREFIX + "MUL_I" + POSTFIX;
    static {
        beforeMatchingNameRegex(MUL_I, "MulI");
    }

    public static final String MUL_L = PREFIX + "MUL_L" + POSTFIX;
    static {
        beforeMatchingNameRegex(MUL_L, "MulL");
    }

    public static final String MUL_VL = PREFIX + "MUL_VL" + POSTFIX;
    static {
        beforeMatchingNameRegex(MUL_VL, "MulVL");
    }

    public static final String MUL_REDUCTION_VD = PREFIX + "MUL_REDUCTION_VD" + POSTFIX;
    static {
        superWordNodes(MUL_REDUCTION_VD, "MulReductionVD");
    }

    public static final String MUL_REDUCTION_VF = PREFIX + "MUL_REDUCTION_VF" + POSTFIX;
    static {
        superWordNodes(MUL_REDUCTION_VF, "MulReductionVF");
    }

    public static final String NULL_ASSERT_TRAP = PREFIX + "NULL_ASSERT_TRAP" + POSTFIX;
    static {
        trapNodes(NULL_ASSERT_TRAP,"null_assert");
    }

    public static final String NULL_CHECK_TRAP = PREFIX + "NULL_CHECK_TRAP" + POSTFIX;
    static {
        trapNodes(NULL_CHECK_TRAP,"null_check");
    }

    public static final String OR_V = PREFIX + "OR_V" + POSTFIX;
    static {
        beforeMatchingNameRegex(OR_V, "OrV");
    }

    public static final String OR_V_MASK = PREFIX + "OR_V_MASK" + POSTFIX;
    static {
        beforeMatchingNameRegex(OR_V_MASK, "OrVMask");
    }

    public static final String OUTER_STRIP_MINED_LOOP = PREFIX + "OUTER_STRIP_MINED_LOOP" + POSTFIX;
    static {
        String regex = START + "OuterStripMinedLoop\\b" + MID + END;
        fromAfterCountedLoops(OUTER_STRIP_MINED_LOOP, regex);
    }

    public static final String PHI = PREFIX + "PHI" + POSTFIX;
    static {
        beforeMatchingNameRegex(PHI, "Phi");
    }

    public static final String POPCOUNT_L = PREFIX + "POPCOUNT_L" + POSTFIX;
    static {
        beforeMatchingNameRegex(POPCOUNT_L, "PopCountL");
    }

    public static final String POPCOUNT_VL = PREFIX + "POPCOUNT_VL" + POSTFIX;
    static {
        superWordNodes(POPCOUNT_VL, "PopCountVL");
    }

    public static final String COUNTTRAILINGZEROS_VL = PREFIX + "COUNTTRAILINGZEROS_VL" + POSTFIX;
    static {
        superWordNodes(COUNTTRAILINGZEROS_VL, "CountTrailingZerosV");
    }

    public static final String COUNTLEADINGZEROS_VL = PREFIX + "COUNTLEADINGZEROS_VL" + POSTFIX;
    static {
        superWordNodes(COUNTLEADINGZEROS_VL, "CountLeadingZerosV");
    }

    public static final String POPULATE_INDEX = PREFIX + "POPULATE_INDEX" + POSTFIX;
    static {
        String regex = START + "PopulateIndex" + MID + END;
        IR_NODE_MAPPINGS.put(POPULATE_INDEX, new SinglePhaseRangeEntry(CompilePhase.PRINT_IDEAL, regex,
                                                                       CompilePhase.AFTER_CLOOPS,
                                                                       CompilePhase.BEFORE_MATCHING));
    }

    public static final String PREDICATE_TRAP = PREFIX + "PREDICATE_TRAP" + POSTFIX;
    static {
        trapNodes(PREDICATE_TRAP,"predicate");
    }

<<<<<<< HEAD
    public static final String CHECKCAST_ARRAY = "(((?i:cmp|CLFI|CLR).*precise \\[.*:|.*(?i:mov|or).*precise \\[.*:.*\\R.*(cmp|CMP|CLR))" + END;
    public static final String CHECKCAST_ARRAY_OF = COMPOSITE_PREFIX + "(((?i:cmp|CLFI|CLR).*precise \\[.*" + IS_REPLACED + ":|.*(?i:mov|or).*precise \\[.*" + IS_REPLACED + ":.*\\R.*(cmp|CMP|CLR))" + END;
    // Does not work on s390 (a rule containing this regex will be skipped on s390).
    public static final String CHECKCAST_ARRAYCOPY = "(.*((?i:call_leaf_nofp,runtime)|CALL,\\s?runtime leaf nofp|BCTRL.*.leaf call).*checkcast_arraycopy.*" + END;

    public static final String FIELD_ACCESS = "(.*Field: *" + END;

    public static final String STORE = START + "Store(B|C|S|I|L|F|D|P|N)" + MID + END;
    public static final String STORE_B = START + "StoreB" + MID + END; // Store to boolean is also mapped to byte
    public static final String STORE_C = START + "StoreC" + MID + END;
    public static final String STORE_I = START + "StoreI" + MID + END; // Store to short is also mapped to int
    public static final String STORE_L = START + "StoreL" + MID + END;
    public static final String STORE_F = START + "StoreF" + MID + END;
    public static final String STORE_D = START + "StoreD" + MID + END;
    public static final String STORE_P = START + "StoreP" + MID + END;
    public static final String STORE_N = START + "StoreN" + MID + END;
    public static final String STORE_VECTOR = START + "StoreVector" + MID + END;
    public static final String STORE_OF_CLASS = COMPOSITE_PREFIX + START + "Store(B|C|S|I|L|F|D|P|N)" + MID + "@\\S*" + IS_REPLACED + STORE_OF_CLASS_POSTFIX;
    public static final String STORE_B_OF_CLASS = COMPOSITE_PREFIX + START + "StoreB" + MID + "@\\S*" + IS_REPLACED + STORE_OF_CLASS_POSTFIX;
    public static final String STORE_C_OF_CLASS = COMPOSITE_PREFIX + START + "StoreC" + MID + "@\\S*" + IS_REPLACED + STORE_OF_CLASS_POSTFIX;
    public static final String STORE_I_OF_CLASS = COMPOSITE_PREFIX + START + "StoreI" + MID + "@\\S*" + IS_REPLACED + STORE_OF_CLASS_POSTFIX;
    public static final String STORE_L_OF_CLASS = COMPOSITE_PREFIX + START + "StoreL" + MID + "@\\S*" + IS_REPLACED + STORE_OF_CLASS_POSTFIX;
    public static final String STORE_F_OF_CLASS = COMPOSITE_PREFIX + START + "StoreF" + MID + "@\\S*" + IS_REPLACED + STORE_OF_CLASS_POSTFIX;
    public static final String STORE_D_OF_CLASS = COMPOSITE_PREFIX + START + "StoreD" + MID + "@\\S*" + IS_REPLACED + STORE_OF_CLASS_POSTFIX;
    public static final String STORE_P_OF_CLASS = COMPOSITE_PREFIX + START + "StoreP" + MID + "@\\S*" + IS_REPLACED + STORE_OF_CLASS_POSTFIX;
    public static final String STORE_N_OF_CLASS = COMPOSITE_PREFIX + START + "StoreN" + MID + "@\\S*" + IS_REPLACED + STORE_OF_CLASS_POSTFIX;
    public static final String STORE_OF_FIELD = COMPOSITE_PREFIX + START + "Store(B|C|S|I|L|F|D|P|N)" + MID + "@.*name=" + IS_REPLACED + ",.*" + END;

    public static final String LOAD = START + "Load(B|UB|S|US|I|L|F|D|P|N)" + MID + END;
    public static final String LOAD_B = START + "LoadB" + MID + END;
    public static final String LOAD_UB = START + "LoadUB" + MID + END; // Load from boolean
    public static final String LOAD_S = START + "LoadS" + MID + END;
    public static final String LOAD_US = START + "LoadUS" + MID + END; // Load from char
    public static final String LOAD_I = START + "LoadI" + MID + END;
    public static final String LOAD_L = START + "LoadL" + MID + END;
    public static final String LOAD_F = START + "LoadF" + MID + END;
    public static final String LOAD_D = START + "LoadD" + MID + END;
    public static final String LOAD_P = START + "LoadP" + MID + END;
    public static final String LOAD_N = START + "LoadN" + MID + END;
    public static final String LOAD_VECTOR = START + "LoadVector" + MID + END;
    public static final String LOAD_OF_CLASS = COMPOSITE_PREFIX + START + "Load(B|UB|S|US|I|L|F|D|P|N)" + MID + "@\\S*"+  IS_REPLACED + LOAD_OF_CLASS_POSTFIX;
    public static final String LOAD_B_OF_CLASS = COMPOSITE_PREFIX + START + "LoadB" + MID + "@\\S*" + IS_REPLACED + LOAD_OF_CLASS_POSTFIX;
    public static final String LOAD_UB_OF_CLASS = COMPOSITE_PREFIX + START + "LoadUB" + MID + "@\\S*" + IS_REPLACED + LOAD_OF_CLASS_POSTFIX;
    public static final String LOAD_S_OF_CLASS = COMPOSITE_PREFIX + START + "LoadS" + MID + "@\\S*" + IS_REPLACED + LOAD_OF_CLASS_POSTFIX;
    public static final String LOAD_US_OF_CLASS = COMPOSITE_PREFIX + START + "LoadUS" + MID + "@\\S*" + IS_REPLACED + LOAD_OF_CLASS_POSTFIX;
    public static final String LOAD_I_OF_CLASS = COMPOSITE_PREFIX + START + "LoadI" + MID + "@\\S*" + IS_REPLACED + LOAD_OF_CLASS_POSTFIX;
    public static final String LOAD_L_OF_CLASS = COMPOSITE_PREFIX + START + "LoadL" + MID + "@\\S*" + IS_REPLACED + LOAD_OF_CLASS_POSTFIX;
    public static final String LOAD_F_OF_CLASS = COMPOSITE_PREFIX + START + "LoadF" + MID + "@\\S*" + IS_REPLACED + LOAD_OF_CLASS_POSTFIX;
    public static final String LOAD_D_OF_CLASS = COMPOSITE_PREFIX + START + "LoadD" + MID + "@\\S*" + IS_REPLACED + LOAD_OF_CLASS_POSTFIX;
    public static final String LOAD_P_OF_CLASS = COMPOSITE_PREFIX + START + "LoadP" + MID + "@\\S*" + IS_REPLACED + LOAD_OF_CLASS_POSTFIX;
    public static final String LOAD_N_OF_CLASS = COMPOSITE_PREFIX + START + "LoadN" + MID + "@\\S*" + IS_REPLACED + LOAD_OF_CLASS_POSTFIX;
    public static final String LOAD_OF_FIELD = COMPOSITE_PREFIX + START + "Load(B|C|S|I|L|F|D|P|N)" + MID + "@.*name=" + IS_REPLACED + ",.*" + END;
    public static final String LOAD_KLASS  = START + "LoadN?K" + MID + END;

    public static final String LOOP   = START + "Loop" + MID + END;
    public static final String COUNTEDLOOP = START + "CountedLoop\\b" + MID + END;
    public static final String COUNTEDLOOP_MAIN = START + "CountedLoop\\b" + MID + "main" + END;
    public static final String OUTERSTRIPMINEDLOOP = START + "OuterStripMinedLoop\\b" + MID + END;
    public static final String LONGCOUNTEDLOOP = START + "LongCountedLoop\\b" + MID + END;
    public static final String IF = START + "If\\b" + MID + END;

    public static final String CALL = START + "Call.*Java" + MID + END;
    public static final String CALL_OF_METHOD = COMPOSITE_PREFIX + START + "Call.*Java" + MID + IS_REPLACED + " " +  END;
    public static final String DYNAMIC_CALL_OF_METHOD = COMPOSITE_PREFIX + START + "CallDynamicJava" + MID + IS_REPLACED + " " + END;
    public static final String STATIC_CALL_OF_METHOD = COMPOSITE_PREFIX + START + "CallStaticJava" + MID + IS_REPLACED + " " +  END;
    public static final String TRAP = START + "CallStaticJava" + MID + "uncommon_trap.*reason" + END;
    public static final String PREDICATE_TRAP = START + "CallStaticJava" + MID + "uncommon_trap.*predicate" + END;
    public static final String UNSTABLE_IF_TRAP = START + "CallStaticJava" + MID + "uncommon_trap.*unstable_if" + END;
    public static final String CLASS_CHECK_TRAP = START + "CallStaticJava" + MID + "uncommon_trap.*class_check" + END;
    public static final String NULL_CHECK_TRAP = START + "CallStaticJava" + MID + "uncommon_trap.*null_check" + END;
    public static final String NULL_ASSERT_TRAP = START + "CallStaticJava" + MID + "uncommon_trap.*null_assert" + END;
    public static final String RANGE_CHECK_TRAP = START + "CallStaticJava" + MID + "uncommon_trap.*range_check" + END;
    public static final String UNHANDLED_TRAP = START + "CallStaticJava" + MID + "uncommon_trap.*unhandled" + END;
    public static final String INTRINSIC_TRAP = START + "CallStaticJava" + MID + "uncommon_trap.*intrinsic" + END;
    public static final String DIV_BY_ZERO_TRAP = START + "CallStaticJava" + MID + "uncommon_trap.*div0_check" + END;
    // Does not work for VM builds without JVMCI like x86_32 (a rule containing this regex will be skipped without having JVMCI built).
    public static final String INTRINSIC_OR_TYPE_CHECKED_INLINING_TRAP = START + "CallStaticJava" + MID + "uncommon_trap.*intrinsic_or_type_checked_inlining" + END;

    public static final String SCOPE_OBJECT = "(.*# ScObj.*" + END;
    public static final String MEMBAR = START + "MemBar" + MID + END;
    public static final String MEMBAR_STORESTORE = START + "MemBarStoreStore" + MID + END;
    public static final String SAFEPOINT = START + "SafePoint" + MID + END;

    public static final String CMOVEI = START + "CMoveI" + MID + END;
    public static final String CMOVEVF = START + "CMoveVF" + MID + END;
    public static final String CMOVEVD = START + "CMoveVD" + MID + END;
    public static final String ABS_I = START + "AbsI" + MID + END;
    public static final String ABS_L = START + "AbsL" + MID + END;
    public static final String ABS_F = START + "AbsF" + MID + END;
    public static final String ABS_D = START + "AbsD" + MID + END;
    public static final String AND = START + "And(I|L)" + MID + END;
    public static final String AND_I = START + "AndI" + MID + END;
    public static final String AND_L = START + "AndL" + MID + END;
    public static final String XOR_I = START + "XorI" + MID + END;
    public static final String XOR_L = START + "XorL" + MID + END;
    public static final String LSHIFT = START + "LShift(I|L)" + MID + END;
    public static final String LSHIFT_I = START + "LShiftI" + MID + END;
    public static final String LSHIFT_L = START + "LShiftL" + MID + END;
    public static final String RSHIFT = START + "RShift(I|L)" + MID + END;
    public static final String RSHIFT_I = START + "RShiftI" + MID + END;
    public static final String RSHIFT_L = START + "RShiftL" + MID + END;
    public static final String RSHIFT_VB = START + "RShiftVB" + MID + END;
    public static final String RSHIFT_VS = START + "RShiftVS" + MID + END;
    public static final String URSHIFT = START + "URShift(B|S|I|L)" + MID + END;
    public static final String URSHIFT_I = START + "URShiftI" + MID + END;
    public static final String URSHIFT_L = START + "URShiftL" + MID + END;
    public static final String ADD = START + "Add(I|L|F|D|P)" + MID + END;
    public static final String ADD_I = START + "AddI" + MID + END;
    public static final String ADD_L = START + "AddL" + MID + END;
    public static final String ADD_VD = START + "AddVD" + MID + END;
    public static final String ADD_VI = START + "AddVI" + MID + END;
    public static final String SUB = START + "Sub(I|L|F|D)" + MID + END;
    public static final String SUB_I = START + "SubI" + MID + END;
    public static final String SUB_L = START + "SubL" + MID + END;
    public static final String SUB_F = START + "SubF" + MID + END;
    public static final String SUB_D = START + "SubD" + MID + END;
    public static final String CMP_U = START + "CmpU" + MID + END;
    public static final String CMP_UL = START + "CmpUL" + MID + END;
    public static final String CMP_U3 = START + "CmpU3" + MID + END;
    public static final String CMP_UL3 = START + "CmpUL3" + MID + END;
    public static final String CMP_I = START + "CmpI" + MID + END;
    public static final String MUL = START + "Mul(I|L|F|D)" + MID + END;
    public static final String MUL_I = START + "MulI" + MID + END;
    public static final String MUL_L = START + "MulL" + MID + END;
    public static final String MUL_F = START + "MulF" + MID + END;
    public static final String DIV = START + "Div(I|L|F|D)" + MID + END;
    public static final String DIV_L = START + "DivL" + MID + END;
    public static final String CON_I = START + "ConI" + MID + END;
    public static final String CON_L = START + "ConL" + MID + END;
    public static final String CONV_I2L = START + "ConvI2L" + MID + END;
    public static final String CONV_L2I = START + "ConvL2I" + MID + END;
    public static final String CAST_II = START + "CastII" + MID + END;
    public static final String CAST_LL = START + "CastLL" + MID + END;
    public static final String POPCOUNT_L = START + "PopCountL" + MID + END;
    public static final String PHI = START + "Phi" + MID + END;

    public static final String AND_V = START + "AndV" + MID + END;
    public static final String OR_V = START + "OrV" + MID + END;
    public static final String XOR_V = START + "XorV" + MID + END;
    public static final String AND_V_MASK = START + "AndVMask" + MID + END;
    public static final String OR_V_MASK = START + "OrVMask" + MID + END;
    public static final String XOR_V_MASK = START + "XorVMask" + MID + END;

    public static final String VECTOR_CAST_B2X = START + "VectorCastB2X" + MID + END;
    public static final String VECTOR_CAST_S2X = START + "VectorCastS2X" + MID + END;
    public static final String VECTOR_CAST_I2X = START + "VectorCastI2X" + MID + END;
    public static final String VECTOR_CAST_L2X = START + "VectorCastL2X" + MID + END;
    public static final String VECTOR_CAST_F2X = START + "VectorCastF2X" + MID + END;
    public static final String VECTOR_CAST_D2X = START + "VectorCastD2X" + MID + END;
    public static final String VECTOR_UCAST_B2X = START + "VectorUCastB2X" + MID + END;
    public static final String VECTOR_UCAST_S2X = START + "VectorUCastS2X" + MID + END;
    public static final String VECTOR_UCAST_I2X = START + "VectorUCastI2X" + MID + END;
    public static final String VECTOR_REINTERPRET = START + "VectorReinterpret" + MID + END;
    public static final String VECTOR_BLEND = START + "VectorBlend" + MID + END;
    public static final String REVERSE_BYTES_V = START + "ReverseBytesV" + MID + END;

    public static final String Min_I = START + "MinI" + MID + END;
    public static final String Max_I = START + "MaxI" + MID + END;
    public static final String Min_V = START + "MinV" + MID + END;
    public static final String Max_V = START + "MaxV" + MID + END;
    public static final String MUL_VL = START + "MulVL" + MID + END;

    public static final String ADD_REDUCTION_VF = START + "AddReductionVF" + MID + END;
    public static final String ADD_REDUCTION_VD = START + "AddReductionVD" + MID + END;
    public static final String MUL_REDUCTION_VF = START + "MulReductionVF" + MID + END;
    public static final String MUL_REDUCTION_VD = START + "MulReductionVD" + MID + END;

    public static final String FAST_LOCK   = START + "FastLock" + MID + END;
    public static final String FAST_UNLOCK = START + "FastUnlock" + MID + END;

    public static final String POPULATE_INDEX = START + "PopulateIndex" + MID + END;
=======
    public static final String RANGE_CHECK_TRAP = PREFIX + "RANGE_CHECK_TRAP" + POSTFIX;
    static {
        trapNodes(RANGE_CHECK_TRAP,"range_check");
    }

    public static final String REVERSE_BYTES_V = PREFIX + "REVERSE_BYTES_V" + POSTFIX;
    static {
        beforeMatchingNameRegex(REVERSE_BYTES_V, "ReverseBytesV");
    }

    public static final String REVERSE_I = PREFIX + "REVERSE_I" + POSTFIX;
    static {
        beforeMatchingNameRegex(REVERSE_I, "ReverseI");
    }

    public static final String REVERSE_L = PREFIX + "REVERSE_L" + POSTFIX;
    static {
        beforeMatchingNameRegex(REVERSE_L, "ReverseL");
    }

    public static final String REVERSE_V = PREFIX + "REVERSE_V" + POSTFIX;
    static {
        beforeMatchingNameRegex(REVERSE_V, "ReverseV");
    }

    public static final String ROUND_VD = PREFIX + "ROUND_VD" + POSTFIX;
    static {
        beforeMatchingNameRegex(ROUND_VD, "RoundVD");
    }

    public static final String ROUND_VF = PREFIX + "ROUND_VF" + POSTFIX;
    static {
        beforeMatchingNameRegex(ROUND_VF, "RoundVF");
    }

    public static final String ROTATE_LEFT = PREFIX + "ROTATE_LEFT" + POSTFIX;
    static {
        beforeMatchingNameRegex(ROTATE_LEFT, "RotateLeft");
    }

    public static final String ROTATE_RIGHT = PREFIX + "ROTATE_RIGHT" + POSTFIX;
    static {
        beforeMatchingNameRegex(ROTATE_RIGHT, "RotateRight");
    }

    public static final String RSHIFT = PREFIX + "RSHIFT" + POSTFIX;
    static {
        beforeMatchingNameRegex(RSHIFT, "RShift(I|L)");
    }

    public static final String RSHIFT_I = PREFIX + "RSHIFT_I" + POSTFIX;
    static {
        beforeMatchingNameRegex(RSHIFT_I, "RShiftI");
    }

    public static final String RSHIFT_L = PREFIX + "RSHIFT_L" + POSTFIX;
    static {
        beforeMatchingNameRegex(RSHIFT_L, "RShiftL");
    }

    public static final String RSHIFT_VB = PREFIX + "RSHIFT_VB" + POSTFIX;
    static {
        beforeMatchingNameRegex(RSHIFT_VB, "RShiftVB");
    }

    public static final String RSHIFT_VS = PREFIX + "RSHIFT_VS" + POSTFIX;
    static {
        beforeMatchingNameRegex(RSHIFT_VS, "RShiftVS");
    }

    public static final String SAFEPOINT = PREFIX + "SAFEPOINT" + POSTFIX;
    static {
        beforeMatchingNameRegex(SAFEPOINT, "SafePoint");
    }

    public static final String SCOPE_OBJECT = PREFIX + "SCOPE_OBJECT" + POSTFIX;
    static {
        String regex = "(.*# ScObj.*" + END;
        optoOnly(SCOPE_OBJECT, regex);
    }

    public static final String SIGNUM_VD = PREFIX + "SIGNUM_VD" + POSTFIX;
    static {
        beforeMatchingNameRegex(SIGNUM_VD, "SignumVD");
    }

    public static final String SIGNUM_VF = PREFIX + "SIGNUM_VF" + POSTFIX;
    static {
        beforeMatchingNameRegex(SIGNUM_VF, "SignumVF");
    }

    public static final String STORE = PREFIX + "STORE" + POSTFIX;
    static {
        beforeMatchingNameRegex(STORE, "Store(B|C|S|I|L|F|D|P|N)");
    }

    public static final String STORE_B = PREFIX + "STORE_B" + POSTFIX;
    static {
        beforeMatchingNameRegex(STORE_B, "StoreB");
    }

    public static final String STORE_B_OF_CLASS = COMPOSITE_PREFIX + "STORE_B_OF_CLASS" + POSTFIX;
    static {
        storeOfNodes(STORE_B_OF_CLASS, "StoreB");
    }

    public static final String STORE_C = PREFIX + "STORE_C" + POSTFIX;
    static {
        beforeMatchingNameRegex(STORE_C, "StoreC");
    }

    public static final String STORE_C_OF_CLASS = COMPOSITE_PREFIX + "STORE_C_OF_CLASS" + POSTFIX;
    static {
        storeOfNodes(STORE_C_OF_CLASS, "StoreC");
    }

    public static final String STORE_D = PREFIX + "STORE_D" + POSTFIX;
    static {
        beforeMatchingNameRegex(STORE_D, "StoreD");
    }

    public static final String STORE_D_OF_CLASS = COMPOSITE_PREFIX + "STORE_D_OF_CLASS" + POSTFIX;
    static {
        storeOfNodes(STORE_D_OF_CLASS, "StoreD");
    }

    public static final String STORE_F = PREFIX + "STORE_F" + POSTFIX;
    static {
        beforeMatchingNameRegex(STORE_F, "StoreF");
    }

    public static final String STORE_F_OF_CLASS = COMPOSITE_PREFIX + "STORE_F_OF_CLASS" + POSTFIX;
    static {
        storeOfNodes(STORE_F_OF_CLASS, "StoreF");
    }

    public static final String STORE_I = PREFIX + "STORE_I" + POSTFIX;
    static {
        beforeMatchingNameRegex(STORE_I, "StoreI");
    }

    public static final String STORE_I_OF_CLASS = COMPOSITE_PREFIX + "STORE_I_OF_CLASS" + POSTFIX;
    static {
        storeOfNodes(STORE_I_OF_CLASS, "StoreI");
    }

    public static final String STORE_L = PREFIX + "STORE_L" + POSTFIX;
    static {
        beforeMatchingNameRegex(STORE_L, "StoreL");
    }

    public static final String STORE_L_OF_CLASS = COMPOSITE_PREFIX + "STORE_L_OF_CLASS" + POSTFIX;
    static {
        storeOfNodes(STORE_L_OF_CLASS, "StoreL");
    }

    public static final String STORE_N = PREFIX + "STORE_N" + POSTFIX;
    static {
        beforeMatchingNameRegex(STORE_N, "StoreN");
    }

    public static final String STORE_N_OF_CLASS = COMPOSITE_PREFIX + "STORE_N_OF_CLASS" + POSTFIX;
    static {
        storeOfNodes(STORE_N_OF_CLASS, "StoreN");
    }

    public static final String STORE_OF_CLASS = COMPOSITE_PREFIX + "STORE_OF_CLASS" + POSTFIX;
    static {
        storeOfNodes(STORE_OF_CLASS, "Store(B|C|S|I|L|F|D|P|N)");
    }

    public static final String STORE_OF_FIELD = COMPOSITE_PREFIX + "STORE_OF_FIELD" + POSTFIX;
    static {
        String regex = START + "Store(B|C|S|I|L|F|D|P|N)" + MID + "@.*name=" + IS_REPLACED + ",.*" + END;
        beforeMatching(STORE_OF_FIELD, regex);
    }

    public static final String STORE_P = PREFIX + "STORE_P" + POSTFIX;
    static {
        beforeMatchingNameRegex(STORE_P, "StoreP");
    }

    public static final String STORE_P_OF_CLASS = COMPOSITE_PREFIX + "STORE_P_OF_CLASS" + POSTFIX;
    static {
        storeOfNodes(STORE_P_OF_CLASS, "StoreP");
    }

    public static final String STORE_VECTOR = PREFIX + "STORE_VECTOR" + POSTFIX;
    static {
        beforeMatchingNameRegex(STORE_VECTOR, "StoreVector");
    }

    public static final String STORE_VECTOR_SCATTER = PREFIX + "STORE_VECTOR_SCATTER" + POSTFIX;
    static {
        beforeMatchingNameRegex(STORE_VECTOR_SCATTER, "StoreVectorScatter");
    }

    public static final String STORE_VECTOR_SCATTER_MASKED = PREFIX + "STORE_VECTOR_SCATTER_MASKED" + POSTFIX;
    static {
        beforeMatchingNameRegex(STORE_VECTOR_SCATTER_MASKED, "StoreVectorScatterMasked");
    }

    public static final String SUB = PREFIX + "SUB" + POSTFIX;
    static {
        beforeMatchingNameRegex(SUB, "Sub(I|L|F|D)");
    }

    public static final String SUB_D = PREFIX + "SUB_D" + POSTFIX;
    static {
        beforeMatchingNameRegex(SUB_D, "SubD");
    }

    public static final String SUB_F = PREFIX + "SUB_F" + POSTFIX;
    static {
        beforeMatchingNameRegex(SUB_F, "SubF");
    }

    public static final String SUB_I = PREFIX + "SUB_I" + POSTFIX;
    static {
        beforeMatchingNameRegex(SUB_I, "SubI");
    }

    public static final String SUB_L = PREFIX + "SUB_L" + POSTFIX;
    static {
        beforeMatchingNameRegex(SUB_L, "SubL");
    }

    public static final String TRAP = PREFIX + "TRAP" + POSTFIX;
    static {
        trapNodes(TRAP,"reason");
    }

    public static final String UDIV_I = PREFIX + "UDIV_I" + POSTFIX;
    static {
        beforeMatchingNameRegex(UDIV_I, "UDivI");
    }

    public static final String UDIV_L = PREFIX + "UDIV_L" + POSTFIX;
    static {
        beforeMatchingNameRegex(UDIV_L, "UDivL");
    }

    public static final String UDIV_MOD_I = PREFIX + "UDIV_MOD_I" + POSTFIX;
    static {
        beforeMatchingNameRegex(UDIV_MOD_I, "UDivModI");
    }

    public static final String UDIV_MOD_L = PREFIX + "UDIV_MOD_L" + POSTFIX;
    static {
        beforeMatchingNameRegex(UDIV_MOD_L, "UDivModL");
    }

    public static final String UMOD_I = PREFIX + "UMOD_I" + POSTFIX;
    static {
        beforeMatchingNameRegex(UMOD_I, "UModI");
    }

    public static final String UMOD_L = PREFIX + "UMOD_L" + POSTFIX;
    static {
        beforeMatchingNameRegex(UMOD_L, "UModL");
    }

    public static final String UNHANDLED_TRAP = PREFIX + "UNHANDLED_TRAP" + POSTFIX;
    static {
        trapNodes(UNHANDLED_TRAP,"unhandled");
    }

    public static final String UNSTABLE_IF_TRAP = PREFIX + "UNSTABLE_IF_TRAP" + POSTFIX;
    static {
        trapNodes(UNSTABLE_IF_TRAP,"unstable_if");
    }

    public static final String URSHIFT = PREFIX + "URSHIFT" + POSTFIX;
    static {
        beforeMatchingNameRegex(URSHIFT, "URShift(B|S|I|L)");
    }

    public static final String URSHIFT_B = PREFIX + "URSHIFT_B" + POSTFIX;
    static {
        beforeMatchingNameRegex(URSHIFT_B, "URShiftB");
    }

    public static final String URSHIFT_I = PREFIX + "URSHIFT_I" + POSTFIX;
    static {
        beforeMatchingNameRegex(URSHIFT_I, "URShiftI");
    }

    public static final String URSHIFT_L = PREFIX + "URSHIFT_L" + POSTFIX;
    static {
        beforeMatchingNameRegex(URSHIFT_L, "URShiftL");
    }

    public static final String URSHIFT_S = PREFIX + "URSHIFT_S" + POSTFIX;
    static {
        beforeMatchingNameRegex(URSHIFT_S, "URShiftS");
    }

    public static final String VAND_NOT_I = PREFIX + "VAND_NOT_I" + POSTFIX;
    static {
        machOnlyNameRegex(VAND_NOT_I, "vand_notI");
    }

    public static final String VAND_NOT_L = PREFIX + "VAND_NOT_L" + POSTFIX;
    static {
        machOnlyNameRegex(VAND_NOT_L, "vand_notL");
    }

    public static final String VECTOR_BLEND = PREFIX + "VECTOR_BLEND" + POSTFIX;
    static {
        beforeMatchingNameRegex(VECTOR_BLEND, "VectorBlend");
    }

    public static final String VECTOR_CAST_B2X = PREFIX + "VECTOR_CAST_B2X" + POSTFIX;
    static {
        beforeMatchingNameRegex(VECTOR_CAST_B2X, "VectorCastB2X");
    }

    public static final String VECTOR_CAST_D2X = PREFIX + "VECTOR_CAST_D2X" + POSTFIX;
    static {
        beforeMatchingNameRegex(VECTOR_CAST_D2X, "VectorCastD2X");
    }

    public static final String VECTOR_CAST_F2X = PREFIX + "VECTOR_CAST_F2X" + POSTFIX;
    static {
        beforeMatchingNameRegex(VECTOR_CAST_F2X, "VectorCastF2X");
    }

    public static final String VECTOR_CAST_I2X = PREFIX + "VECTOR_CAST_I2X" + POSTFIX;
    static {
        beforeMatchingNameRegex(VECTOR_CAST_I2X, "VectorCastI2X");
    }

    public static final String VECTOR_CAST_L2X = PREFIX + "VECTOR_CAST_L2X" + POSTFIX;
    static {
        beforeMatchingNameRegex(VECTOR_CAST_L2X, "VectorCastL2X");
    }

    public static final String VECTOR_CAST_S2X = PREFIX + "VECTOR_CAST_S2X" + POSTFIX;
    static {
        beforeMatchingNameRegex(VECTOR_CAST_S2X, "VectorCastS2X");
    }

    public static final String VECTOR_CAST_F2HF = PREFIX + "VECTOR_CAST_F2HF" + POSTFIX;
    static {
        beforeMatchingNameRegex(VECTOR_CAST_F2HF, "VectorCastF2HF");
    }

    public static final String VECTOR_CAST_HF2F = PREFIX + "VECTOR_CAST_HF2F" + POSTFIX;
    static {
        beforeMatchingNameRegex(VECTOR_CAST_HF2F, "VectorCastHF2F");
    }

    public static final String VECTOR_MASK_CAST = PREFIX + "VECTOR_MASK_CAST" + POSTFIX;
    static {
        beforeMatchingNameRegex(VECTOR_MASK_CAST, "VectorMaskCast");
    }

    public static final String VECTOR_REINTERPRET = PREFIX + "VECTOR_REINTERPRET" + POSTFIX;
    static {
        beforeMatchingNameRegex(VECTOR_REINTERPRET, "VectorReinterpret");
    }

    public static final String VECTOR_UCAST_B2X = PREFIX + "VECTOR_UCAST_B2X" + POSTFIX;
    static {
        beforeMatchingNameRegex(VECTOR_UCAST_B2X, "VectorUCastB2X");
    }

    public static final String VECTOR_UCAST_I2X = PREFIX + "VECTOR_UCAST_I2X" + POSTFIX;
    static {
        beforeMatchingNameRegex(VECTOR_UCAST_I2X, "VectorUCastI2X");
    }

    public static final String VECTOR_UCAST_S2X = PREFIX + "VECTOR_UCAST_S2X" + POSTFIX;
    static {
        beforeMatchingNameRegex(VECTOR_UCAST_S2X, "VectorUCastS2X");
    }

    public static final String VECTOR_TEST = PREFIX + "VECTOR_TEST" + POSTFIX;
    static {
        beforeMatchingNameRegex(VECTOR_TEST, "VectorTest");
    }

    public static final String VFABD = PREFIX + "VFABD" + POSTFIX;
    static {
        machOnlyNameRegex(VFABD, "vfabd");
    }

    public static final String VFABD_MASKED = PREFIX + "VFABD_MASKED" + POSTFIX;
    static {
        machOnlyNameRegex(VFABD_MASKED, "vfabd_masked");
    }

    public static final String VFMSB_MASKED = PREFIX + "VFMSB_MASKED" + POSTFIX;
    static {
        machOnlyNameRegex(VFMSB_MASKED, "vfmsb_masked");
    }

    public static final String VFNMAD_MASKED = PREFIX + "VFNMAD_MASKED" + POSTFIX;
    static {
        machOnlyNameRegex(VFNMAD_MASKED, "vfnmad_masked");
    }

    public static final String VFNMSB_MASKED = PREFIX + "VFNMSB_MASKED" + POSTFIX;
    static {
        machOnlyNameRegex(VFNMSB_MASKED, "vfnmsb_masked");
    }

    public static final String VMASK_AND_NOT_L = PREFIX + "VMASK_AND_NOT_L" + POSTFIX;
    static {
        machOnlyNameRegex(VMASK_AND_NOT_L, "vmask_and_notL");
    }

    public static final String VMLA = PREFIX + "VMLA" + POSTFIX;
    static {
        machOnlyNameRegex(VMLA, "vmla");
    }

    public static final String VMLA_MASKED = PREFIX + "VMLA_MASKED" + POSTFIX;
    static {
        machOnlyNameRegex(VMLA_MASKED, "vmla_masked");
    }

    public static final String VMLS = PREFIX + "VMLS" + POSTFIX;
    static {
        machOnlyNameRegex(VMLS, "vmls");
    }

    public static final String VMLS_MASKED = PREFIX + "VMLS_MASKED" + POSTFIX;
    static {
        machOnlyNameRegex(VMLS_MASKED, "vmls_masked");
    }

    public static final String VNOT_I_MASKED = PREFIX + "VNOT_I_MASKED" + POSTFIX;
    static {
        machOnlyNameRegex(VNOT_I_MASKED, "vnotI_masked");
    }

    public static final String VNOT_L_MASKED = PREFIX + "VNOT_L_MASKED" + POSTFIX;
    static {
        machOnlyNameRegex(VNOT_L_MASKED, "vnotL_masked");
    }

    public static final String XOR = PREFIX + "XOR" + POSTFIX;
    static {
        beforeMatchingNameRegex(XOR, "Xor(I|L)");
    }

    public static final String XOR_I = PREFIX + "XOR_I" + POSTFIX;
    static {
        beforeMatchingNameRegex(XOR_I, "XorI");
    }

    public static final String XOR_L = PREFIX + "XOR_L" + POSTFIX;
    static {
        beforeMatchingNameRegex(XOR_L, "XorL");
    }

    public static final String XOR_V = PREFIX + "XOR_V" + POSTFIX;
    static {
        beforeMatchingNameRegex(XOR_V, "XorV");
    }

    public static final String XOR_V_MASK = PREFIX + "XOR_V_MASK" + POSTFIX;
    static {
        beforeMatchingNameRegex(XOR_V_MASK, "XorVMask");
    }

    /*
     * Utility methods to set up IR_NODE_MAPPINGS.
     */
>>>>>>> 3b374c01

    /**
     * Apply {@code regex} on all machine independent ideal graph phases up to and including
     * {@link CompilePhase#BEFORE_MATCHING}.
     */
    private static void beforeMatching(String irNodePlaceholder, String regex) {
        IR_NODE_MAPPINGS.put(irNodePlaceholder, new RegexTypeEntry(RegexType.IDEAL_INDEPENDENT, regex));
    }

    /**
     * Apply {@code irNodeRegex} as regex for the IR node name on all machine independent ideal graph phases up to and
     * including {@link CompilePhase#BEFORE_MATCHING}.
     */
    private static void beforeMatchingNameRegex(String irNodePlaceholder, String irNodeRegex) {
        String regex = START + irNodeRegex + MID + END;
        IR_NODE_MAPPINGS.put(irNodePlaceholder, new RegexTypeEntry(RegexType.IDEAL_INDEPENDENT, regex));
    }

    private static void allocNodes(String irNode, String irNodeName, String optoRegex) {
        String idealIndependentRegex = START + irNodeName + "\\b" + MID + END;
        Map<PhaseInterval, String> intervalToRegexMap = new HashMap<>();
        intervalToRegexMap.put(new PhaseInterval(CompilePhase.BEFORE_REMOVEUSELESS, CompilePhase.PHASEIDEALLOOP_ITERATIONS),
                               idealIndependentRegex);
        intervalToRegexMap.put(new PhaseInterval(CompilePhase.PRINT_OPTO_ASSEMBLY), optoRegex);
        MultiPhaseRangeEntry entry = new MultiPhaseRangeEntry(CompilePhase.PRINT_OPTO_ASSEMBLY, intervalToRegexMap);
        IR_NODE_MAPPINGS.put(irNode, entry);
    }

    private static void callOfNodes(String irNodePlaceholder, String callRegex) {
        String regex = START + callRegex + MID + IS_REPLACED + " " +  END;
        IR_NODE_MAPPINGS.put(irNodePlaceholder, new RegexTypeEntry(RegexType.IDEAL_INDEPENDENT, regex));
    }

    /**
     * Apply {@code regex} on all machine dependant ideal graph phases (i.e. on the mach graph) starting from
     * {@link CompilePhase#MATCHING}.
     */
    private static void optoOnly(String irNodePlaceholder, String regex) {
        IR_NODE_MAPPINGS.put(irNodePlaceholder, new RegexTypeEntry(RegexType.OPTO_ASSEMBLY, regex));
    }

    private static void machOnly(String irNodePlaceholder, String regex) {
        IR_NODE_MAPPINGS.put(irNodePlaceholder, new RegexTypeEntry(RegexType.MACH, regex));
    }

    private static void machOnlyNameRegex(String irNodePlaceholder, String irNodeRegex) {
        String regex = START + irNodeRegex + MID + END;
        IR_NODE_MAPPINGS.put(irNodePlaceholder, new RegexTypeEntry(RegexType.MACH, regex));
    }

    /**
     * Apply {@code regex} on all ideal graph phases starting from {@link CompilePhase#AFTER_CLOOPS}.
     */
    private static void fromAfterCountedLoops(String irNodePlaceholder, String regex) {
        IR_NODE_MAPPINGS.put(irNodePlaceholder, new SinglePhaseRangeEntry(CompilePhase.PRINT_IDEAL, regex,
                                                                          CompilePhase.AFTER_CLOOPS,
                                                                          CompilePhase.FINAL_CODE));
    }

    /**
     * Apply {@code regex} on all ideal graph phases starting from {@link CompilePhase#BEFORE_CLOOPS}.
     */
    private static void fromBeforeCountedLoops(String irNodePlaceholder, String regex) {
        IR_NODE_MAPPINGS.put(irNodePlaceholder, new SinglePhaseRangeEntry(CompilePhase.PRINT_IDEAL, regex,
                                                                          CompilePhase.BEFORE_CLOOPS,
                                                                          CompilePhase.FINAL_CODE));
    }

    /**
     * Apply {@code regex} on all ideal graph phases starting from {@link CompilePhase#BEFORE_CLOOPS} up to and
     * including {@link CompilePhase#BEFORE_MATCHING}
     */
    private static void fromMacroToBeforeMatching(String irNodePlaceholder, String regex) {
        IR_NODE_MAPPINGS.put(irNodePlaceholder, new SinglePhaseRangeEntry(CompilePhase.PRINT_IDEAL, regex,
                                                                          CompilePhase.MACRO_EXPANSION,
                                                                          CompilePhase.BEFORE_MATCHING));
    }

    /**
     * Apply {@code regex} on all ideal graph phases starting from {@link CompilePhase#BEFORE_CLOOPS} up to and
     * including {@link CompilePhase#BEFORE_MATCHING}
     */
    private static void afterBarrierExpansionToBeforeMatching(String irNodePlaceholder, String regex) {
        IR_NODE_MAPPINGS.put(irNodePlaceholder, new SinglePhaseRangeEntry(CompilePhase.PRINT_IDEAL, regex,
                                                                          CompilePhase.OPTIMIZE_FINISHED,
                                                                          CompilePhase.BEFORE_MATCHING));
    }

    private static void trapNodes(String irNodePlaceholder, String trapReason) {
        String regex = START + "CallStaticJava" + MID + "uncommon_trap.*" + trapReason + END;
        beforeMatching(irNodePlaceholder, regex);
    }

    private static void loadOfNodes(String irNodePlaceholder, String irNodeRegex) {
        String regex = START + irNodeRegex + MID + "@\\S*" + IS_REPLACED + LOAD_OF_CLASS_POSTFIX;
        beforeMatching(irNodePlaceholder, regex);
    }

    private static void storeOfNodes(String irNodePlaceholder, String irNodeRegex) {
        String regex = START + irNodeRegex + MID + "@\\S*" + IS_REPLACED + STORE_OF_CLASS_POSTFIX;
        beforeMatching(irNodePlaceholder, regex);
    }

    /**
     * Apply {@code regex} on all ideal graph phases starting from {@link CompilePhase#PHASEIDEALLOOP1} which is the
     * first phase that could contain vector nodes from super word.
     */
    private static void superWordNodes(String irNodePlaceholder, String irNodeRegex) {
        String regex = START + irNodeRegex + MID + END;
        IR_NODE_MAPPINGS.put(irNodePlaceholder, new SinglePhaseRangeEntry(CompilePhase.PRINT_IDEAL, regex,
                                                                          CompilePhase.PHASEIDEALLOOP1,
                                                                          CompilePhase.BEFORE_MATCHING));
    }


    /*
     * Methods used internally by the IR framework.
     */

    /**
     * Is {@code irNodeString} an IR node placeholder string?
     */
    public static boolean isIRNode(String irNodeString) {
        return irNodeString.startsWith(PREFIX);
    }

    /**
     * Is {@code irCompositeNodeString} an IR composite node placeholder string?
     */
    public static boolean isCompositeIRNode(String irCompositeNodeString) {
        return irCompositeNodeString.startsWith(COMPOSITE_PREFIX);
    }

    /**
     * Returns "IRNode.XYZ", where XYZ is one of the IR node placeholder variable names defined above.
     */
    public static String getIRNodeAccessString(String irNodeString) {
        int prefixLength;
        if (isCompositeIRNode(irNodeString)) {
            TestFramework.check(irNodeString.length() > COMPOSITE_PREFIX.length() + POSTFIX.length(),
                                "Invalid composite node placeholder: " + irNodeString);
            prefixLength = COMPOSITE_PREFIX.length();
        } else {
            prefixLength = PREFIX.length();
        }
        return "IRNode." + irNodeString.substring(prefixLength, irNodeString.length() - POSTFIX.length());
    }

    /**
     * Is this IR node supported on current platform, used VM build, etc.?
     * Throws a {@link CheckedTestFrameworkException} if the IR node is unsupported.
     */
    public static void checkIRNodeSupported(String node) throws CheckedTestFrameworkException {
        switch (node) {
            case INTRINSIC_OR_TYPE_CHECKED_INLINING_TRAP -> {
                if (!WhiteBox.getWhiteBox().isJVMCISupportedByGC()) {
                    throw new CheckedTestFrameworkException("INTRINSIC_OR_TYPE_CHECKED_INLINING_TRAP is unsupported " +
                                                            "in builds without JVMCI.");
                }
            }
            case CHECKCAST_ARRAYCOPY -> {
                if (Platform.isS390x()) {
                    throw new CheckedTestFrameworkException("CHECKCAST_ARRAYCOPY is unsupported on s390.");
                }
            }
            case IS_FINITE_D, IS_FINITE_F -> {
                if (!Platform.isRISCV64()) {
                    throw new CheckedTestFrameworkException("IS_FINITE_* is only supported on riscv64.");
                }
            }
            // default: do nothing -> IR node is supported and can be used by the user.
        }
    }

    /**
     * Get the regex of an IR node for a specific compile phase. If {@code irNode} is not an IR node placeholder string
     * or if there is no regex specified for {@code compilePhase}, a {@link TestFormatException} is reported.
     */
    public static String getRegexForCompilePhase(String irNode, CompilePhase compilePhase) {
        IRNodeMapEntry entry = IR_NODE_MAPPINGS.get(irNode);
        String failMsg = "IR Node \"" + irNode + "\" defined in class IRNode has no regex/compiler phase mapping " +
                         "(i.e. no static initializer block that adds a mapping entry to IRNode.IR_NODE_MAPPINGS)." +
                         System.lineSeparator() +
                         "   Have you just created the entry \"" + irNode + "\" in class IRNode and forgot to add a " +
                         "mapping?" + System.lineSeparator() +
                         "   Violation";
        TestFormat.checkNoReport(entry != null, failMsg);
        String regex = entry.regexForCompilePhase(compilePhase);
        failMsg = "IR Node \"" + irNode + "\" defined in class IRNode has no regex defined for compile phase "
                  + compilePhase + "." + System.lineSeparator() +
                  "   If you think this compile phase should be supported, update the mapping for \"" + irNode +
                  "\" in class IRNode (i.e the static initializer block immediately following the definition of \"" +
                  irNode + "\")." + System.lineSeparator() +
                  "   Violation";
        TestFormat.checkNoReport(regex != null, failMsg);
        return regex;
    }

    /**
     * Get the default phase of an IR node. If {@code irNode} is not an IR node placeholder string, a
     * {@link TestFormatException} is reported.
     */
    public static CompilePhase getDefaultPhase(String irNode) {
        IRNodeMapEntry entry = IR_NODE_MAPPINGS.get(irNode);
        String failMsg = "\"" + irNode + "\" is not an IR node defined in class IRNode and " +
                         "has therefore no default compile phase specified." + System.lineSeparator() +
                         "   If your regex represents a C2 IR node, consider adding an entry to class IRNode together " +
                         "with a static initializer block that adds a mapping to IRNode.IR_NODE_MAPPINGS." +
                         System.lineSeparator() +
                         "   Otherwise, set the @IR \"phase\" attribute to a compile phase different from " +
                         "CompilePhase.DEFAULT to explicitly tell the IR framework on which compile phase your rule" +
                         " should be applied on." + System.lineSeparator() +
                         "   Violation";
        TestFormat.checkNoReport(entry != null, failMsg);
        return entry.defaultCompilePhase();
    }
}<|MERGE_RESOLUTION|>--- conflicted
+++ resolved
@@ -737,179 +737,6 @@
         trapNodes(PREDICATE_TRAP,"predicate");
     }
 
-<<<<<<< HEAD
-    public static final String CHECKCAST_ARRAY = "(((?i:cmp|CLFI|CLR).*precise \\[.*:|.*(?i:mov|or).*precise \\[.*:.*\\R.*(cmp|CMP|CLR))" + END;
-    public static final String CHECKCAST_ARRAY_OF = COMPOSITE_PREFIX + "(((?i:cmp|CLFI|CLR).*precise \\[.*" + IS_REPLACED + ":|.*(?i:mov|or).*precise \\[.*" + IS_REPLACED + ":.*\\R.*(cmp|CMP|CLR))" + END;
-    // Does not work on s390 (a rule containing this regex will be skipped on s390).
-    public static final String CHECKCAST_ARRAYCOPY = "(.*((?i:call_leaf_nofp,runtime)|CALL,\\s?runtime leaf nofp|BCTRL.*.leaf call).*checkcast_arraycopy.*" + END;
-
-    public static final String FIELD_ACCESS = "(.*Field: *" + END;
-
-    public static final String STORE = START + "Store(B|C|S|I|L|F|D|P|N)" + MID + END;
-    public static final String STORE_B = START + "StoreB" + MID + END; // Store to boolean is also mapped to byte
-    public static final String STORE_C = START + "StoreC" + MID + END;
-    public static final String STORE_I = START + "StoreI" + MID + END; // Store to short is also mapped to int
-    public static final String STORE_L = START + "StoreL" + MID + END;
-    public static final String STORE_F = START + "StoreF" + MID + END;
-    public static final String STORE_D = START + "StoreD" + MID + END;
-    public static final String STORE_P = START + "StoreP" + MID + END;
-    public static final String STORE_N = START + "StoreN" + MID + END;
-    public static final String STORE_VECTOR = START + "StoreVector" + MID + END;
-    public static final String STORE_OF_CLASS = COMPOSITE_PREFIX + START + "Store(B|C|S|I|L|F|D|P|N)" + MID + "@\\S*" + IS_REPLACED + STORE_OF_CLASS_POSTFIX;
-    public static final String STORE_B_OF_CLASS = COMPOSITE_PREFIX + START + "StoreB" + MID + "@\\S*" + IS_REPLACED + STORE_OF_CLASS_POSTFIX;
-    public static final String STORE_C_OF_CLASS = COMPOSITE_PREFIX + START + "StoreC" + MID + "@\\S*" + IS_REPLACED + STORE_OF_CLASS_POSTFIX;
-    public static final String STORE_I_OF_CLASS = COMPOSITE_PREFIX + START + "StoreI" + MID + "@\\S*" + IS_REPLACED + STORE_OF_CLASS_POSTFIX;
-    public static final String STORE_L_OF_CLASS = COMPOSITE_PREFIX + START + "StoreL" + MID + "@\\S*" + IS_REPLACED + STORE_OF_CLASS_POSTFIX;
-    public static final String STORE_F_OF_CLASS = COMPOSITE_PREFIX + START + "StoreF" + MID + "@\\S*" + IS_REPLACED + STORE_OF_CLASS_POSTFIX;
-    public static final String STORE_D_OF_CLASS = COMPOSITE_PREFIX + START + "StoreD" + MID + "@\\S*" + IS_REPLACED + STORE_OF_CLASS_POSTFIX;
-    public static final String STORE_P_OF_CLASS = COMPOSITE_PREFIX + START + "StoreP" + MID + "@\\S*" + IS_REPLACED + STORE_OF_CLASS_POSTFIX;
-    public static final String STORE_N_OF_CLASS = COMPOSITE_PREFIX + START + "StoreN" + MID + "@\\S*" + IS_REPLACED + STORE_OF_CLASS_POSTFIX;
-    public static final String STORE_OF_FIELD = COMPOSITE_PREFIX + START + "Store(B|C|S|I|L|F|D|P|N)" + MID + "@.*name=" + IS_REPLACED + ",.*" + END;
-
-    public static final String LOAD = START + "Load(B|UB|S|US|I|L|F|D|P|N)" + MID + END;
-    public static final String LOAD_B = START + "LoadB" + MID + END;
-    public static final String LOAD_UB = START + "LoadUB" + MID + END; // Load from boolean
-    public static final String LOAD_S = START + "LoadS" + MID + END;
-    public static final String LOAD_US = START + "LoadUS" + MID + END; // Load from char
-    public static final String LOAD_I = START + "LoadI" + MID + END;
-    public static final String LOAD_L = START + "LoadL" + MID + END;
-    public static final String LOAD_F = START + "LoadF" + MID + END;
-    public static final String LOAD_D = START + "LoadD" + MID + END;
-    public static final String LOAD_P = START + "LoadP" + MID + END;
-    public static final String LOAD_N = START + "LoadN" + MID + END;
-    public static final String LOAD_VECTOR = START + "LoadVector" + MID + END;
-    public static final String LOAD_OF_CLASS = COMPOSITE_PREFIX + START + "Load(B|UB|S|US|I|L|F|D|P|N)" + MID + "@\\S*"+  IS_REPLACED + LOAD_OF_CLASS_POSTFIX;
-    public static final String LOAD_B_OF_CLASS = COMPOSITE_PREFIX + START + "LoadB" + MID + "@\\S*" + IS_REPLACED + LOAD_OF_CLASS_POSTFIX;
-    public static final String LOAD_UB_OF_CLASS = COMPOSITE_PREFIX + START + "LoadUB" + MID + "@\\S*" + IS_REPLACED + LOAD_OF_CLASS_POSTFIX;
-    public static final String LOAD_S_OF_CLASS = COMPOSITE_PREFIX + START + "LoadS" + MID + "@\\S*" + IS_REPLACED + LOAD_OF_CLASS_POSTFIX;
-    public static final String LOAD_US_OF_CLASS = COMPOSITE_PREFIX + START + "LoadUS" + MID + "@\\S*" + IS_REPLACED + LOAD_OF_CLASS_POSTFIX;
-    public static final String LOAD_I_OF_CLASS = COMPOSITE_PREFIX + START + "LoadI" + MID + "@\\S*" + IS_REPLACED + LOAD_OF_CLASS_POSTFIX;
-    public static final String LOAD_L_OF_CLASS = COMPOSITE_PREFIX + START + "LoadL" + MID + "@\\S*" + IS_REPLACED + LOAD_OF_CLASS_POSTFIX;
-    public static final String LOAD_F_OF_CLASS = COMPOSITE_PREFIX + START + "LoadF" + MID + "@\\S*" + IS_REPLACED + LOAD_OF_CLASS_POSTFIX;
-    public static final String LOAD_D_OF_CLASS = COMPOSITE_PREFIX + START + "LoadD" + MID + "@\\S*" + IS_REPLACED + LOAD_OF_CLASS_POSTFIX;
-    public static final String LOAD_P_OF_CLASS = COMPOSITE_PREFIX + START + "LoadP" + MID + "@\\S*" + IS_REPLACED + LOAD_OF_CLASS_POSTFIX;
-    public static final String LOAD_N_OF_CLASS = COMPOSITE_PREFIX + START + "LoadN" + MID + "@\\S*" + IS_REPLACED + LOAD_OF_CLASS_POSTFIX;
-    public static final String LOAD_OF_FIELD = COMPOSITE_PREFIX + START + "Load(B|C|S|I|L|F|D|P|N)" + MID + "@.*name=" + IS_REPLACED + ",.*" + END;
-    public static final String LOAD_KLASS  = START + "LoadN?K" + MID + END;
-
-    public static final String LOOP   = START + "Loop" + MID + END;
-    public static final String COUNTEDLOOP = START + "CountedLoop\\b" + MID + END;
-    public static final String COUNTEDLOOP_MAIN = START + "CountedLoop\\b" + MID + "main" + END;
-    public static final String OUTERSTRIPMINEDLOOP = START + "OuterStripMinedLoop\\b" + MID + END;
-    public static final String LONGCOUNTEDLOOP = START + "LongCountedLoop\\b" + MID + END;
-    public static final String IF = START + "If\\b" + MID + END;
-
-    public static final String CALL = START + "Call.*Java" + MID + END;
-    public static final String CALL_OF_METHOD = COMPOSITE_PREFIX + START + "Call.*Java" + MID + IS_REPLACED + " " +  END;
-    public static final String DYNAMIC_CALL_OF_METHOD = COMPOSITE_PREFIX + START + "CallDynamicJava" + MID + IS_REPLACED + " " + END;
-    public static final String STATIC_CALL_OF_METHOD = COMPOSITE_PREFIX + START + "CallStaticJava" + MID + IS_REPLACED + " " +  END;
-    public static final String TRAP = START + "CallStaticJava" + MID + "uncommon_trap.*reason" + END;
-    public static final String PREDICATE_TRAP = START + "CallStaticJava" + MID + "uncommon_trap.*predicate" + END;
-    public static final String UNSTABLE_IF_TRAP = START + "CallStaticJava" + MID + "uncommon_trap.*unstable_if" + END;
-    public static final String CLASS_CHECK_TRAP = START + "CallStaticJava" + MID + "uncommon_trap.*class_check" + END;
-    public static final String NULL_CHECK_TRAP = START + "CallStaticJava" + MID + "uncommon_trap.*null_check" + END;
-    public static final String NULL_ASSERT_TRAP = START + "CallStaticJava" + MID + "uncommon_trap.*null_assert" + END;
-    public static final String RANGE_CHECK_TRAP = START + "CallStaticJava" + MID + "uncommon_trap.*range_check" + END;
-    public static final String UNHANDLED_TRAP = START + "CallStaticJava" + MID + "uncommon_trap.*unhandled" + END;
-    public static final String INTRINSIC_TRAP = START + "CallStaticJava" + MID + "uncommon_trap.*intrinsic" + END;
-    public static final String DIV_BY_ZERO_TRAP = START + "CallStaticJava" + MID + "uncommon_trap.*div0_check" + END;
-    // Does not work for VM builds without JVMCI like x86_32 (a rule containing this regex will be skipped without having JVMCI built).
-    public static final String INTRINSIC_OR_TYPE_CHECKED_INLINING_TRAP = START + "CallStaticJava" + MID + "uncommon_trap.*intrinsic_or_type_checked_inlining" + END;
-
-    public static final String SCOPE_OBJECT = "(.*# ScObj.*" + END;
-    public static final String MEMBAR = START + "MemBar" + MID + END;
-    public static final String MEMBAR_STORESTORE = START + "MemBarStoreStore" + MID + END;
-    public static final String SAFEPOINT = START + "SafePoint" + MID + END;
-
-    public static final String CMOVEI = START + "CMoveI" + MID + END;
-    public static final String CMOVEVF = START + "CMoveVF" + MID + END;
-    public static final String CMOVEVD = START + "CMoveVD" + MID + END;
-    public static final String ABS_I = START + "AbsI" + MID + END;
-    public static final String ABS_L = START + "AbsL" + MID + END;
-    public static final String ABS_F = START + "AbsF" + MID + END;
-    public static final String ABS_D = START + "AbsD" + MID + END;
-    public static final String AND = START + "And(I|L)" + MID + END;
-    public static final String AND_I = START + "AndI" + MID + END;
-    public static final String AND_L = START + "AndL" + MID + END;
-    public static final String XOR_I = START + "XorI" + MID + END;
-    public static final String XOR_L = START + "XorL" + MID + END;
-    public static final String LSHIFT = START + "LShift(I|L)" + MID + END;
-    public static final String LSHIFT_I = START + "LShiftI" + MID + END;
-    public static final String LSHIFT_L = START + "LShiftL" + MID + END;
-    public static final String RSHIFT = START + "RShift(I|L)" + MID + END;
-    public static final String RSHIFT_I = START + "RShiftI" + MID + END;
-    public static final String RSHIFT_L = START + "RShiftL" + MID + END;
-    public static final String RSHIFT_VB = START + "RShiftVB" + MID + END;
-    public static final String RSHIFT_VS = START + "RShiftVS" + MID + END;
-    public static final String URSHIFT = START + "URShift(B|S|I|L)" + MID + END;
-    public static final String URSHIFT_I = START + "URShiftI" + MID + END;
-    public static final String URSHIFT_L = START + "URShiftL" + MID + END;
-    public static final String ADD = START + "Add(I|L|F|D|P)" + MID + END;
-    public static final String ADD_I = START + "AddI" + MID + END;
-    public static final String ADD_L = START + "AddL" + MID + END;
-    public static final String ADD_VD = START + "AddVD" + MID + END;
-    public static final String ADD_VI = START + "AddVI" + MID + END;
-    public static final String SUB = START + "Sub(I|L|F|D)" + MID + END;
-    public static final String SUB_I = START + "SubI" + MID + END;
-    public static final String SUB_L = START + "SubL" + MID + END;
-    public static final String SUB_F = START + "SubF" + MID + END;
-    public static final String SUB_D = START + "SubD" + MID + END;
-    public static final String CMP_U = START + "CmpU" + MID + END;
-    public static final String CMP_UL = START + "CmpUL" + MID + END;
-    public static final String CMP_U3 = START + "CmpU3" + MID + END;
-    public static final String CMP_UL3 = START + "CmpUL3" + MID + END;
-    public static final String CMP_I = START + "CmpI" + MID + END;
-    public static final String MUL = START + "Mul(I|L|F|D)" + MID + END;
-    public static final String MUL_I = START + "MulI" + MID + END;
-    public static final String MUL_L = START + "MulL" + MID + END;
-    public static final String MUL_F = START + "MulF" + MID + END;
-    public static final String DIV = START + "Div(I|L|F|D)" + MID + END;
-    public static final String DIV_L = START + "DivL" + MID + END;
-    public static final String CON_I = START + "ConI" + MID + END;
-    public static final String CON_L = START + "ConL" + MID + END;
-    public static final String CONV_I2L = START + "ConvI2L" + MID + END;
-    public static final String CONV_L2I = START + "ConvL2I" + MID + END;
-    public static final String CAST_II = START + "CastII" + MID + END;
-    public static final String CAST_LL = START + "CastLL" + MID + END;
-    public static final String POPCOUNT_L = START + "PopCountL" + MID + END;
-    public static final String PHI = START + "Phi" + MID + END;
-
-    public static final String AND_V = START + "AndV" + MID + END;
-    public static final String OR_V = START + "OrV" + MID + END;
-    public static final String XOR_V = START + "XorV" + MID + END;
-    public static final String AND_V_MASK = START + "AndVMask" + MID + END;
-    public static final String OR_V_MASK = START + "OrVMask" + MID + END;
-    public static final String XOR_V_MASK = START + "XorVMask" + MID + END;
-
-    public static final String VECTOR_CAST_B2X = START + "VectorCastB2X" + MID + END;
-    public static final String VECTOR_CAST_S2X = START + "VectorCastS2X" + MID + END;
-    public static final String VECTOR_CAST_I2X = START + "VectorCastI2X" + MID + END;
-    public static final String VECTOR_CAST_L2X = START + "VectorCastL2X" + MID + END;
-    public static final String VECTOR_CAST_F2X = START + "VectorCastF2X" + MID + END;
-    public static final String VECTOR_CAST_D2X = START + "VectorCastD2X" + MID + END;
-    public static final String VECTOR_UCAST_B2X = START + "VectorUCastB2X" + MID + END;
-    public static final String VECTOR_UCAST_S2X = START + "VectorUCastS2X" + MID + END;
-    public static final String VECTOR_UCAST_I2X = START + "VectorUCastI2X" + MID + END;
-    public static final String VECTOR_REINTERPRET = START + "VectorReinterpret" + MID + END;
-    public static final String VECTOR_BLEND = START + "VectorBlend" + MID + END;
-    public static final String REVERSE_BYTES_V = START + "ReverseBytesV" + MID + END;
-
-    public static final String Min_I = START + "MinI" + MID + END;
-    public static final String Max_I = START + "MaxI" + MID + END;
-    public static final String Min_V = START + "MinV" + MID + END;
-    public static final String Max_V = START + "MaxV" + MID + END;
-    public static final String MUL_VL = START + "MulVL" + MID + END;
-
-    public static final String ADD_REDUCTION_VF = START + "AddReductionVF" + MID + END;
-    public static final String ADD_REDUCTION_VD = START + "AddReductionVD" + MID + END;
-    public static final String MUL_REDUCTION_VF = START + "MulReductionVF" + MID + END;
-    public static final String MUL_REDUCTION_VD = START + "MulReductionVD" + MID + END;
-
-    public static final String FAST_LOCK   = START + "FastLock" + MID + END;
-    public static final String FAST_UNLOCK = START + "FastUnlock" + MID + END;
-
-    public static final String POPULATE_INDEX = START + "PopulateIndex" + MID + END;
-=======
     public static final String RANGE_CHECK_TRAP = PREFIX + "RANGE_CHECK_TRAP" + POSTFIX;
     static {
         trapNodes(RANGE_CHECK_TRAP,"range_check");
@@ -1380,7 +1207,6 @@
     /*
      * Utility methods to set up IR_NODE_MAPPINGS.
      */
->>>>>>> 3b374c01
 
     /**
      * Apply {@code regex} on all machine independent ideal graph phases up to and including
