/*
 * Copyright (c) 2020, 2024, Oracle and/or its affiliates. All rights reserved.
 * DO NOT ALTER OR REMOVE COPYRIGHT NOTICES OR THIS FILE HEADER.
 *
 * This code is free software; you can redistribute it and/or modify it
 * under the terms of the GNU General Public License version 2 only, as
 * published by the Free Software Foundation.
 *
 * This code is distributed in the hope that it will be useful, but WITHOUT
 * ANY WARRANTY; without even the implied warranty of MERCHANTABILITY or
 * FITNESS FOR A PARTICULAR PURPOSE.  See the GNU General Public License
 * version 2 for more details (a copy is included in the LICENSE file that
 * accompanied this code).
 *
 * You should have received a copy of the GNU General Public License version
 * 2 along with this work; if not, write to the Free Software Foundation,
 * Inc., 51 Franklin St, Fifth Floor, Boston, MA 02110-1301 USA.
 *
 * Please contact Oracle, 500 Oracle Parkway, Redwood Shores, CA 94065 USA
 * or visit www.oracle.com if you need additional information or have any
 * questions.
 *
 */

#include "precompiled.hpp"
#include "asm/assembler.hpp"
#include "asm/assembler.inline.hpp"
#include "gc/shared/barrierSet.hpp"
#include "gc/shared/barrierSetAssembler.hpp"
#include "oops/methodData.hpp"
#include "opto/c2_MacroAssembler.hpp"
#include "opto/intrinsicnode.hpp"
#include "opto/output.hpp"
#include "opto/opcodes.hpp"
#include "opto/subnode.hpp"
#include "runtime/basicLock.hpp"
#include "runtime/globals.hpp"
#include "runtime/javaThread.inline.hpp"
#include "runtime/lockStack.hpp"
#include "runtime/objectMonitor.hpp"
#include "runtime/stubRoutines.hpp"
#include "runtime/synchronizer.hpp"
#include "utilities/checkedCast.hpp"
#include "utilities/globalDefinitions.hpp"
#include "utilities/powerOfTwo.hpp"
#include "utilities/sizes.hpp"
#include "utilities/macros.hpp"

#ifdef PRODUCT
#define BLOCK_COMMENT(str) /* nothing */
#define STOP(error) stop(error)
#else
#define BLOCK_COMMENT(str) block_comment(str)
#define STOP(error) block_comment(error); stop(error)
#endif

// C2 compiled method's prolog code.
void C2_MacroAssembler::verified_entry(int framesize, int stack_bang_size, bool fp_mode_24b, bool is_stub) {

  // WARNING: Initial instruction MUST be 5 bytes or longer so that
  // NativeJump::patch_verified_entry will be able to patch out the entry
  // code safely. The push to verify stack depth is ok at 5 bytes,
  // the frame allocation can be either 3 or 6 bytes. So if we don't do
  // stack bang then we must use the 6 byte frame allocation even if
  // we have no frame. :-(
  assert(stack_bang_size >= framesize || stack_bang_size <= 0, "stack bang size incorrect");

  assert((framesize & (StackAlignmentInBytes-1)) == 0, "frame size not aligned");
  // Remove word for return addr
  framesize -= wordSize;
  stack_bang_size -= wordSize;

  // Calls to C2R adapters often do not accept exceptional returns.
  // We require that their callers must bang for them.  But be careful, because
  // some VM calls (such as call site linkage) can use several kilobytes of
  // stack.  But the stack safety zone should account for that.
  // See bugs 4446381, 4468289, 4497237.
  if (stack_bang_size > 0) {
    generate_stack_overflow_check(stack_bang_size);

    // We always push rbp, so that on return to interpreter rbp, will be
    // restored correctly and we can correct the stack.
    push(rbp);
    // Save caller's stack pointer into RBP if the frame pointer is preserved.
    if (PreserveFramePointer) {
      mov(rbp, rsp);
    }
    // Remove word for ebp
    framesize -= wordSize;

    // Create frame
    if (framesize) {
      subptr(rsp, framesize);
    }
  } else {
    // Create frame (force generation of a 4 byte immediate value)
    subptr_imm32(rsp, framesize);

    // Save RBP register now.
    framesize -= wordSize;
    movptr(Address(rsp, framesize), rbp);
    // Save caller's stack pointer into RBP if the frame pointer is preserved.
    if (PreserveFramePointer) {
      movptr(rbp, rsp);
      if (framesize > 0) {
        addptr(rbp, framesize);
      }
    }
  }

  if (VerifyStackAtCalls) { // Majik cookie to verify stack depth
    framesize -= wordSize;
    movptr(Address(rsp, framesize), (int32_t)0xbadb100d);
  }

#ifndef _LP64
  // If method sets FPU control word do it now
  if (fp_mode_24b) {
    fldcw(ExternalAddress(StubRoutines::x86::addr_fpu_cntrl_wrd_24()));
  }
  if (UseSSE >= 2 && VerifyFPU) {
    verify_FPU(0, "FPU stack must be clean on entry");
  }
#endif

#ifdef ASSERT
  if (VerifyStackAtCalls) {
    Label L;
    push(rax);
    mov(rax, rsp);
    andptr(rax, StackAlignmentInBytes-1);
    cmpptr(rax, StackAlignmentInBytes-wordSize);
    pop(rax);
    jcc(Assembler::equal, L);
    STOP("Stack is not properly aligned!");
    bind(L);
  }
#endif

  if (!is_stub) {
    BarrierSetAssembler* bs = BarrierSet::barrier_set()->barrier_set_assembler();
 #ifdef _LP64
    if (BarrierSet::barrier_set()->barrier_set_nmethod() != nullptr) {
      // We put the non-hot code of the nmethod entry barrier out-of-line in a stub.
      Label dummy_slow_path;
      Label dummy_continuation;
      Label* slow_path = &dummy_slow_path;
      Label* continuation = &dummy_continuation;
      if (!Compile::current()->output()->in_scratch_emit_size()) {
        // Use real labels from actual stub when not emitting code for the purpose of measuring its size
        C2EntryBarrierStub* stub = new (Compile::current()->comp_arena()) C2EntryBarrierStub();
        Compile::current()->output()->add_stub(stub);
        slow_path = &stub->entry();
        continuation = &stub->continuation();
      }
      bs->nmethod_entry_barrier(this, slow_path, continuation);
    }
#else
    // Don't bother with out-of-line nmethod entry barrier stub for x86_32.
    bs->nmethod_entry_barrier(this, nullptr /* slow_path */, nullptr /* continuation */);
#endif
  }
}

inline Assembler::AvxVectorLen C2_MacroAssembler::vector_length_encoding(int vlen_in_bytes) {
  switch (vlen_in_bytes) {
    case  4: // fall-through
    case  8: // fall-through
    case 16: return Assembler::AVX_128bit;
    case 32: return Assembler::AVX_256bit;
    case 64: return Assembler::AVX_512bit;

    default: {
      ShouldNotReachHere();
      return Assembler::AVX_NoVec;
    }
  }
}

#if INCLUDE_RTM_OPT

// Update rtm_counters based on abort status
// input: abort_status
//        rtm_counters (RTMLockingCounters*)
// flags are killed
void C2_MacroAssembler::rtm_counters_update(Register abort_status, Register rtm_counters) {

  atomic_incptr(Address(rtm_counters, RTMLockingCounters::abort_count_offset()));
  if (PrintPreciseRTMLockingStatistics) {
    for (int i = 0; i < RTMLockingCounters::ABORT_STATUS_LIMIT; i++) {
      Label check_abort;
      testl(abort_status, (1<<i));
      jccb(Assembler::equal, check_abort);
      atomic_incptr(Address(rtm_counters, RTMLockingCounters::abortX_count_offset() + (i * sizeof(uintx))));
      bind(check_abort);
    }
  }
}

// Branch if (random & (count-1) != 0), count is 2^n
// tmp, scr and flags are killed
void C2_MacroAssembler::branch_on_random_using_rdtsc(Register tmp, Register scr, int count, Label& brLabel) {
  assert(tmp == rax, "");
  assert(scr == rdx, "");
  rdtsc(); // modifies EDX:EAX
  andptr(tmp, count-1);
  jccb(Assembler::notZero, brLabel);
}

// Perform abort ratio calculation, set no_rtm bit if high ratio
// input:  rtm_counters_Reg (RTMLockingCounters* address)
// tmpReg, rtm_counters_Reg and flags are killed
void C2_MacroAssembler::rtm_abort_ratio_calculation(Register tmpReg,
                                                    Register rtm_counters_Reg,
                                                    RTMLockingCounters* rtm_counters,
                                                    Metadata* method_data) {
  Label L_done, L_check_always_rtm1, L_check_always_rtm2;

  if (RTMLockingCalculationDelay > 0) {
    // Delay calculation
    movptr(tmpReg, ExternalAddress((address) RTMLockingCounters::rtm_calculation_flag_addr()));
    testptr(tmpReg, tmpReg);
    jccb(Assembler::equal, L_done);
  }
  // Abort ratio calculation only if abort_count > RTMAbortThreshold
  //   Aborted transactions = abort_count * 100
  //   All transactions = total_count *  RTMTotalCountIncrRate
  //   Set no_rtm bit if (Aborted transactions >= All transactions * RTMAbortRatio)

  movptr(tmpReg, Address(rtm_counters_Reg, RTMLockingCounters::abort_count_offset()));
  cmpptr(tmpReg, RTMAbortThreshold);
  jccb(Assembler::below, L_check_always_rtm2);
  imulptr(tmpReg, tmpReg, 100);

  Register scrReg = rtm_counters_Reg;
  movptr(scrReg, Address(rtm_counters_Reg, RTMLockingCounters::total_count_offset()));
  imulptr(scrReg, scrReg, RTMTotalCountIncrRate);
  imulptr(scrReg, scrReg, RTMAbortRatio);
  cmpptr(tmpReg, scrReg);
  jccb(Assembler::below, L_check_always_rtm1);
  if (method_data != nullptr) {
    // set rtm_state to "no rtm" in MDO
    mov_metadata(tmpReg, method_data);
    lock();
    orl(Address(tmpReg, MethodData::rtm_state_offset()), NoRTM);
  }
  jmpb(L_done);
  bind(L_check_always_rtm1);
  // Reload RTMLockingCounters* address
  lea(rtm_counters_Reg, ExternalAddress((address)rtm_counters));
  bind(L_check_always_rtm2);
  movptr(tmpReg, Address(rtm_counters_Reg, RTMLockingCounters::total_count_offset()));
  cmpptr(tmpReg, RTMLockingThreshold / RTMTotalCountIncrRate);
  jccb(Assembler::below, L_done);
  if (method_data != nullptr) {
    // set rtm_state to "always rtm" in MDO
    mov_metadata(tmpReg, method_data);
    lock();
    orl(Address(tmpReg, MethodData::rtm_state_offset()), UseRTM);
  }
  bind(L_done);
}

// Update counters and perform abort ratio calculation
// input:  abort_status_Reg
// rtm_counters_Reg, flags are killed
void C2_MacroAssembler::rtm_profiling(Register abort_status_Reg,
                                      Register rtm_counters_Reg,
                                      RTMLockingCounters* rtm_counters,
                                      Metadata* method_data,
                                      bool profile_rtm) {

  assert(rtm_counters != nullptr, "should not be null when profiling RTM");
  // update rtm counters based on rax value at abort
  // reads abort_status_Reg, updates flags
  lea(rtm_counters_Reg, ExternalAddress((address)rtm_counters));
  rtm_counters_update(abort_status_Reg, rtm_counters_Reg);
  if (profile_rtm) {
    // Save abort status because abort_status_Reg is used by following code.
    if (RTMRetryCount > 0) {
      push(abort_status_Reg);
    }
    assert(rtm_counters != nullptr, "should not be null when profiling RTM");
    rtm_abort_ratio_calculation(abort_status_Reg, rtm_counters_Reg, rtm_counters, method_data);
    // restore abort status
    if (RTMRetryCount > 0) {
      pop(abort_status_Reg);
    }
  }
}

// Retry on abort if abort's status is 0x6: can retry (0x2) | memory conflict (0x4)
// inputs: retry_count_Reg
//       : abort_status_Reg
// output: retry_count_Reg decremented by 1
// flags are killed
void C2_MacroAssembler::rtm_retry_lock_on_abort(Register retry_count_Reg, Register abort_status_Reg, Label& retryLabel) {
  Label doneRetry;
  assert(abort_status_Reg == rax, "");
  // The abort reason bits are in eax (see all states in rtmLocking.hpp)
  // 0x6 = conflict on which we can retry (0x2) | memory conflict (0x4)
  // if reason is in 0x6 and retry count != 0 then retry
  andptr(abort_status_Reg, 0x6);
  jccb(Assembler::zero, doneRetry);
  testl(retry_count_Reg, retry_count_Reg);
  jccb(Assembler::zero, doneRetry);
  pause();
  decrementl(retry_count_Reg);
  jmp(retryLabel);
  bind(doneRetry);
}

// Spin and retry if lock is busy,
// inputs: box_Reg (monitor address)
//       : retry_count_Reg
// output: retry_count_Reg decremented by 1
//       : clear z flag if retry count exceeded
// tmp_Reg, scr_Reg, flags are killed
void C2_MacroAssembler::rtm_retry_lock_on_busy(Register retry_count_Reg, Register box_Reg,
                                               Register tmp_Reg, Register scr_Reg, Label& retryLabel) {
  Label SpinLoop, SpinExit, doneRetry;
  int owner_offset = OM_OFFSET_NO_MONITOR_VALUE_TAG(owner);

  testl(retry_count_Reg, retry_count_Reg);
  jccb(Assembler::zero, doneRetry);
  decrementl(retry_count_Reg);
  movptr(scr_Reg, RTMSpinLoopCount);

  bind(SpinLoop);
  pause();
  decrementl(scr_Reg);
  jccb(Assembler::lessEqual, SpinExit);
  movptr(tmp_Reg, Address(box_Reg, owner_offset));
  testptr(tmp_Reg, tmp_Reg);
  jccb(Assembler::notZero, SpinLoop);

  bind(SpinExit);
  jmp(retryLabel);
  bind(doneRetry);
  incrementl(retry_count_Reg); // clear z flag
}

// Use RTM for normal stack locks
// Input: objReg (object to lock)
void C2_MacroAssembler::rtm_stack_locking(Register objReg, Register tmpReg, Register scrReg,
                                         Register retry_on_abort_count_Reg,
                                         RTMLockingCounters* stack_rtm_counters,
                                         Metadata* method_data, bool profile_rtm,
                                         Label& DONE_LABEL, Label& IsInflated) {
  assert(UseRTMForStackLocks, "why call this otherwise?");
  assert(tmpReg == rax, "");
  assert(scrReg == rdx, "");
  Label L_rtm_retry, L_decrement_retry, L_on_abort;

  if (RTMRetryCount > 0) {
    movl(retry_on_abort_count_Reg, RTMRetryCount); // Retry on abort
    bind(L_rtm_retry);
  }
  movptr(tmpReg, Address(objReg, oopDesc::mark_offset_in_bytes()));
  testptr(tmpReg, markWord::monitor_value);  // inflated vs stack-locked|neutral
  jcc(Assembler::notZero, IsInflated);

  if (PrintPreciseRTMLockingStatistics || profile_rtm) {
    Label L_noincrement;
    if (RTMTotalCountIncrRate > 1) {
      // tmpReg, scrReg and flags are killed
      branch_on_random_using_rdtsc(tmpReg, scrReg, RTMTotalCountIncrRate, L_noincrement);
    }
    assert(stack_rtm_counters != nullptr, "should not be null when profiling RTM");
    atomic_incptr(ExternalAddress((address)stack_rtm_counters->total_count_addr()), scrReg);
    bind(L_noincrement);
  }
  xbegin(L_on_abort);
  movptr(tmpReg, Address(objReg, oopDesc::mark_offset_in_bytes()));       // fetch markword
  andptr(tmpReg, markWord::lock_mask_in_place);     // look at 2 lock bits
  cmpptr(tmpReg, markWord::unlocked_value);         // bits = 01 unlocked
  jcc(Assembler::equal, DONE_LABEL);        // all done if unlocked

  Register abort_status_Reg = tmpReg; // status of abort is stored in RAX
  if (UseRTMXendForLockBusy) {
    xend();
    movptr(abort_status_Reg, 0x2);   // Set the abort status to 2 (so we can retry)
    jmp(L_decrement_retry);
  }
  else {
    xabort(0);
  }
  bind(L_on_abort);
  if (PrintPreciseRTMLockingStatistics || profile_rtm) {
    rtm_profiling(abort_status_Reg, scrReg, stack_rtm_counters, method_data, profile_rtm);
  }
  bind(L_decrement_retry);
  if (RTMRetryCount > 0) {
    // retry on lock abort if abort status is 'can retry' (0x2) or 'memory conflict' (0x4)
    rtm_retry_lock_on_abort(retry_on_abort_count_Reg, abort_status_Reg, L_rtm_retry);
  }
}

// Use RTM for inflating locks
// inputs: objReg (object to lock)
//         boxReg (on-stack box address (displaced header location) - KILLED)
//         tmpReg (ObjectMonitor address + markWord::monitor_value)
void C2_MacroAssembler::rtm_inflated_locking(Register objReg, Register boxReg, Register tmpReg,
                                            Register scrReg, Register retry_on_busy_count_Reg,
                                            Register retry_on_abort_count_Reg,
                                            RTMLockingCounters* rtm_counters,
                                            Metadata* method_data, bool profile_rtm,
                                            Label& DONE_LABEL) {
  assert(UseRTMLocking, "why call this otherwise?");
  assert(tmpReg == rax, "");
  assert(scrReg == rdx, "");
  Label L_rtm_retry, L_decrement_retry, L_on_abort;
  int owner_offset = OM_OFFSET_NO_MONITOR_VALUE_TAG(owner);

  movptr(Address(boxReg, 0), checked_cast<int32_t>(markWord::unused_mark().value()));
  movptr(boxReg, tmpReg); // Save ObjectMonitor address

  if (RTMRetryCount > 0) {
    movl(retry_on_busy_count_Reg, RTMRetryCount);  // Retry on lock busy
    movl(retry_on_abort_count_Reg, RTMRetryCount); // Retry on abort
    bind(L_rtm_retry);
  }
  if (PrintPreciseRTMLockingStatistics || profile_rtm) {
    Label L_noincrement;
    if (RTMTotalCountIncrRate > 1) {
      // tmpReg, scrReg and flags are killed
      branch_on_random_using_rdtsc(tmpReg, scrReg, RTMTotalCountIncrRate, L_noincrement);
    }
    assert(rtm_counters != nullptr, "should not be null when profiling RTM");
    atomic_incptr(ExternalAddress((address)rtm_counters->total_count_addr()), scrReg);
    bind(L_noincrement);
  }
  xbegin(L_on_abort);
  movptr(tmpReg, Address(objReg, oopDesc::mark_offset_in_bytes()));
  movptr(tmpReg, Address(tmpReg, owner_offset));
  testptr(tmpReg, tmpReg);
  jcc(Assembler::zero, DONE_LABEL);
  if (UseRTMXendForLockBusy) {
    xend();
    jmp(L_decrement_retry);
  }
  else {
    xabort(0);
  }
  bind(L_on_abort);
  Register abort_status_Reg = tmpReg; // status of abort is stored in RAX
  if (PrintPreciseRTMLockingStatistics || profile_rtm) {
    rtm_profiling(abort_status_Reg, scrReg, rtm_counters, method_data, profile_rtm);
  }
  if (RTMRetryCount > 0) {
    // retry on lock abort if abort status is 'can retry' (0x2) or 'memory conflict' (0x4)
    rtm_retry_lock_on_abort(retry_on_abort_count_Reg, abort_status_Reg, L_rtm_retry);
  }

  movptr(tmpReg, Address(boxReg, owner_offset)) ;
  testptr(tmpReg, tmpReg) ;
  jccb(Assembler::notZero, L_decrement_retry) ;

  // Appears unlocked - try to swing _owner from null to non-null.
  // Invariant: tmpReg == 0.  tmpReg is EAX which is the implicit cmpxchg comparand.
#ifdef _LP64
  Register threadReg = r15_thread;
#else
  get_thread(scrReg);
  Register threadReg = scrReg;
#endif
  lock();
  cmpxchgptr(threadReg, Address(boxReg, owner_offset)); // Updates tmpReg

  if (RTMRetryCount > 0) {
    // success done else retry
    jccb(Assembler::equal, DONE_LABEL) ;
    bind(L_decrement_retry);
    // Spin and retry if lock is busy.
    rtm_retry_lock_on_busy(retry_on_busy_count_Reg, boxReg, tmpReg, scrReg, L_rtm_retry);
  }
  else {
    bind(L_decrement_retry);
  }
}

#endif //  INCLUDE_RTM_OPT

// fast_lock and fast_unlock used by C2

// Because the transitions from emitted code to the runtime
// monitorenter/exit helper stubs are so slow it's critical that
// we inline both the stack-locking fast path and the inflated fast path.
//
// See also: cmpFastLock and cmpFastUnlock.
//
// What follows is a specialized inline transliteration of the code
// in enter() and exit(). If we're concerned about I$ bloat another
// option would be to emit TrySlowEnter and TrySlowExit methods
// at startup-time.  These methods would accept arguments as
// (rax,=Obj, rbx=Self, rcx=box, rdx=Scratch) and return success-failure
// indications in the icc.ZFlag.  fast_lock and fast_unlock would simply
// marshal the arguments and emit calls to TrySlowEnter and TrySlowExit.
// In practice, however, the # of lock sites is bounded and is usually small.
// Besides the call overhead, TrySlowEnter and TrySlowExit might suffer
// if the processor uses simple bimodal branch predictors keyed by EIP
// Since the helper routines would be called from multiple synchronization
// sites.
//
// An even better approach would be write "MonitorEnter()" and "MonitorExit()"
// in java - using j.u.c and unsafe - and just bind the lock and unlock sites
// to those specialized methods.  That'd give us a mostly platform-independent
// implementation that the JITs could optimize and inline at their pleasure.
// Done correctly, the only time we'd need to cross to native could would be
// to park() or unpark() threads.  We'd also need a few more unsafe operators
// to (a) prevent compiler-JIT reordering of non-volatile accesses, and
// (b) explicit barriers or fence operations.
//
// TODO:
//
// *  Arrange for C2 to pass "Self" into fast_lock and fast_unlock in one of the registers (scr).
//    This avoids manifesting the Self pointer in the fast_lock and fast_unlock terminals.
//    Given TLAB allocation, Self is usually manifested in a register, so passing it into
//    the lock operators would typically be faster than reifying Self.
//
// *  Ideally I'd define the primitives as:
//       fast_lock   (nax Obj, nax box, EAX tmp, nax scr) where box, tmp and scr are KILLED.
//       fast_unlock (nax Obj, EAX box, nax tmp) where box and tmp are KILLED
//    Unfortunately ADLC bugs prevent us from expressing the ideal form.
//    Instead, we're stuck with a rather awkward and brittle register assignments below.
//    Furthermore the register assignments are overconstrained, possibly resulting in
//    sub-optimal code near the synchronization site.
//
// *  Eliminate the sp-proximity tests and just use "== Self" tests instead.
//    Alternately, use a better sp-proximity test.
//
// *  Currently ObjectMonitor._Owner can hold either an sp value or a (THREAD *) value.
//    Either one is sufficient to uniquely identify a thread.
//    TODO: eliminate use of sp in _owner and use get_thread(tr) instead.
//
// *  Intrinsify notify() and notifyAll() for the common cases where the
//    object is locked by the calling thread but the waitlist is empty.
//    avoid the expensive JNI call to JVM_Notify() and JVM_NotifyAll().
//
// *  use jccb and jmpb instead of jcc and jmp to improve code density.
//    But beware of excessive branch density on AMD Opterons.
//
// *  Both fast_lock and fast_unlock set the ICC.ZF to indicate success
//    or failure of the fast path.  If the fast path fails then we pass
//    control to the slow path, typically in C.  In fast_lock and
//    fast_unlock we often branch to DONE_LABEL, just to find that C2
//    will emit a conditional branch immediately after the node.
//    So we have branches to branches and lots of ICC.ZF games.
//    Instead, it might be better to have C2 pass a "FailureLabel"
//    into fast_lock and fast_unlock.  In the case of success, control
//    will drop through the node.  ICC.ZF is undefined at exit.
//    In the case of failure, the node will branch directly to the
//    FailureLabel


// obj: object to lock
// box: on-stack box address (displaced header location) - KILLED
// rax,: tmp -- KILLED
// scr: tmp -- KILLED
void C2_MacroAssembler::fast_lock(Register objReg, Register boxReg, Register tmpReg,
                                 Register scrReg, Register cx1Reg, Register cx2Reg, Register thread,
                                 RTMLockingCounters* rtm_counters,
                                 RTMLockingCounters* stack_rtm_counters,
                                 Metadata* method_data,
                                 bool use_rtm, bool profile_rtm) {
  assert(LockingMode != LM_LIGHTWEIGHT, "lightweight locking should use fast_lock_lightweight");
  assert(LockingMode != LM_PLACEHOLDER, "uses fast_lock_placeholder");
  // Ensure the register assignments are disjoint
  assert(tmpReg == rax, "");

  if (use_rtm) {
    assert_different_registers(objReg, boxReg, tmpReg, scrReg, cx1Reg, cx2Reg);
  } else {
    assert(cx1Reg == noreg, "");
    assert(cx2Reg == noreg, "");
    assert_different_registers(objReg, boxReg, tmpReg, scrReg);
  }

  // Possible cases that we'll encounter in fast_lock
  // ------------------------------------------------
  // * Inflated
  //    -- unlocked
  //    -- Locked
  //       = by self
  //       = by other
  // * neutral
  // * stack-locked
  //    -- by self
  //       = sp-proximity test hits
  //       = sp-proximity test generates false-negative
  //    -- by other
  //

  Label IsInflated, DONE_LABEL, NO_COUNT, COUNT;

  if (DiagnoseSyncOnValueBasedClasses != 0) {
    load_klass(tmpReg, objReg, scrReg);
    movl(tmpReg, Address(tmpReg, Klass::access_flags_offset()));
    testl(tmpReg, JVM_ACC_IS_VALUE_BASED_CLASS);
    jcc(Assembler::notZero, DONE_LABEL);
  }

#if INCLUDE_RTM_OPT
  if (UseRTMForStackLocks && use_rtm) {
    assert(LockingMode != LM_MONITOR, "LockingMode == 0 (LM_MONITOR) and +UseRTMForStackLocks are mutually exclusive");
    rtm_stack_locking(objReg, tmpReg, scrReg, cx2Reg,
                      stack_rtm_counters, method_data, profile_rtm,
                      DONE_LABEL, IsInflated);
  }
#endif // INCLUDE_RTM_OPT

  movptr(tmpReg, Address(objReg, oopDesc::mark_offset_in_bytes()));          // [FETCH]
  testptr(tmpReg, markWord::monitor_value); // inflated vs stack-locked|neutral
  jcc(Assembler::notZero, IsInflated);

  if (LockingMode == LM_MONITOR) {
    // Clear ZF so that we take the slow path at the DONE label. objReg is known to be not 0.
    testptr(objReg, objReg);
  } else {
    assert(LockingMode == LM_LEGACY, "must be");
    // Attempt stack-locking ...
    orptr (tmpReg, markWord::unlocked_value);
    movptr(Address(boxReg, 0), tmpReg);          // Anticipate successful CAS
    lock();
    cmpxchgptr(boxReg, Address(objReg, oopDesc::mark_offset_in_bytes()));      // Updates tmpReg
    jcc(Assembler::equal, COUNT);           // Success

    // Recursive locking.
    // The object is stack-locked: markword contains stack pointer to BasicLock.
    // Locked by current thread if difference with current SP is less than one page.
    subptr(tmpReg, rsp);
    // Next instruction set ZFlag == 1 (Success) if difference is less then one page.
    andptr(tmpReg, (int32_t) (NOT_LP64(0xFFFFF003) LP64_ONLY(7 - (int)os::vm_page_size())) );
    movptr(Address(boxReg, 0), tmpReg);
  }
  jmp(DONE_LABEL);

  bind(IsInflated);
  // The object is inflated. tmpReg contains pointer to ObjectMonitor* + markWord::monitor_value

#if INCLUDE_RTM_OPT
  // Use the same RTM locking code in 32- and 64-bit VM.
  if (use_rtm) {
    rtm_inflated_locking(objReg, boxReg, tmpReg, scrReg, cx1Reg, cx2Reg,
                         rtm_counters, method_data, profile_rtm, DONE_LABEL);
  } else {
#endif // INCLUDE_RTM_OPT

#ifndef _LP64
  // The object is inflated.

  // boxReg refers to the on-stack BasicLock in the current frame.
  // We'd like to write:
  //   set box->_displaced_header = markWord::unused_mark().  Any non-0 value suffices.
  // This is convenient but results a ST-before-CAS penalty.  The following CAS suffers
  // additional latency as we have another ST in the store buffer that must drain.

  // avoid ST-before-CAS
  // register juggle because we need tmpReg for cmpxchgptr below
  movptr(scrReg, boxReg);
  movptr(boxReg, tmpReg);                   // consider: LEA box, [tmp-2]

  // Optimistic form: consider XORL tmpReg,tmpReg
  movptr(tmpReg, NULL_WORD);

  // Appears unlocked - try to swing _owner from null to non-null.
  // Ideally, I'd manifest "Self" with get_thread and then attempt
  // to CAS the register containing Self into m->Owner.
  // But we don't have enough registers, so instead we can either try to CAS
  // rsp or the address of the box (in scr) into &m->owner.  If the CAS succeeds
  // we later store "Self" into m->Owner.  Transiently storing a stack address
  // (rsp or the address of the box) into  m->owner is harmless.
  // Invariant: tmpReg == 0.  tmpReg is EAX which is the implicit cmpxchg comparand.
  lock();
  cmpxchgptr(scrReg, Address(boxReg, OM_OFFSET_NO_MONITOR_VALUE_TAG(owner)));
  movptr(Address(scrReg, 0), 3);          // box->_displaced_header = 3
  // If we weren't able to swing _owner from null to the BasicLock
  // then take the slow path.
  jccb  (Assembler::notZero, NO_COUNT);
  // update _owner from BasicLock to thread
  get_thread (scrReg);                    // beware: clobbers ICCs
  movptr(Address(boxReg, OM_OFFSET_NO_MONITOR_VALUE_TAG(owner)), scrReg);
  xorptr(boxReg, boxReg);                 // set icc.ZFlag = 1 to indicate success

  // If the CAS fails we can either retry or pass control to the slow path.
  // We use the latter tactic.
  // Pass the CAS result in the icc.ZFlag into DONE_LABEL
  // If the CAS was successful ...
  //   Self has acquired the lock
  //   Invariant: m->_recursions should already be 0, so we don't need to explicitly set it.
  // Intentional fall-through into DONE_LABEL ...
#else // _LP64
  // It's inflated and we use scrReg for ObjectMonitor* in this section.
  movq(scrReg, tmpReg);
  xorq(tmpReg, tmpReg);
  lock();
  cmpxchgptr(thread, Address(scrReg, OM_OFFSET_NO_MONITOR_VALUE_TAG(owner)));
  // Unconditionally set box->_displaced_header = markWord::unused_mark().
  // Without cast to int32_t this style of movptr will destroy r10 which is typically obj.
  movptr(Address(boxReg, 0), checked_cast<int32_t>(markWord::unused_mark().value()));
  // Propagate ICC.ZF from CAS above into DONE_LABEL.
  jccb(Assembler::equal, COUNT);          // CAS above succeeded; propagate ZF = 1 (success)

  cmpptr(thread, rax);                // Check if we are already the owner (recursive lock)
  jccb(Assembler::notEqual, NO_COUNT);    // If not recursive, ZF = 0 at this point (fail)
  incq(Address(scrReg, OM_OFFSET_NO_MONITOR_VALUE_TAG(recursions)));
  xorq(rax, rax); // Set ZF = 1 (success) for recursive lock, denoting locking success
#endif // _LP64
#if INCLUDE_RTM_OPT
  } // use_rtm()
#endif
  bind(DONE_LABEL);

  // ZFlag == 1 count in fast path
  // ZFlag == 0 count in slow path
  jccb(Assembler::notZero, NO_COUNT); // jump if ZFlag == 0

  bind(COUNT);
  // Count monitors in fast path
  increment(Address(thread, JavaThread::held_monitor_count_offset()));

  xorl(tmpReg, tmpReg); // Set ZF == 1

  bind(NO_COUNT);

  // At NO_COUNT the icc ZFlag is set as follows ...
  // fast_unlock uses the same protocol.
  // ZFlag == 1 -> Success
  // ZFlag == 0 -> Failure - force control through the slow path
}

// obj: object to unlock
// box: box address (displaced header location), killed.  Must be EAX.
// tmp: killed, cannot be obj nor box.
//
// Some commentary on balanced locking:
//
// fast_lock and fast_unlock are emitted only for provably balanced lock sites.
// Methods that don't have provably balanced locking are forced to run in the
// interpreter - such methods won't be compiled to use fast_lock and fast_unlock.
// The interpreter provides two properties:
// I1:  At return-time the interpreter automatically and quietly unlocks any
//      objects acquired the current activation (frame).  Recall that the
//      interpreter maintains an on-stack list of locks currently held by
//      a frame.
// I2:  If a method attempts to unlock an object that is not held by the
//      the frame the interpreter throws IMSX.
//
// Lets say A(), which has provably balanced locking, acquires O and then calls B().
// B() doesn't have provably balanced locking so it runs in the interpreter.
// Control returns to A() and A() unlocks O.  By I1 and I2, above, we know that O
// is still locked by A().
//
// The only other source of unbalanced locking would be JNI.  The "Java Native Interface:
// Programmer's Guide and Specification" claims that an object locked by jni_monitorenter
// should not be unlocked by "normal" java-level locking and vice-versa.  The specification
// doesn't specify what will occur if a program engages in such mixed-mode locking, however.
// Arguably given that the spec legislates the JNI case as undefined our implementation
// could reasonably *avoid* checking owner in fast_unlock().
// In the interest of performance we elide m->Owner==Self check in unlock.
// A perfectly viable alternative is to elide the owner check except when
// Xcheck:jni is enabled.

void C2_MacroAssembler::fast_unlock(Register objReg, Register boxReg, Register tmpReg, bool use_rtm) {
  assert(LockingMode != LM_LIGHTWEIGHT, "lightweight locking should use fast_unlock_lightweight");
  assert(LockingMode != LM_PLACEHOLDER, "uses fast_unlock_placeholder");
  assert(boxReg == rax, "");
  assert_different_registers(objReg, boxReg, tmpReg);

  Label DONE_LABEL, Stacked, COUNT, NO_COUNT;

#if INCLUDE_RTM_OPT
  if (UseRTMForStackLocks && use_rtm) {
    assert(LockingMode != LM_MONITOR, "LockingMode == 0 (LM_MONITOR) and +UseRTMForStackLocks are mutually exclusive");
    Label L_regular_unlock;
    movptr(tmpReg, Address(objReg, oopDesc::mark_offset_in_bytes())); // fetch markword
    andptr(tmpReg, markWord::lock_mask_in_place);                     // look at 2 lock bits
    cmpptr(tmpReg, markWord::unlocked_value);                         // bits = 01 unlocked
    jccb(Assembler::notEqual, L_regular_unlock);                      // if !HLE RegularLock
    xend();                                                           // otherwise end...
    jmp(DONE_LABEL);                                                  // ... and we're done
    bind(L_regular_unlock);
  }
#endif

  if (LockingMode == LM_LEGACY) {
    cmpptr(Address(boxReg, 0), NULL_WORD);                            // Examine the displaced header
    jcc   (Assembler::zero, COUNT);                                   // 0 indicates recursive stack-lock
  }
  movptr(tmpReg, Address(objReg, oopDesc::mark_offset_in_bytes()));   // Examine the object's markword
  if (LockingMode != LM_MONITOR) {
    testptr(tmpReg, markWord::monitor_value);                         // Inflated?
    jcc(Assembler::zero, Stacked);
  }

  // It's inflated.

#if INCLUDE_RTM_OPT
  if (use_rtm) {
    Label L_regular_inflated_unlock;
    int owner_offset = OM_OFFSET_NO_MONITOR_VALUE_TAG(owner);
    movptr(boxReg, Address(tmpReg, owner_offset));
    testptr(boxReg, boxReg);
    jccb(Assembler::notZero, L_regular_inflated_unlock);
    xend();
    jmp(DONE_LABEL);
    bind(L_regular_inflated_unlock);
  }
#endif

  // Despite our balanced locking property we still check that m->_owner == Self
  // as java routines or native JNI code called by this thread might
  // have released the lock.
  // Refer to the comments in synchronizer.cpp for how we might encode extra
  // state in _succ so we can avoid fetching EntryList|cxq.
  //
  // If there's no contention try a 1-0 exit.  That is, exit without
  // a costly MEMBAR or CAS.  See synchronizer.cpp for details on how
  // we detect and recover from the race that the 1-0 exit admits.
  //
  // Conceptually fast_unlock() must execute a STST|LDST "release" barrier
  // before it STs null into _owner, releasing the lock.  Updates
  // to data protected by the critical section must be visible before
  // we drop the lock (and thus before any other thread could acquire
  // the lock and observe the fields protected by the lock).
  // IA32's memory-model is SPO, so STs are ordered with respect to
  // each other and there's no need for an explicit barrier (fence).
  // See also http://gee.cs.oswego.edu/dl/jmm/cookbook.html.
#ifndef _LP64
  // Note that we could employ various encoding schemes to reduce
  // the number of loads below (currently 4) to just 2 or 3.
  // Refer to the comments in synchronizer.cpp.
  // In practice the chain of fetches doesn't seem to impact performance, however.
  xorptr(boxReg, boxReg);
  orptr(boxReg, Address(tmpReg, OM_OFFSET_NO_MONITOR_VALUE_TAG(recursions)));
  jccb  (Assembler::notZero, DONE_LABEL);
  movptr(boxReg, Address(tmpReg, OM_OFFSET_NO_MONITOR_VALUE_TAG(EntryList)));
  orptr(boxReg, Address(tmpReg, OM_OFFSET_NO_MONITOR_VALUE_TAG(cxq)));
  jccb  (Assembler::notZero, DONE_LABEL);
  movptr(Address(tmpReg, OM_OFFSET_NO_MONITOR_VALUE_TAG(owner)), NULL_WORD);
  jmpb  (DONE_LABEL);
#else // _LP64
  // It's inflated
  Label CheckSucc, LNotRecursive, LSuccess, LGoSlowPath;

  cmpptr(Address(tmpReg, OM_OFFSET_NO_MONITOR_VALUE_TAG(recursions)), 0);
  jccb(Assembler::equal, LNotRecursive);

  // Recursive inflated unlock
  decq(Address(tmpReg, OM_OFFSET_NO_MONITOR_VALUE_TAG(recursions)));
  jmpb(LSuccess);

  bind(LNotRecursive);
  movptr(boxReg, Address(tmpReg, OM_OFFSET_NO_MONITOR_VALUE_TAG(cxq)));
  orptr(boxReg, Address(tmpReg, OM_OFFSET_NO_MONITOR_VALUE_TAG(EntryList)));
  jccb  (Assembler::notZero, CheckSucc);
  // Without cast to int32_t this style of movptr will destroy r10 which is typically obj.
  movptr(Address(tmpReg, OM_OFFSET_NO_MONITOR_VALUE_TAG(owner)), NULL_WORD);
  jmpb  (DONE_LABEL);

  // Try to avoid passing control into the slow_path ...
  bind  (CheckSucc);

  // The following optional optimization can be elided if necessary
  // Effectively: if (succ == null) goto slow path
  // The code reduces the window for a race, however,
  // and thus benefits performance.
  cmpptr(Address(tmpReg, OM_OFFSET_NO_MONITOR_VALUE_TAG(succ)), NULL_WORD);
  jccb  (Assembler::zero, LGoSlowPath);

  xorptr(boxReg, boxReg);
  // Without cast to int32_t this style of movptr will destroy r10 which is typically obj.
  movptr(Address(tmpReg, OM_OFFSET_NO_MONITOR_VALUE_TAG(owner)), NULL_WORD);

  // Memory barrier/fence
  // Dekker pivot point -- fulcrum : ST Owner; MEMBAR; LD Succ
  // Instead of MFENCE we use a dummy locked add of 0 to the top-of-stack.
  // This is faster on Nehalem and AMD Shanghai/Barcelona.
  // See https://blogs.oracle.com/dave/entry/instruction_selection_for_volatile_fences
  // We might also restructure (ST Owner=0;barrier;LD _Succ) to
  // (mov box,0; xchgq box, &m->Owner; LD _succ) .
  lock(); addl(Address(rsp, 0), 0);

  cmpptr(Address(tmpReg, OM_OFFSET_NO_MONITOR_VALUE_TAG(succ)), NULL_WORD);
  jccb  (Assembler::notZero, LSuccess);

  // Rare inopportune interleaving - race.
  // The successor vanished in the small window above.
  // The lock is contended -- (cxq|EntryList) != null -- and there's no apparent successor.
  // We need to ensure progress and succession.
  // Try to reacquire the lock.
  // If that fails then the new owner is responsible for succession and this
  // thread needs to take no further action and can exit via the fast path (success).
  // If the re-acquire succeeds then pass control into the slow path.
  // As implemented, this latter mode is horrible because we generated more
  // coherence traffic on the lock *and* artificially extended the critical section
  // length while by virtue of passing control into the slow path.

  // box is really RAX -- the following CMPXCHG depends on that binding
  // cmpxchg R,[M] is equivalent to rax = CAS(M,rax,R)
  lock();
  cmpxchgptr(r15_thread, Address(tmpReg, OM_OFFSET_NO_MONITOR_VALUE_TAG(owner)));
  // There's no successor so we tried to regrab the lock.
  // If that didn't work, then another thread grabbed the
  // lock so we're done (and exit was a success).
  jccb  (Assembler::notEqual, LSuccess);
  // Intentional fall-through into slow path

  bind  (LGoSlowPath);
  orl   (boxReg, 1);                      // set ICC.ZF=0 to indicate failure
  jmpb  (DONE_LABEL);

  bind  (LSuccess);
  testl (boxReg, 0);                      // set ICC.ZF=1 to indicate success
  jmpb  (DONE_LABEL);

#endif
  if (LockingMode == LM_LEGACY) {
    bind  (Stacked);
    movptr(tmpReg, Address (boxReg, 0));      // re-fetch
    lock();
    cmpxchgptr(tmpReg, Address(objReg, oopDesc::mark_offset_in_bytes())); // Uses RAX which is box
    // Intentional fall-thru into DONE_LABEL
  }

  bind(DONE_LABEL);

  // ZFlag == 1 count in fast path
  // ZFlag == 0 count in slow path
  jccb(Assembler::notZero, NO_COUNT);

  bind(COUNT);
  // Count monitors in fast path
#ifndef _LP64
  get_thread(tmpReg);
  decrementl(Address(tmpReg, JavaThread::held_monitor_count_offset()));
#else // _LP64
  decrementq(Address(r15_thread, JavaThread::held_monitor_count_offset()));
#endif

  xorl(tmpReg, tmpReg); // Set ZF == 1

  bind(NO_COUNT);
}

void C2_MacroAssembler::fast_lock_lightweight(Register obj, Register box, Register rax_reg,
                                              Register t, Register thread) {
  assert(LockingMode == LM_LIGHTWEIGHT, "must be");
  assert(rax_reg == rax, "Used for CAS");
  assert_different_registers(obj, box, rax_reg, t, thread);

  // Handle inflated monitor.
  Label inflated;
  // Finish fast lock successfully. ZF value is irrelevant.
  Label locked;
  // Finish fast lock unsuccessfully. MUST jump with ZF == 0
  Label slow_path;

  if (DiagnoseSyncOnValueBasedClasses != 0) {
    load_klass(rax_reg, obj, t);
    movl(rax_reg, Address(rax_reg, Klass::access_flags_offset()));
    testl(rax_reg, JVM_ACC_IS_VALUE_BASED_CLASS);
    jcc(Assembler::notZero, slow_path);
  }

  const Register mark = t;

  { // Lightweight Lock

    Label push;

    const Register top = box;

    // Load the mark.
    movptr(mark, Address(obj, oopDesc::mark_offset_in_bytes()));

    // Prefetch top.
    movl(top, Address(thread, JavaThread::lock_stack_top_offset()));

    // Check for monitor (0b10).
    testptr(mark, markWord::monitor_value);
    jcc(Assembler::notZero, inflated);

    // Check if lock-stack is full.
    cmpl(top, LockStack::end_offset() - 1);
    jcc(Assembler::greater, slow_path);

    // Check if recursive.
    cmpptr(obj, Address(thread, top, Address::times_1, -oopSize));
    jccb(Assembler::equal, push);

    // Try to lock. Transition lock bits 0b01 => 0b00
    movptr(rax_reg, mark);
    orptr(rax_reg, markWord::unlocked_value);
    andptr(mark, ~(int32_t)markWord::unlocked_value);
    lock(); cmpxchgptr(mark, Address(obj, oopDesc::mark_offset_in_bytes()));
    jcc(Assembler::notEqual, slow_path);

    bind(push);
    // After successful lock, push object on lock-stack.
    movptr(Address(thread, top), obj);
    addl(Address(thread, JavaThread::lock_stack_top_offset()), oopSize);
    jmpb(locked);
  }

  { // Handle inflated monitor.
    bind(inflated);

    const Register tagged_monitor = mark;

    // CAS owner (null => current thread).
    xorptr(rax_reg, rax_reg);
    lock(); cmpxchgptr(thread, Address(tagged_monitor, OM_OFFSET_NO_MONITOR_VALUE_TAG(owner)));
    jccb(Assembler::equal, locked);

    // Check if recursive.
    cmpptr(thread, rax_reg);
    jccb(Assembler::notEqual, slow_path);

    // Recursive.
    increment(Address(tagged_monitor, OM_OFFSET_NO_MONITOR_VALUE_TAG(recursions)));
  }

  bind(locked);
  increment(Address(thread, JavaThread::held_monitor_count_offset()));
  // Set ZF = 1
  xorl(rax_reg, rax_reg);

#ifdef ASSERT
  // Check that locked label is reached with ZF set.
  Label zf_correct;
  jccb(Assembler::zero, zf_correct);
  stop("Fast Lock ZF != 1");
#endif

  bind(slow_path);
#ifdef ASSERT
  // Check that slow_path label is reached with ZF not set.
  jccb(Assembler::notZero, zf_correct);
  stop("Fast Lock ZF != 0");
  bind(zf_correct);
#endif
  // C2 uses the value of ZF to determine the continuation.
}

void C2_MacroAssembler::fast_unlock_lightweight(Register obj, Register reg_rax, Register t, Register thread) {
  assert(LockingMode == LM_LIGHTWEIGHT, "must be");
  assert(reg_rax == rax, "Used for CAS");
  assert_different_registers(obj, reg_rax, t);

  // Handle inflated monitor.
  Label inflated, inflated_check_lock_stack;
  // Finish fast unlock successfully.  MUST jump with ZF == 1
  Label unlocked;

  // Assume success.
  decrement(Address(thread, JavaThread::held_monitor_count_offset()));

  const Register mark = t;
  const Register top = reg_rax;

  Label dummy;
  C2FastUnlockLightweightStub* stub = nullptr;

  if (!Compile::current()->output()->in_scratch_emit_size()) {
    stub = new (Compile::current()->comp_arena()) C2FastUnlockLightweightStub(obj, mark, reg_rax, thread);
    Compile::current()->output()->add_stub(stub);
  }

  Label& push_and_slow_path = stub == nullptr ? dummy : stub->push_and_slow_path();
  Label& check_successor = stub == nullptr ? dummy : stub->check_successor();

  { // Lightweight Unlock

    // Load top.
    movl(top, Address(thread, JavaThread::lock_stack_top_offset()));

    // Prefetch mark.
    movptr(mark, Address(obj, oopDesc::mark_offset_in_bytes()));

    // Check if obj is top of lock-stack.
    cmpptr(obj, Address(thread, top, Address::times_1, -oopSize));
    // Top of lock stack was not obj. Must be monitor.
    jcc(Assembler::notEqual, inflated_check_lock_stack);

    // Pop lock-stack.
    DEBUG_ONLY(movptr(Address(thread, top, Address::times_1, -oopSize), 0);)
    subl(Address(thread, JavaThread::lock_stack_top_offset()), oopSize);

    // Check if recursive.
    cmpptr(obj, Address(thread, top, Address::times_1, -2 * oopSize));
    jcc(Assembler::equal, unlocked);

    // We elide the monitor check, let the CAS fail instead.

    // Try to unlock. Transition lock bits 0b00 => 0b01
    movptr(reg_rax, mark);
    andptr(reg_rax, ~(int32_t)markWord::lock_mask);
    orptr(mark, markWord::unlocked_value);
    lock(); cmpxchgptr(mark, Address(obj, oopDesc::mark_offset_in_bytes()));
    jcc(Assembler::notEqual, push_and_slow_path);
    jmp(unlocked);
  }


  { // Handle inflated monitor.
    bind(inflated_check_lock_stack);
#ifdef ASSERT
    Label check_done;
    subl(top, oopSize);
    cmpl(top, in_bytes(JavaThread::lock_stack_base_offset()));
    jcc(Assembler::below, check_done);
    cmpptr(obj, Address(thread, top));
    jccb(Assembler::notEqual, inflated_check_lock_stack);
    stop("Fast Unlock lock on stack");
    bind(check_done);
    testptr(mark, markWord::monitor_value);
    jccb(Assembler::notZero, inflated);
    stop("Fast Unlock not monitor");
#endif

    bind(inflated);

    // mark contains the tagged ObjectMonitor*.
    const Register monitor = mark;

#ifndef _LP64
    // Check if recursive.
    xorptr(reg_rax, reg_rax);
    orptr(reg_rax, Address(monitor, OM_OFFSET_NO_MONITOR_VALUE_TAG(recursions)));
    jcc(Assembler::notZero, check_successor);

    // Check if the entry lists are empty.
    movptr(reg_rax, Address(monitor, OM_OFFSET_NO_MONITOR_VALUE_TAG(EntryList)));
    orptr(reg_rax, Address(monitor, OM_OFFSET_NO_MONITOR_VALUE_TAG(cxq)));
    jcc(Assembler::notZero, check_successor);

    // Release lock.
    movptr(Address(monitor, OM_OFFSET_NO_MONITOR_VALUE_TAG(owner)), NULL_WORD);
#else // _LP64
    Label recursive;

    // Check if recursive.
    cmpptr(Address(monitor, OM_OFFSET_NO_MONITOR_VALUE_TAG(recursions)), 0);
    jccb(Assembler::notEqual, recursive);

    // Check if the entry lists are empty.
    movptr(reg_rax, Address(monitor, OM_OFFSET_NO_MONITOR_VALUE_TAG(cxq)));
    orptr(reg_rax, Address(monitor, OM_OFFSET_NO_MONITOR_VALUE_TAG(EntryList)));
    jcc(Assembler::notZero, check_successor);

    // Release lock.
    movptr(Address(monitor, OM_OFFSET_NO_MONITOR_VALUE_TAG(owner)), NULL_WORD);
    jmpb(unlocked);

    // Recursive unlock.
    bind(recursive);
    decrement(Address(monitor, OM_OFFSET_NO_MONITOR_VALUE_TAG(recursions)));
    xorl(t, t);
#endif
  }

  bind(unlocked);
  if (stub != nullptr) {
    bind(stub->unlocked_continuation());
  }

#ifdef ASSERT
  // Check that unlocked label is reached with ZF set.
  Label zf_correct;
  jccb(Assembler::zero, zf_correct);
  stop("Fast Unlock ZF != 1");
#endif

  if (stub != nullptr) {
    bind(stub->slow_path_continuation());
  }
#ifdef ASSERT
  // Check that stub->continuation() label is reached with ZF not set.
  jccb(Assembler::notZero, zf_correct);
  stop("Fast Unlock ZF != 0");
  bind(zf_correct);
#endif
  // C2 uses the value of ZF to determine the continuation.
}

void C2_MacroAssembler::fast_lock_placeholder(Register obj, Register box, Register rax_reg,
                                              Register t, Register thread) {
  assert(LockingMode == LM_PLACEHOLDER, "must be");
  assert(rax_reg == rax, "Used for CAS");
  assert_different_registers(obj, box, rax_reg, t, thread);

  // Handle inflated monitor.
  Label inflated;
  // Finish fast lock successfully. ZF value is irrelevant.
  Label locked;
  // Finish fast lock unsuccessfully. MUST jump with ZF == 0
  Label slow_path;

  // Clear box. TODO: Is this neccesarry? May also defer this to not write twice.
  movptr(Address(box, BasicLock::displaced_header_offset_in_bytes()), 0);

  if (DiagnoseSyncOnValueBasedClasses != 0) {
    load_klass(rax_reg, obj, t);
    movl(rax_reg, Address(rax_reg, Klass::access_flags_offset()));
    testl(rax_reg, JVM_ACC_IS_VALUE_BASED_CLASS);
    jcc(Assembler::notZero, slow_path);
  }

  const Register mark = t;

  { // Placeholder Lock

    Label push;

    const Register top = box;

    // Load the mark.
    movptr(mark, Address(obj, oopDesc::mark_offset_in_bytes()));

    // Check for monitor (0b10).
    testptr(mark, markWord::monitor_value);
    jcc(Assembler::notZero, inflated);

    // Prefetch top.
    movl(top, Address(thread, JavaThread::lock_stack_top_offset()));

    // Check if lock-stack is full.
    cmpl(top, LockStack::end_offset() - 1);
    jcc(Assembler::greater, slow_path);

    // Check if recursive.
    cmpptr(obj, Address(thread, top, Address::times_1, -oopSize));
    jccb(Assembler::equal, push);

    // Try to lock. Transition lock bits 0b01 => 0b00
    movptr(rax_reg, mark);
    orptr(rax_reg, markWord::unlocked_value);
    andptr(mark, ~(int32_t)markWord::unlocked_value);
    lock(); cmpxchgptr(mark, Address(obj, oopDesc::mark_offset_in_bytes()));
    jcc(Assembler::notEqual, slow_path);

    bind(push);
    // After successful lock, push object on lock-stack.
    movptr(Address(thread, top), obj);
    addl(Address(thread, JavaThread::lock_stack_top_offset()), oopSize);
    jmpb(locked);
  }

  { // Handle inflated monitor.
    bind(inflated);

    const Register monitor = t;

    if (!OMUseC2Cache) {
      jmp(slow_path);
    } else {
      if (OMCacheHitRate) increment(Address(thread, JavaThread::lock_lookup_offset()));

      // Fetch ObjectMonitor* from the cache or take the slow-path.
      Label monitor_found;

      // Load cache address
      lea(t, Address(thread, JavaThread::om_cache_oops_offset()));

<<<<<<< HEAD
      const int num_unrolled = OMC2UnrollCacheLookup ? MIN2(OMC2UnrollCacheEntires, OMCacheSize) : 0;
      if (OMC2UnrollCacheLookup) {
        for (int i = 0; i < num_unrolled; i++) {
          cmpptr(obj, Address(t));
          jccb(Assembler::equal, monitor_found);
          if (i + 1 != num_unrolled) {
            increment(t, in_bytes(OMCache::oop_to_oop_difference()));
          }
        }
      }
      if (!OMC2UnrollCacheLookup || (OMC2UnrollCacheLookupLoopTail && num_unrolled != OMCacheSize)) {
=======
      const int num_unrolled = MIN2(OMC2UnrollCacheEntries, OMCacheSize);
      for (int i = 0; i < num_unrolled; i++) {
        cmpptr(obj, Address(t));
        jccb(Assembler::equal, monitor_found);
        if (i + 1 != num_unrolled) {
          increment(t, in_bytes(OMCache::oop_to_oop_difference()));
        }
      }

      if (num_unrolled == 0 || (OMC2UnrollCacheLookupLoopTail && num_unrolled != OMCacheSize)) {
>>>>>>> 28bb8ddc
        if (num_unrolled != 0) {
          // Loop after unrolling, advance iterator.
          increment(t, in_bytes(OMCache::oop_to_oop_difference()));
        }

        Label loop;

        // Search for obj in cache.
        bind(loop);

        // Check for match.
        cmpptr(obj, Address(t));
        jccb(Assembler::equal, monitor_found);

        // Search until null encountered, guaranteed _null_sentinel at end.
        cmpptr(Address(t), 1);
        jcc(Assembler::below, slow_path); // 0 check, but with ZF=0 when *t == 0
        increment(t, in_bytes(OMCache::oop_to_oop_difference()));
        jmpb(loop);
      } else {
        jmp(slow_path);
      }

      // Cache hit.
      bind(monitor_found);
      movptr(monitor, Address(t, OMCache::oop_to_monitor_difference()));
      if (OMCacheHitRate) increment(Address(thread, JavaThread::lock_hit_offset()));

      Label monitor_locked;
      // Lock the monitor.
      Label recursion;
      if (OMRecursiveFastPath) {
        // Check owner for recursion first.
        cmpptr(thread, Address(monitor, ObjectMonitor::owner_offset()));
        jccb(Assembler::equal, recursion);
      }

      // CAS owner (null => current thread).
      xorptr(rax, rax);
      lock(); cmpxchgptr(thread, Address(monitor, ObjectMonitor::owner_offset()));
      jccb(Assembler::equal, monitor_locked);

      if (OMRecursiveFastPath) {
        // Recursion already checked.
        jmpb(slow_path);
      } else {
        // Check if recursive.
        cmpptr(thread, rax);
        jccb(Assembler::notEqual, slow_path);
      }

      // Recursive.
      bind(recursion);
      increment(Address(monitor, ObjectMonitor::recursions_offset()));

      bind(monitor_locked);
      // Cache the monitor for unlock
      movptr(Address(box, BasicLock::displaced_header_offset_in_bytes()), monitor);
    }
  }

  bind(locked);
  increment(Address(thread, JavaThread::held_monitor_count_offset()));
  // Set ZF = 1
  xorl(rax_reg, rax_reg);

#ifdef ASSERT
  // Check that locked label is reached with ZF set.
  Label zf_correct;
  jccb(Assembler::zero, zf_correct);
  stop("Fast Lock ZF != 1");
#endif

  bind(slow_path);
#ifdef ASSERT
  // Check that slow_path label is reached with ZF not set.
  jccb(Assembler::notZero, zf_correct);
  stop("Fast Lock ZF != 0");
  bind(zf_correct);
#endif
  // C2 uses the value of ZF to determine the continuation.
}

void C2_MacroAssembler::fast_unlock_placeholder(Register obj, Register reg_rax, Register t, Register thread) {
  assert(LockingMode == LM_PLACEHOLDER, "must be");
  assert(reg_rax == rax, "Used for CAS");
  assert_different_registers(obj, reg_rax, t);

  // Handle inflated monitor.
  Label inflated, inflated_check_lock_stack;
  // Finish fast unlock successfully.  MUST jump with ZF == 1
  Label unlocked;

  // Assume success.
  decrement(Address(thread, JavaThread::held_monitor_count_offset()));

  const Register mark = t;
  const Register monitor = t;
  const Register top = t;
  const Register box = reg_rax;

  Label dummy;
  C2FastUnlockPlaceholderStub* stub = nullptr;

  if (!Compile::current()->output()->in_scratch_emit_size()) {
    stub = new (Compile::current()->comp_arena()) C2FastUnlockPlaceholderStub(obj, monitor, reg_rax, thread);
    Compile::current()->output()->add_stub(stub);
  }

  Label& push_and_slow_path = stub == nullptr ? dummy : stub->push_and_slow_path();
  Label& check_successor = stub == nullptr ? dummy : stub->check_successor();
  Label& slow_path = stub == nullptr ? dummy : stub->slow_path();

  { // Placeholder Unlock

    // Load top.
    movl(top, Address(thread, JavaThread::lock_stack_top_offset()));

    // Check if obj is top of lock-stack.
    cmpptr(obj, Address(thread, top, Address::times_1, -oopSize));
    // Top of lock stack was not obj. Must be monitor.
    jcc(Assembler::notEqual, inflated_check_lock_stack);

    // Pop lock-stack.
    DEBUG_ONLY(movptr(Address(thread, top, Address::times_1, -oopSize), 0);)
    subl(Address(thread, JavaThread::lock_stack_top_offset()), oopSize);

    // Check if recursive.
    cmpptr(obj, Address(thread, top, Address::times_1, -2 * oopSize));
    jcc(Assembler::equal, unlocked);

    // We elide the monitor check, let the CAS fail instead.

    // Load mark.
    movptr(mark, Address(obj, oopDesc::mark_offset_in_bytes()));

    // Try to unlock. Transition lock bits 0b00 => 0b01
    movptr(reg_rax, mark);
    andptr(reg_rax, ~(int32_t)markWord::lock_mask);
    orptr(mark, markWord::unlocked_value);
    lock(); cmpxchgptr(mark, Address(obj, oopDesc::mark_offset_in_bytes()));
    jcc(Assembler::notEqual, push_and_slow_path);
    jmp(unlocked);
  }


  { // Handle inflated monitor.
    bind(inflated_check_lock_stack);
#ifdef ASSERT
    Label check_done;
    subl(top, oopSize);
    cmpl(top, in_bytes(JavaThread::lock_stack_base_offset()));
    jcc(Assembler::below, check_done);
    cmpptr(obj, Address(thread, top));
    jccb(Assembler::notEqual, inflated_check_lock_stack);
    stop("Fast Unlock lock on stack");
    bind(check_done);
    const Register mark = t;
    movptr(mark, Address(obj, oopDesc::mark_offset_in_bytes()));
    testptr(mark, markWord::monitor_value);
    jccb(Assembler::notZero, inflated);
    stop("Fast Unlock not monitor");
#endif

    bind(inflated);

    if (!OMUseC2Cache) {
      jmp(slow_path);
    } else {
      if (OMCacheHitRate) increment(Address(thread, JavaThread::unlock_lookup_offset()));
      movptr(monitor, Address(box, BasicLock::displaced_header_offset_in_bytes()));
      // TODO: Figure out the correctness surrounding the owner field here. Obj is not on the lock stack
      //       but this means this thread must have locked on the inflated monitor at some point. So it
      //       should not be anonymous.
      cmpptr(monitor, 2);
      jcc(Assembler::below, slow_path);

      if (OMCacheHitRate) increment(Address(thread, JavaThread::unlock_hit_offset()));
#ifndef _LP64
        // TODO: Unify 32 with 64. Should just be a straight up use 64 on 32. We have the registers here.
        // Check if recursive.
        xorptr(reg_rax, reg_rax);
        orptr(reg_rax, Address(monitor, ObjectMonitor::recursions_offset()));
        jcc(Assembler::notZero, check_successor);

        // Check if the entry lists are empty.
        movptr(reg_rax, Address(monitor, ObjectMonitor::EntryList_offset()));
        orptr(reg_rax, Address(monitor, ObjectMonitor::cxq_offset()));
        jcc(Assembler::notZero, check_successor);

        // Release lock.
        movptr(Address(monitor, ObjectMonitor::owner_offset()), NULL_WORD);
#else // _LP64
        Label recursive;

        // Check if recursive.
        cmpptr(Address(monitor,ObjectMonitor::recursions_offset()),0);
        jccb(Assembler::notEqual, recursive);

        // Check if the entry lists are empty.
        movptr(reg_rax, Address(monitor, ObjectMonitor::cxq_offset()));
        orptr(reg_rax, Address(monitor, ObjectMonitor::EntryList_offset()));
        jcc(Assembler::notZero, check_successor);

        // Release lock.
        movptr(Address(monitor, ObjectMonitor::owner_offset()), NULL_WORD);
        jmpb(unlocked);

        // Recursive unlock.
        bind(recursive);
        decrement(Address(monitor, ObjectMonitor::recursions_offset()));
        xorl(t, t);
#endif
    }
  }

  bind(unlocked);
  if (stub != nullptr) {
    bind(stub->unlocked());
  }

#ifdef ASSERT
  // Check that unlocked label is reached with ZF set.
  Label zf_correct;
  jccb(Assembler::zero, zf_correct);
  stop("Fast Unlock ZF != 1");
#endif

  if (stub != nullptr) {
    bind(stub->continuation());
  }
#ifdef ASSERT
  // Check that stub->continuation() label is reached with ZF not set.
  jccb(Assembler::notZero, zf_correct);
  stop("Fast Unlock ZF != 0");
  bind(zf_correct);
#endif
  // C2 uses the value of ZF to determine the continuation.
}

//-------------------------------------------------------------------------------------------
// Generic instructions support for use in .ad files C2 code generation

void C2_MacroAssembler::vabsnegd(int opcode, XMMRegister dst, XMMRegister src) {
  if (dst != src) {
    movdqu(dst, src);
  }
  if (opcode == Op_AbsVD) {
    andpd(dst, ExternalAddress(StubRoutines::x86::vector_double_sign_mask()), noreg);
  } else {
    assert((opcode == Op_NegVD),"opcode should be Op_NegD");
    xorpd(dst, ExternalAddress(StubRoutines::x86::vector_double_sign_flip()), noreg);
  }
}

void C2_MacroAssembler::vabsnegd(int opcode, XMMRegister dst, XMMRegister src, int vector_len) {
  if (opcode == Op_AbsVD) {
    vandpd(dst, src, ExternalAddress(StubRoutines::x86::vector_double_sign_mask()), vector_len, noreg);
  } else {
    assert((opcode == Op_NegVD),"opcode should be Op_NegD");
    vxorpd(dst, src, ExternalAddress(StubRoutines::x86::vector_double_sign_flip()), vector_len, noreg);
  }
}

void C2_MacroAssembler::vabsnegf(int opcode, XMMRegister dst, XMMRegister src) {
  if (dst != src) {
    movdqu(dst, src);
  }
  if (opcode == Op_AbsVF) {
    andps(dst, ExternalAddress(StubRoutines::x86::vector_float_sign_mask()), noreg);
  } else {
    assert((opcode == Op_NegVF),"opcode should be Op_NegF");
    xorps(dst, ExternalAddress(StubRoutines::x86::vector_float_sign_flip()), noreg);
  }
}

void C2_MacroAssembler::vabsnegf(int opcode, XMMRegister dst, XMMRegister src, int vector_len) {
  if (opcode == Op_AbsVF) {
    vandps(dst, src, ExternalAddress(StubRoutines::x86::vector_float_sign_mask()), vector_len, noreg);
  } else {
    assert((opcode == Op_NegVF),"opcode should be Op_NegF");
    vxorps(dst, src, ExternalAddress(StubRoutines::x86::vector_float_sign_flip()), vector_len, noreg);
  }
}

void C2_MacroAssembler::pminmax(int opcode, BasicType elem_bt, XMMRegister dst, XMMRegister src, XMMRegister tmp) {
  assert(opcode == Op_MinV || opcode == Op_MaxV, "sanity");
  assert(tmp == xnoreg || elem_bt == T_LONG, "unused");

  if (opcode == Op_MinV) {
    if (elem_bt == T_BYTE) {
      pminsb(dst, src);
    } else if (elem_bt == T_SHORT) {
      pminsw(dst, src);
    } else if (elem_bt == T_INT) {
      pminsd(dst, src);
    } else {
      assert(elem_bt == T_LONG, "required");
      assert(tmp == xmm0, "required");
      assert_different_registers(dst, src, tmp);
      movdqu(xmm0, dst);
      pcmpgtq(xmm0, src);
      blendvpd(dst, src);  // xmm0 as mask
    }
  } else { // opcode == Op_MaxV
    if (elem_bt == T_BYTE) {
      pmaxsb(dst, src);
    } else if (elem_bt == T_SHORT) {
      pmaxsw(dst, src);
    } else if (elem_bt == T_INT) {
      pmaxsd(dst, src);
    } else {
      assert(elem_bt == T_LONG, "required");
      assert(tmp == xmm0, "required");
      assert_different_registers(dst, src, tmp);
      movdqu(xmm0, src);
      pcmpgtq(xmm0, dst);
      blendvpd(dst, src);  // xmm0 as mask
    }
  }
}

void C2_MacroAssembler::vpminmax(int opcode, BasicType elem_bt,
                                 XMMRegister dst, XMMRegister src1, XMMRegister src2,
                                 int vlen_enc) {
  assert(opcode == Op_MinV || opcode == Op_MaxV, "sanity");

  if (opcode == Op_MinV) {
    if (elem_bt == T_BYTE) {
      vpminsb(dst, src1, src2, vlen_enc);
    } else if (elem_bt == T_SHORT) {
      vpminsw(dst, src1, src2, vlen_enc);
    } else if (elem_bt == T_INT) {
      vpminsd(dst, src1, src2, vlen_enc);
    } else {
      assert(elem_bt == T_LONG, "required");
      if (UseAVX > 2 && (vlen_enc == Assembler::AVX_512bit || VM_Version::supports_avx512vl())) {
        vpminsq(dst, src1, src2, vlen_enc);
      } else {
        assert_different_registers(dst, src1, src2);
        vpcmpgtq(dst, src1, src2, vlen_enc);
        vblendvpd(dst, src1, src2, dst, vlen_enc);
      }
    }
  } else { // opcode == Op_MaxV
    if (elem_bt == T_BYTE) {
      vpmaxsb(dst, src1, src2, vlen_enc);
    } else if (elem_bt == T_SHORT) {
      vpmaxsw(dst, src1, src2, vlen_enc);
    } else if (elem_bt == T_INT) {
      vpmaxsd(dst, src1, src2, vlen_enc);
    } else {
      assert(elem_bt == T_LONG, "required");
      if (UseAVX > 2 && (vlen_enc == Assembler::AVX_512bit || VM_Version::supports_avx512vl())) {
        vpmaxsq(dst, src1, src2, vlen_enc);
      } else {
        assert_different_registers(dst, src1, src2);
        vpcmpgtq(dst, src1, src2, vlen_enc);
        vblendvpd(dst, src2, src1, dst, vlen_enc);
      }
    }
  }
}

// Float/Double min max

void C2_MacroAssembler::vminmax_fp(int opcode, BasicType elem_bt,
                                   XMMRegister dst, XMMRegister a, XMMRegister b,
                                   XMMRegister tmp, XMMRegister atmp, XMMRegister btmp,
                                   int vlen_enc) {
  assert(UseAVX > 0, "required");
  assert(opcode == Op_MinV || opcode == Op_MinReductionV ||
         opcode == Op_MaxV || opcode == Op_MaxReductionV, "sanity");
  assert(elem_bt == T_FLOAT || elem_bt == T_DOUBLE, "sanity");
  assert_different_registers(a, tmp, atmp, btmp);
  assert_different_registers(b, tmp, atmp, btmp);

  bool is_min = (opcode == Op_MinV || opcode == Op_MinReductionV);
  bool is_double_word = is_double_word_type(elem_bt);

  /* Note on 'non-obvious' assembly sequence:
   *
   * While there are vminps/vmaxps instructions, there are two important differences between hardware
   * and Java on how they handle floats:
   *  a. -0.0 and +0.0 are considered equal (vminps/vmaxps will return second parameter when inputs are equal)
   *  b. NaN is not necesarily propagated (vminps/vmaxps will return second parameter when either input is NaN)
   *
   * It is still more efficient to use vminps/vmaxps, but with some pre/post-processing:
   *  a. -0.0/+0.0: Bias negative (positive) numbers to second parameter before vminps (vmaxps)
   *                (only useful when signs differ, noop otherwise)
   *  b. NaN: Check if it was the first parameter that had the NaN (with vcmp[UNORD_Q])

   *  Following pseudo code describes the algorithm for max[FD] (Min algorithm is on similar lines):
   *   btmp = (b < +0.0) ? a : b
   *   atmp = (b < +0.0) ? b : a
   *   Tmp  = Max_Float(atmp , btmp)
   *   Res  = (atmp == NaN) ? atmp : Tmp
   */

  void (MacroAssembler::*vblend)(XMMRegister, XMMRegister, XMMRegister, XMMRegister, int, bool, XMMRegister);
  void (MacroAssembler::*vmaxmin)(XMMRegister, XMMRegister, XMMRegister, int);
  void (MacroAssembler::*vcmp)(XMMRegister, XMMRegister, XMMRegister, int, int);
  XMMRegister mask;

  if (!is_double_word && is_min) {
    mask = a;
    vblend = &MacroAssembler::vblendvps;
    vmaxmin = &MacroAssembler::vminps;
    vcmp = &MacroAssembler::vcmpps;
  } else if (!is_double_word && !is_min) {
    mask = b;
    vblend = &MacroAssembler::vblendvps;
    vmaxmin = &MacroAssembler::vmaxps;
    vcmp = &MacroAssembler::vcmpps;
  } else if (is_double_word && is_min) {
    mask = a;
    vblend = &MacroAssembler::vblendvpd;
    vmaxmin = &MacroAssembler::vminpd;
    vcmp = &MacroAssembler::vcmppd;
  } else {
    assert(is_double_word && !is_min, "sanity");
    mask = b;
    vblend = &MacroAssembler::vblendvpd;
    vmaxmin = &MacroAssembler::vmaxpd;
    vcmp = &MacroAssembler::vcmppd;
  }

  // Make sure EnableX86ECoreOpts isn't disabled on register overlaps
  XMMRegister maxmin, scratch;
  if (dst == btmp) {
    maxmin = btmp;
    scratch = tmp;
  } else {
    maxmin = tmp;
    scratch = btmp;
  }

  bool precompute_mask = EnableX86ECoreOpts && UseAVX>1;
  if (precompute_mask && !is_double_word) {
    vpsrad(tmp, mask, 32, vlen_enc);
    mask = tmp;
  } else if (precompute_mask && is_double_word) {
    vpxor(tmp, tmp, tmp, vlen_enc);
    vpcmpgtq(tmp, tmp, mask, vlen_enc);
    mask = tmp;
  }

  (this->*vblend)(atmp, a, b, mask, vlen_enc, !precompute_mask, btmp);
  (this->*vblend)(btmp, b, a, mask, vlen_enc, !precompute_mask, tmp);
  (this->*vmaxmin)(maxmin, atmp, btmp, vlen_enc);
  (this->*vcmp)(scratch, atmp, atmp, Assembler::UNORD_Q, vlen_enc);
  (this->*vblend)(dst, maxmin, atmp, scratch, vlen_enc, false, scratch);
}

void C2_MacroAssembler::evminmax_fp(int opcode, BasicType elem_bt,
                                    XMMRegister dst, XMMRegister a, XMMRegister b,
                                    KRegister ktmp, XMMRegister atmp, XMMRegister btmp,
                                    int vlen_enc) {
  assert(UseAVX > 2, "required");
  assert(opcode == Op_MinV || opcode == Op_MinReductionV ||
         opcode == Op_MaxV || opcode == Op_MaxReductionV, "sanity");
  assert(elem_bt == T_FLOAT || elem_bt == T_DOUBLE, "sanity");
  assert_different_registers(dst, a, atmp, btmp);
  assert_different_registers(dst, b, atmp, btmp);

  bool is_min = (opcode == Op_MinV || opcode == Op_MinReductionV);
  bool is_double_word = is_double_word_type(elem_bt);
  bool merge = true;

  if (!is_double_word && is_min) {
    evpmovd2m(ktmp, a, vlen_enc);
    evblendmps(atmp, ktmp, a, b, merge, vlen_enc);
    evblendmps(btmp, ktmp, b, a, merge, vlen_enc);
    vminps(dst, atmp, btmp, vlen_enc);
    evcmpps(ktmp, k0, atmp, atmp, Assembler::UNORD_Q, vlen_enc);
    evmovdqul(dst, ktmp, atmp, merge, vlen_enc);
  } else if (!is_double_word && !is_min) {
    evpmovd2m(ktmp, b, vlen_enc);
    evblendmps(atmp, ktmp, a, b, merge, vlen_enc);
    evblendmps(btmp, ktmp, b, a, merge, vlen_enc);
    vmaxps(dst, atmp, btmp, vlen_enc);
    evcmpps(ktmp, k0, atmp, atmp, Assembler::UNORD_Q, vlen_enc);
    evmovdqul(dst, ktmp, atmp, merge, vlen_enc);
  } else if (is_double_word && is_min) {
    evpmovq2m(ktmp, a, vlen_enc);
    evblendmpd(atmp, ktmp, a, b, merge, vlen_enc);
    evblendmpd(btmp, ktmp, b, a, merge, vlen_enc);
    vminpd(dst, atmp, btmp, vlen_enc);
    evcmppd(ktmp, k0, atmp, atmp, Assembler::UNORD_Q, vlen_enc);
    evmovdquq(dst, ktmp, atmp, merge, vlen_enc);
  } else {
    assert(is_double_word && !is_min, "sanity");
    evpmovq2m(ktmp, b, vlen_enc);
    evblendmpd(atmp, ktmp, a, b, merge, vlen_enc);
    evblendmpd(btmp, ktmp, b, a, merge, vlen_enc);
    vmaxpd(dst, atmp, btmp, vlen_enc);
    evcmppd(ktmp, k0, atmp, atmp, Assembler::UNORD_Q, vlen_enc);
    evmovdquq(dst, ktmp, atmp, merge, vlen_enc);
  }
}

// Float/Double signum
void C2_MacroAssembler::signum_fp(int opcode, XMMRegister dst, XMMRegister zero, XMMRegister one) {
  assert(opcode == Op_SignumF || opcode == Op_SignumD, "sanity");

  Label DONE_LABEL;

  if (opcode == Op_SignumF) {
    assert(UseSSE > 0, "required");
    ucomiss(dst, zero);
    jcc(Assembler::equal, DONE_LABEL);    // handle special case +0.0/-0.0, if argument is +0.0/-0.0, return argument
    jcc(Assembler::parity, DONE_LABEL);   // handle special case NaN, if argument NaN, return NaN
    movflt(dst, one);
    jcc(Assembler::above, DONE_LABEL);
    xorps(dst, ExternalAddress(StubRoutines::x86::vector_float_sign_flip()), noreg);
  } else if (opcode == Op_SignumD) {
    assert(UseSSE > 1, "required");
    ucomisd(dst, zero);
    jcc(Assembler::equal, DONE_LABEL);    // handle special case +0.0/-0.0, if argument is +0.0/-0.0, return argument
    jcc(Assembler::parity, DONE_LABEL);   // handle special case NaN, if argument NaN, return NaN
    movdbl(dst, one);
    jcc(Assembler::above, DONE_LABEL);
    xorpd(dst, ExternalAddress(StubRoutines::x86::vector_double_sign_flip()), noreg);
  }

  bind(DONE_LABEL);
}

void C2_MacroAssembler::vextendbw(bool sign, XMMRegister dst, XMMRegister src) {
  if (sign) {
    pmovsxbw(dst, src);
  } else {
    pmovzxbw(dst, src);
  }
}

void C2_MacroAssembler::vextendbw(bool sign, XMMRegister dst, XMMRegister src, int vector_len) {
  if (sign) {
    vpmovsxbw(dst, src, vector_len);
  } else {
    vpmovzxbw(dst, src, vector_len);
  }
}

void C2_MacroAssembler::vextendbd(bool sign, XMMRegister dst, XMMRegister src, int vector_len) {
  if (sign) {
    vpmovsxbd(dst, src, vector_len);
  } else {
    vpmovzxbd(dst, src, vector_len);
  }
}

void C2_MacroAssembler::vextendwd(bool sign, XMMRegister dst, XMMRegister src, int vector_len) {
  if (sign) {
    vpmovsxwd(dst, src, vector_len);
  } else {
    vpmovzxwd(dst, src, vector_len);
  }
}

void C2_MacroAssembler::vprotate_imm(int opcode, BasicType etype, XMMRegister dst, XMMRegister src,
                                     int shift, int vector_len) {
  if (opcode == Op_RotateLeftV) {
    if (etype == T_INT) {
      evprold(dst, src, shift, vector_len);
    } else {
      assert(etype == T_LONG, "expected type T_LONG");
      evprolq(dst, src, shift, vector_len);
    }
  } else {
    assert(opcode == Op_RotateRightV, "opcode should be Op_RotateRightV");
    if (etype == T_INT) {
      evprord(dst, src, shift, vector_len);
    } else {
      assert(etype == T_LONG, "expected type T_LONG");
      evprorq(dst, src, shift, vector_len);
    }
  }
}

void C2_MacroAssembler::vprotate_var(int opcode, BasicType etype, XMMRegister dst, XMMRegister src,
                                     XMMRegister shift, int vector_len) {
  if (opcode == Op_RotateLeftV) {
    if (etype == T_INT) {
      evprolvd(dst, src, shift, vector_len);
    } else {
      assert(etype == T_LONG, "expected type T_LONG");
      evprolvq(dst, src, shift, vector_len);
    }
  } else {
    assert(opcode == Op_RotateRightV, "opcode should be Op_RotateRightV");
    if (etype == T_INT) {
      evprorvd(dst, src, shift, vector_len);
    } else {
      assert(etype == T_LONG, "expected type T_LONG");
      evprorvq(dst, src, shift, vector_len);
    }
  }
}

void C2_MacroAssembler::vshiftd_imm(int opcode, XMMRegister dst, int shift) {
  if (opcode == Op_RShiftVI) {
    psrad(dst, shift);
  } else if (opcode == Op_LShiftVI) {
    pslld(dst, shift);
  } else {
    assert((opcode == Op_URShiftVI),"opcode should be Op_URShiftVI");
    psrld(dst, shift);
  }
}

void C2_MacroAssembler::vshiftd(int opcode, XMMRegister dst, XMMRegister shift) {
  switch (opcode) {
    case Op_RShiftVI:  psrad(dst, shift); break;
    case Op_LShiftVI:  pslld(dst, shift); break;
    case Op_URShiftVI: psrld(dst, shift); break;

    default: assert(false, "%s", NodeClassNames[opcode]);
  }
}

void C2_MacroAssembler::vshiftd_imm(int opcode, XMMRegister dst, XMMRegister nds, int shift, int vector_len) {
  if (opcode == Op_RShiftVI) {
    vpsrad(dst, nds, shift, vector_len);
  } else if (opcode == Op_LShiftVI) {
    vpslld(dst, nds, shift, vector_len);
  } else {
    assert((opcode == Op_URShiftVI),"opcode should be Op_URShiftVI");
    vpsrld(dst, nds, shift, vector_len);
  }
}

void C2_MacroAssembler::vshiftd(int opcode, XMMRegister dst, XMMRegister src, XMMRegister shift, int vlen_enc) {
  switch (opcode) {
    case Op_RShiftVI:  vpsrad(dst, src, shift, vlen_enc); break;
    case Op_LShiftVI:  vpslld(dst, src, shift, vlen_enc); break;
    case Op_URShiftVI: vpsrld(dst, src, shift, vlen_enc); break;

    default: assert(false, "%s", NodeClassNames[opcode]);
  }
}

void C2_MacroAssembler::vshiftw(int opcode, XMMRegister dst, XMMRegister shift) {
  switch (opcode) {
    case Op_RShiftVB:  // fall-through
    case Op_RShiftVS:  psraw(dst, shift); break;

    case Op_LShiftVB:  // fall-through
    case Op_LShiftVS:  psllw(dst, shift);   break;

    case Op_URShiftVS: // fall-through
    case Op_URShiftVB: psrlw(dst, shift);  break;

    default: assert(false, "%s", NodeClassNames[opcode]);
  }
}

void C2_MacroAssembler::vshiftw(int opcode, XMMRegister dst, XMMRegister src, XMMRegister shift, int vlen_enc) {
  switch (opcode) {
    case Op_RShiftVB:  // fall-through
    case Op_RShiftVS:  vpsraw(dst, src, shift, vlen_enc); break;

    case Op_LShiftVB:  // fall-through
    case Op_LShiftVS:  vpsllw(dst, src, shift, vlen_enc); break;

    case Op_URShiftVS: // fall-through
    case Op_URShiftVB: vpsrlw(dst, src, shift, vlen_enc); break;

    default: assert(false, "%s", NodeClassNames[opcode]);
  }
}

void C2_MacroAssembler::vshiftq(int opcode, XMMRegister dst, XMMRegister shift) {
  switch (opcode) {
    case Op_RShiftVL:  psrlq(dst, shift); break; // using srl to implement sra on pre-avs512 systems
    case Op_LShiftVL:  psllq(dst, shift); break;
    case Op_URShiftVL: psrlq(dst, shift); break;

    default: assert(false, "%s", NodeClassNames[opcode]);
  }
}

void C2_MacroAssembler::vshiftq_imm(int opcode, XMMRegister dst, int shift) {
  if (opcode == Op_RShiftVL) {
    psrlq(dst, shift);  // using srl to implement sra on pre-avs512 systems
  } else if (opcode == Op_LShiftVL) {
    psllq(dst, shift);
  } else {
    assert((opcode == Op_URShiftVL),"opcode should be Op_URShiftVL");
    psrlq(dst, shift);
  }
}

void C2_MacroAssembler::vshiftq(int opcode, XMMRegister dst, XMMRegister src, XMMRegister shift, int vlen_enc) {
  switch (opcode) {
    case Op_RShiftVL: evpsraq(dst, src, shift, vlen_enc); break;
    case Op_LShiftVL:  vpsllq(dst, src, shift, vlen_enc); break;
    case Op_URShiftVL: vpsrlq(dst, src, shift, vlen_enc); break;

    default: assert(false, "%s", NodeClassNames[opcode]);
  }
}

void C2_MacroAssembler::vshiftq_imm(int opcode, XMMRegister dst, XMMRegister nds, int shift, int vector_len) {
  if (opcode == Op_RShiftVL) {
    evpsraq(dst, nds, shift, vector_len);
  } else if (opcode == Op_LShiftVL) {
    vpsllq(dst, nds, shift, vector_len);
  } else {
    assert((opcode == Op_URShiftVL),"opcode should be Op_URShiftVL");
    vpsrlq(dst, nds, shift, vector_len);
  }
}

void C2_MacroAssembler::varshiftd(int opcode, XMMRegister dst, XMMRegister src, XMMRegister shift, int vlen_enc) {
  switch (opcode) {
    case Op_RShiftVB:  // fall-through
    case Op_RShiftVS:  // fall-through
    case Op_RShiftVI:  vpsravd(dst, src, shift, vlen_enc); break;

    case Op_LShiftVB:  // fall-through
    case Op_LShiftVS:  // fall-through
    case Op_LShiftVI:  vpsllvd(dst, src, shift, vlen_enc); break;

    case Op_URShiftVB: // fall-through
    case Op_URShiftVS: // fall-through
    case Op_URShiftVI: vpsrlvd(dst, src, shift, vlen_enc); break;

    default: assert(false, "%s", NodeClassNames[opcode]);
  }
}

void C2_MacroAssembler::varshiftw(int opcode, XMMRegister dst, XMMRegister src, XMMRegister shift, int vlen_enc) {
  switch (opcode) {
    case Op_RShiftVB:  // fall-through
    case Op_RShiftVS:  evpsravw(dst, src, shift, vlen_enc); break;

    case Op_LShiftVB:  // fall-through
    case Op_LShiftVS:  evpsllvw(dst, src, shift, vlen_enc); break;

    case Op_URShiftVB: // fall-through
    case Op_URShiftVS: evpsrlvw(dst, src, shift, vlen_enc); break;

    default: assert(false, "%s", NodeClassNames[opcode]);
  }
}

void C2_MacroAssembler::varshiftq(int opcode, XMMRegister dst, XMMRegister src, XMMRegister shift, int vlen_enc, XMMRegister tmp) {
  assert(UseAVX >= 2, "required");
  switch (opcode) {
    case Op_RShiftVL: {
      if (UseAVX > 2) {
        assert(tmp == xnoreg, "not used");
        if (!VM_Version::supports_avx512vl()) {
          vlen_enc = Assembler::AVX_512bit;
        }
        evpsravq(dst, src, shift, vlen_enc);
      } else {
        vmovdqu(tmp, ExternalAddress(StubRoutines::x86::vector_long_sign_mask()));
        vpsrlvq(dst, src, shift, vlen_enc);
        vpsrlvq(tmp, tmp, shift, vlen_enc);
        vpxor(dst, dst, tmp, vlen_enc);
        vpsubq(dst, dst, tmp, vlen_enc);
      }
      break;
    }
    case Op_LShiftVL: {
      assert(tmp == xnoreg, "not used");
      vpsllvq(dst, src, shift, vlen_enc);
      break;
    }
    case Op_URShiftVL: {
      assert(tmp == xnoreg, "not used");
      vpsrlvq(dst, src, shift, vlen_enc);
      break;
    }
    default: assert(false, "%s", NodeClassNames[opcode]);
  }
}

// Variable shift src by shift using vtmp and scratch as TEMPs giving word result in dst
void C2_MacroAssembler::varshiftbw(int opcode, XMMRegister dst, XMMRegister src, XMMRegister shift, int vector_len, XMMRegister vtmp) {
  assert(opcode == Op_LShiftVB ||
         opcode == Op_RShiftVB ||
         opcode == Op_URShiftVB, "%s", NodeClassNames[opcode]);
  bool sign = (opcode != Op_URShiftVB);
  assert(vector_len == 0, "required");
  vextendbd(sign, dst, src, 1);
  vpmovzxbd(vtmp, shift, 1);
  varshiftd(opcode, dst, dst, vtmp, 1);
  vpand(dst, dst, ExternalAddress(StubRoutines::x86::vector_int_to_byte_mask()), 1, noreg);
  vextracti128_high(vtmp, dst);
  vpackusdw(dst, dst, vtmp, 0);
}

// Variable shift src by shift using vtmp and scratch as TEMPs giving byte result in dst
void C2_MacroAssembler::evarshiftb(int opcode, XMMRegister dst, XMMRegister src, XMMRegister shift, int vector_len, XMMRegister vtmp) {
  assert(opcode == Op_LShiftVB ||
         opcode == Op_RShiftVB ||
         opcode == Op_URShiftVB, "%s", NodeClassNames[opcode]);
  bool sign = (opcode != Op_URShiftVB);
  int ext_vector_len = vector_len + 1;
  vextendbw(sign, dst, src, ext_vector_len);
  vpmovzxbw(vtmp, shift, ext_vector_len);
  varshiftw(opcode, dst, dst, vtmp, ext_vector_len);
  vpand(dst, dst, ExternalAddress(StubRoutines::x86::vector_short_to_byte_mask()), ext_vector_len, noreg);
  if (vector_len == 0) {
    vextracti128_high(vtmp, dst);
    vpackuswb(dst, dst, vtmp, vector_len);
  } else {
    vextracti64x4_high(vtmp, dst);
    vpackuswb(dst, dst, vtmp, vector_len);
    vpermq(dst, dst, 0xD8, vector_len);
  }
}

void C2_MacroAssembler::insert(BasicType typ, XMMRegister dst, Register val, int idx) {
  switch(typ) {
    case T_BYTE:
      pinsrb(dst, val, idx);
      break;
    case T_SHORT:
      pinsrw(dst, val, idx);
      break;
    case T_INT:
      pinsrd(dst, val, idx);
      break;
    case T_LONG:
      pinsrq(dst, val, idx);
      break;
    default:
      assert(false,"Should not reach here.");
      break;
  }
}

void C2_MacroAssembler::vinsert(BasicType typ, XMMRegister dst, XMMRegister src, Register val, int idx) {
  switch(typ) {
    case T_BYTE:
      vpinsrb(dst, src, val, idx);
      break;
    case T_SHORT:
      vpinsrw(dst, src, val, idx);
      break;
    case T_INT:
      vpinsrd(dst, src, val, idx);
      break;
    case T_LONG:
      vpinsrq(dst, src, val, idx);
      break;
    default:
      assert(false,"Should not reach here.");
      break;
  }
}

void C2_MacroAssembler::vgather(BasicType typ, XMMRegister dst, Register base, XMMRegister idx, XMMRegister mask, int vector_len) {
  switch(typ) {
    case T_INT:
      vpgatherdd(dst, Address(base, idx, Address::times_4), mask, vector_len);
      break;
    case T_FLOAT:
      vgatherdps(dst, Address(base, idx, Address::times_4), mask, vector_len);
      break;
    case T_LONG:
      vpgatherdq(dst, Address(base, idx, Address::times_8), mask, vector_len);
      break;
    case T_DOUBLE:
      vgatherdpd(dst, Address(base, idx, Address::times_8), mask, vector_len);
      break;
    default:
      assert(false,"Should not reach here.");
      break;
  }
}

void C2_MacroAssembler::evgather(BasicType typ, XMMRegister dst, KRegister mask, Register base, XMMRegister idx, int vector_len) {
  switch(typ) {
    case T_INT:
      evpgatherdd(dst, mask, Address(base, idx, Address::times_4), vector_len);
      break;
    case T_FLOAT:
      evgatherdps(dst, mask, Address(base, idx, Address::times_4), vector_len);
      break;
    case T_LONG:
      evpgatherdq(dst, mask, Address(base, idx, Address::times_8), vector_len);
      break;
    case T_DOUBLE:
      evgatherdpd(dst, mask, Address(base, idx, Address::times_8), vector_len);
      break;
    default:
      assert(false,"Should not reach here.");
      break;
  }
}

void C2_MacroAssembler::evscatter(BasicType typ, Register base, XMMRegister idx, KRegister mask, XMMRegister src, int vector_len) {
  switch(typ) {
    case T_INT:
      evpscatterdd(Address(base, idx, Address::times_4), mask, src, vector_len);
      break;
    case T_FLOAT:
      evscatterdps(Address(base, idx, Address::times_4), mask, src, vector_len);
      break;
    case T_LONG:
      evpscatterdq(Address(base, idx, Address::times_8), mask, src, vector_len);
      break;
    case T_DOUBLE:
      evscatterdpd(Address(base, idx, Address::times_8), mask, src, vector_len);
      break;
    default:
      assert(false,"Should not reach here.");
      break;
  }
}

void C2_MacroAssembler::load_vector_mask(XMMRegister dst, XMMRegister src, int vlen_in_bytes, BasicType elem_bt, bool is_legacy) {
  if (vlen_in_bytes <= 16) {
    pxor (dst, dst);
    psubb(dst, src);
    switch (elem_bt) {
      case T_BYTE:   /* nothing to do */ break;
      case T_SHORT:  pmovsxbw(dst, dst); break;
      case T_INT:    pmovsxbd(dst, dst); break;
      case T_FLOAT:  pmovsxbd(dst, dst); break;
      case T_LONG:   pmovsxbq(dst, dst); break;
      case T_DOUBLE: pmovsxbq(dst, dst); break;

      default: assert(false, "%s", type2name(elem_bt));
    }
  } else {
    assert(!is_legacy || !is_subword_type(elem_bt) || vlen_in_bytes < 64, "");
    int vlen_enc = vector_length_encoding(vlen_in_bytes);

    vpxor (dst, dst, dst, vlen_enc);
    vpsubb(dst, dst, src, is_legacy ? AVX_256bit : vlen_enc);

    switch (elem_bt) {
      case T_BYTE:   /* nothing to do */            break;
      case T_SHORT:  vpmovsxbw(dst, dst, vlen_enc); break;
      case T_INT:    vpmovsxbd(dst, dst, vlen_enc); break;
      case T_FLOAT:  vpmovsxbd(dst, dst, vlen_enc); break;
      case T_LONG:   vpmovsxbq(dst, dst, vlen_enc); break;
      case T_DOUBLE: vpmovsxbq(dst, dst, vlen_enc); break;

      default: assert(false, "%s", type2name(elem_bt));
    }
  }
}

void C2_MacroAssembler::load_vector_mask(KRegister dst, XMMRegister src, XMMRegister xtmp, bool novlbwdq, int vlen_enc) {
  if (novlbwdq) {
    vpmovsxbd(xtmp, src, vlen_enc);
    evpcmpd(dst, k0, xtmp, ExternalAddress(StubRoutines::x86::vector_int_mask_cmp_bits()),
            Assembler::eq, true, vlen_enc, noreg);
  } else {
    vpxor(xtmp, xtmp, xtmp, vlen_enc);
    vpsubb(xtmp, xtmp, src, vlen_enc);
    evpmovb2m(dst, xtmp, vlen_enc);
  }
}

void C2_MacroAssembler::load_vector(XMMRegister dst, Address src, int vlen_in_bytes) {
  switch (vlen_in_bytes) {
    case 4:  movdl(dst, src);   break;
    case 8:  movq(dst, src);    break;
    case 16: movdqu(dst, src);  break;
    case 32: vmovdqu(dst, src); break;
    case 64: evmovdqul(dst, src, Assembler::AVX_512bit); break;
    default: ShouldNotReachHere();
  }
}

void C2_MacroAssembler::load_vector(XMMRegister dst, AddressLiteral src, int vlen_in_bytes, Register rscratch) {
  assert(rscratch != noreg || always_reachable(src), "missing");

  if (reachable(src)) {
    load_vector(dst, as_Address(src), vlen_in_bytes);
  } else {
    lea(rscratch, src);
    load_vector(dst, Address(rscratch, 0), vlen_in_bytes);
  }
}

void C2_MacroAssembler::load_constant_vector(BasicType bt, XMMRegister dst, InternalAddress src, int vlen) {
  int vlen_enc = vector_length_encoding(vlen);
  if (VM_Version::supports_avx()) {
    if (bt == T_LONG) {
      if (VM_Version::supports_avx2()) {
        vpbroadcastq(dst, src, vlen_enc);
      } else {
        vmovddup(dst, src, vlen_enc);
      }
    } else if (bt == T_DOUBLE) {
      if (vlen_enc != Assembler::AVX_128bit) {
        vbroadcastsd(dst, src, vlen_enc, noreg);
      } else {
        vmovddup(dst, src, vlen_enc);
      }
    } else {
      if (VM_Version::supports_avx2() && is_integral_type(bt)) {
        vpbroadcastd(dst, src, vlen_enc);
      } else {
        vbroadcastss(dst, src, vlen_enc);
      }
    }
  } else if (VM_Version::supports_sse3()) {
    movddup(dst, src);
  } else {
    movq(dst, src);
    if (vlen == 16) {
      punpcklqdq(dst, dst);
    }
  }
}

void C2_MacroAssembler::load_iota_indices(XMMRegister dst, int vlen_in_bytes, BasicType bt) {
  // The iota indices are ordered by type B/S/I/L/F/D, and the offset between two types is 64.
  int offset = exact_log2(type2aelembytes(bt)) << 6;
  if (is_floating_point_type(bt)) {
    offset += 128;
  }
  ExternalAddress addr(StubRoutines::x86::vector_iota_indices() + offset);
  load_vector(dst, addr, vlen_in_bytes);
}

// Reductions for vectors of bytes, shorts, ints, longs, floats, and doubles.

void C2_MacroAssembler::reduce_operation_128(BasicType typ, int opcode, XMMRegister dst, XMMRegister src) {
  int vector_len = Assembler::AVX_128bit;

  switch (opcode) {
    case Op_AndReductionV:  pand(dst, src); break;
    case Op_OrReductionV:   por (dst, src); break;
    case Op_XorReductionV:  pxor(dst, src); break;
    case Op_MinReductionV:
      switch (typ) {
        case T_BYTE:        pminsb(dst, src); break;
        case T_SHORT:       pminsw(dst, src); break;
        case T_INT:         pminsd(dst, src); break;
        case T_LONG:        assert(UseAVX > 2, "required");
                            vpminsq(dst, dst, src, Assembler::AVX_128bit); break;
        default:            assert(false, "wrong type");
      }
      break;
    case Op_MaxReductionV:
      switch (typ) {
        case T_BYTE:        pmaxsb(dst, src); break;
        case T_SHORT:       pmaxsw(dst, src); break;
        case T_INT:         pmaxsd(dst, src); break;
        case T_LONG:        assert(UseAVX > 2, "required");
                            vpmaxsq(dst, dst, src, Assembler::AVX_128bit); break;
        default:            assert(false, "wrong type");
      }
      break;
    case Op_AddReductionVF: addss(dst, src); break;
    case Op_AddReductionVD: addsd(dst, src); break;
    case Op_AddReductionVI:
      switch (typ) {
        case T_BYTE:        paddb(dst, src); break;
        case T_SHORT:       paddw(dst, src); break;
        case T_INT:         paddd(dst, src); break;
        default:            assert(false, "wrong type");
      }
      break;
    case Op_AddReductionVL: paddq(dst, src); break;
    case Op_MulReductionVF: mulss(dst, src); break;
    case Op_MulReductionVD: mulsd(dst, src); break;
    case Op_MulReductionVI:
      switch (typ) {
        case T_SHORT:       pmullw(dst, src); break;
        case T_INT:         pmulld(dst, src); break;
        default:            assert(false, "wrong type");
      }
      break;
    case Op_MulReductionVL: assert(UseAVX > 2, "required");
                            evpmullq(dst, dst, src, vector_len); break;
    default:                assert(false, "wrong opcode");
  }
}

void C2_MacroAssembler::reduce_operation_256(BasicType typ, int opcode, XMMRegister dst,  XMMRegister src1, XMMRegister src2) {
  int vector_len = Assembler::AVX_256bit;

  switch (opcode) {
    case Op_AndReductionV:  vpand(dst, src1, src2, vector_len); break;
    case Op_OrReductionV:   vpor (dst, src1, src2, vector_len); break;
    case Op_XorReductionV:  vpxor(dst, src1, src2, vector_len); break;
    case Op_MinReductionV:
      switch (typ) {
        case T_BYTE:        vpminsb(dst, src1, src2, vector_len); break;
        case T_SHORT:       vpminsw(dst, src1, src2, vector_len); break;
        case T_INT:         vpminsd(dst, src1, src2, vector_len); break;
        case T_LONG:        assert(UseAVX > 2, "required");
                            vpminsq(dst, src1, src2, vector_len); break;
        default:            assert(false, "wrong type");
      }
      break;
    case Op_MaxReductionV:
      switch (typ) {
        case T_BYTE:        vpmaxsb(dst, src1, src2, vector_len); break;
        case T_SHORT:       vpmaxsw(dst, src1, src2, vector_len); break;
        case T_INT:         vpmaxsd(dst, src1, src2, vector_len); break;
        case T_LONG:        assert(UseAVX > 2, "required");
                            vpmaxsq(dst, src1, src2, vector_len); break;
        default:            assert(false, "wrong type");
      }
      break;
    case Op_AddReductionVI:
      switch (typ) {
        case T_BYTE:        vpaddb(dst, src1, src2, vector_len); break;
        case T_SHORT:       vpaddw(dst, src1, src2, vector_len); break;
        case T_INT:         vpaddd(dst, src1, src2, vector_len); break;
        default:            assert(false, "wrong type");
      }
      break;
    case Op_AddReductionVL: vpaddq(dst, src1, src2, vector_len); break;
    case Op_MulReductionVI:
      switch (typ) {
        case T_SHORT:       vpmullw(dst, src1, src2, vector_len); break;
        case T_INT:         vpmulld(dst, src1, src2, vector_len); break;
        default:            assert(false, "wrong type");
      }
      break;
    case Op_MulReductionVL: evpmullq(dst, src1, src2, vector_len); break;
    default:                assert(false, "wrong opcode");
  }
}

void C2_MacroAssembler::reduce_fp(int opcode, int vlen,
                                  XMMRegister dst, XMMRegister src,
                                  XMMRegister vtmp1, XMMRegister vtmp2) {
  switch (opcode) {
    case Op_AddReductionVF:
    case Op_MulReductionVF:
      reduceF(opcode, vlen, dst, src, vtmp1, vtmp2);
      break;

    case Op_AddReductionVD:
    case Op_MulReductionVD:
      reduceD(opcode, vlen, dst, src, vtmp1, vtmp2);
      break;

    default: assert(false, "wrong opcode");
  }
}

void C2_MacroAssembler::reduceB(int opcode, int vlen,
                             Register dst, Register src1, XMMRegister src2,
                             XMMRegister vtmp1, XMMRegister vtmp2) {
  switch (vlen) {
    case  8: reduce8B (opcode, dst, src1, src2, vtmp1, vtmp2); break;
    case 16: reduce16B(opcode, dst, src1, src2, vtmp1, vtmp2); break;
    case 32: reduce32B(opcode, dst, src1, src2, vtmp1, vtmp2); break;
    case 64: reduce64B(opcode, dst, src1, src2, vtmp1, vtmp2); break;

    default: assert(false, "wrong vector length");
  }
}

void C2_MacroAssembler::mulreduceB(int opcode, int vlen,
                             Register dst, Register src1, XMMRegister src2,
                             XMMRegister vtmp1, XMMRegister vtmp2) {
  switch (vlen) {
    case  8: mulreduce8B (opcode, dst, src1, src2, vtmp1, vtmp2); break;
    case 16: mulreduce16B(opcode, dst, src1, src2, vtmp1, vtmp2); break;
    case 32: mulreduce32B(opcode, dst, src1, src2, vtmp1, vtmp2); break;
    case 64: mulreduce64B(opcode, dst, src1, src2, vtmp1, vtmp2); break;

    default: assert(false, "wrong vector length");
  }
}

void C2_MacroAssembler::reduceS(int opcode, int vlen,
                             Register dst, Register src1, XMMRegister src2,
                             XMMRegister vtmp1, XMMRegister vtmp2) {
  switch (vlen) {
    case  4: reduce4S (opcode, dst, src1, src2, vtmp1, vtmp2); break;
    case  8: reduce8S (opcode, dst, src1, src2, vtmp1, vtmp2); break;
    case 16: reduce16S(opcode, dst, src1, src2, vtmp1, vtmp2); break;
    case 32: reduce32S(opcode, dst, src1, src2, vtmp1, vtmp2); break;

    default: assert(false, "wrong vector length");
  }
}

void C2_MacroAssembler::reduceI(int opcode, int vlen,
                             Register dst, Register src1, XMMRegister src2,
                             XMMRegister vtmp1, XMMRegister vtmp2) {
  switch (vlen) {
    case  2: reduce2I (opcode, dst, src1, src2, vtmp1, vtmp2); break;
    case  4: reduce4I (opcode, dst, src1, src2, vtmp1, vtmp2); break;
    case  8: reduce8I (opcode, dst, src1, src2, vtmp1, vtmp2); break;
    case 16: reduce16I(opcode, dst, src1, src2, vtmp1, vtmp2); break;

    default: assert(false, "wrong vector length");
  }
}

#ifdef _LP64
void C2_MacroAssembler::reduceL(int opcode, int vlen,
                             Register dst, Register src1, XMMRegister src2,
                             XMMRegister vtmp1, XMMRegister vtmp2) {
  switch (vlen) {
    case 2: reduce2L(opcode, dst, src1, src2, vtmp1, vtmp2); break;
    case 4: reduce4L(opcode, dst, src1, src2, vtmp1, vtmp2); break;
    case 8: reduce8L(opcode, dst, src1, src2, vtmp1, vtmp2); break;

    default: assert(false, "wrong vector length");
  }
}
#endif // _LP64

void C2_MacroAssembler::reduceF(int opcode, int vlen, XMMRegister dst, XMMRegister src, XMMRegister vtmp1, XMMRegister vtmp2) {
  switch (vlen) {
    case 2:
      assert(vtmp2 == xnoreg, "");
      reduce2F(opcode, dst, src, vtmp1);
      break;
    case 4:
      assert(vtmp2 == xnoreg, "");
      reduce4F(opcode, dst, src, vtmp1);
      break;
    case 8:
      reduce8F(opcode, dst, src, vtmp1, vtmp2);
      break;
    case 16:
      reduce16F(opcode, dst, src, vtmp1, vtmp2);
      break;
    default: assert(false, "wrong vector length");
  }
}

void C2_MacroAssembler::reduceD(int opcode, int vlen, XMMRegister dst, XMMRegister src, XMMRegister vtmp1, XMMRegister vtmp2) {
  switch (vlen) {
    case 2:
      assert(vtmp2 == xnoreg, "");
      reduce2D(opcode, dst, src, vtmp1);
      break;
    case 4:
      reduce4D(opcode, dst, src, vtmp1, vtmp2);
      break;
    case 8:
      reduce8D(opcode, dst, src, vtmp1, vtmp2);
      break;
    default: assert(false, "wrong vector length");
  }
}

void C2_MacroAssembler::reduce2I(int opcode, Register dst, Register src1, XMMRegister src2, XMMRegister vtmp1, XMMRegister vtmp2) {
  if (opcode == Op_AddReductionVI) {
    if (vtmp1 != src2) {
      movdqu(vtmp1, src2);
    }
    phaddd(vtmp1, vtmp1);
  } else {
    pshufd(vtmp1, src2, 0x1);
    reduce_operation_128(T_INT, opcode, vtmp1, src2);
  }
  movdl(vtmp2, src1);
  reduce_operation_128(T_INT, opcode, vtmp1, vtmp2);
  movdl(dst, vtmp1);
}

void C2_MacroAssembler::reduce4I(int opcode, Register dst, Register src1, XMMRegister src2, XMMRegister vtmp1, XMMRegister vtmp2) {
  if (opcode == Op_AddReductionVI) {
    if (vtmp1 != src2) {
      movdqu(vtmp1, src2);
    }
    phaddd(vtmp1, src2);
    reduce2I(opcode, dst, src1, vtmp1, vtmp1, vtmp2);
  } else {
    pshufd(vtmp2, src2, 0xE);
    reduce_operation_128(T_INT, opcode, vtmp2, src2);
    reduce2I(opcode, dst, src1, vtmp2, vtmp1, vtmp2);
  }
}

void C2_MacroAssembler::reduce8I(int opcode, Register dst, Register src1, XMMRegister src2, XMMRegister vtmp1, XMMRegister vtmp2) {
  if (opcode == Op_AddReductionVI) {
    vphaddd(vtmp1, src2, src2, Assembler::AVX_256bit);
    vextracti128_high(vtmp2, vtmp1);
    vpaddd(vtmp1, vtmp1, vtmp2, Assembler::AVX_128bit);
    reduce2I(opcode, dst, src1, vtmp1, vtmp1, vtmp2);
  } else {
    vextracti128_high(vtmp1, src2);
    reduce_operation_128(T_INT, opcode, vtmp1, src2);
    reduce4I(opcode, dst, src1, vtmp1, vtmp1, vtmp2);
  }
}

void C2_MacroAssembler::reduce16I(int opcode, Register dst, Register src1, XMMRegister src2, XMMRegister vtmp1, XMMRegister vtmp2) {
  vextracti64x4_high(vtmp2, src2);
  reduce_operation_256(T_INT, opcode, vtmp2, vtmp2, src2);
  reduce8I(opcode, dst, src1, vtmp2, vtmp1, vtmp2);
}

void C2_MacroAssembler::reduce8B(int opcode, Register dst, Register src1, XMMRegister src2, XMMRegister vtmp1, XMMRegister vtmp2) {
  pshufd(vtmp2, src2, 0x1);
  reduce_operation_128(T_BYTE, opcode, vtmp2, src2);
  movdqu(vtmp1, vtmp2);
  psrldq(vtmp1, 2);
  reduce_operation_128(T_BYTE, opcode, vtmp1, vtmp2);
  movdqu(vtmp2, vtmp1);
  psrldq(vtmp2, 1);
  reduce_operation_128(T_BYTE, opcode, vtmp1, vtmp2);
  movdl(vtmp2, src1);
  pmovsxbd(vtmp1, vtmp1);
  reduce_operation_128(T_INT, opcode, vtmp1, vtmp2);
  pextrb(dst, vtmp1, 0x0);
  movsbl(dst, dst);
}

void C2_MacroAssembler::reduce16B(int opcode, Register dst, Register src1, XMMRegister src2, XMMRegister vtmp1, XMMRegister vtmp2) {
  pshufd(vtmp1, src2, 0xE);
  reduce_operation_128(T_BYTE, opcode, vtmp1, src2);
  reduce8B(opcode, dst, src1, vtmp1, vtmp1, vtmp2);
}

void C2_MacroAssembler::reduce32B(int opcode, Register dst, Register src1, XMMRegister src2, XMMRegister vtmp1, XMMRegister vtmp2) {
  vextracti128_high(vtmp2, src2);
  reduce_operation_128(T_BYTE, opcode, vtmp2, src2);
  reduce16B(opcode, dst, src1, vtmp2, vtmp1, vtmp2);
}

void C2_MacroAssembler::reduce64B(int opcode, Register dst, Register src1, XMMRegister src2, XMMRegister vtmp1, XMMRegister vtmp2) {
  vextracti64x4_high(vtmp1, src2);
  reduce_operation_256(T_BYTE, opcode, vtmp1, vtmp1, src2);
  reduce32B(opcode, dst, src1, vtmp1, vtmp1, vtmp2);
}

void C2_MacroAssembler::mulreduce8B(int opcode, Register dst, Register src1, XMMRegister src2, XMMRegister vtmp1, XMMRegister vtmp2) {
  pmovsxbw(vtmp2, src2);
  reduce8S(opcode, dst, src1, vtmp2, vtmp1, vtmp2);
}

void C2_MacroAssembler::mulreduce16B(int opcode, Register dst, Register src1, XMMRegister src2, XMMRegister vtmp1, XMMRegister vtmp2) {
  if (UseAVX > 1) {
    int vector_len = Assembler::AVX_256bit;
    vpmovsxbw(vtmp1, src2, vector_len);
    reduce16S(opcode, dst, src1, vtmp1, vtmp1, vtmp2);
  } else {
    pmovsxbw(vtmp2, src2);
    reduce8S(opcode, dst, src1, vtmp2, vtmp1, vtmp2);
    pshufd(vtmp2, src2, 0x1);
    pmovsxbw(vtmp2, src2);
    reduce8S(opcode, dst, dst, vtmp2, vtmp1, vtmp2);
  }
}

void C2_MacroAssembler::mulreduce32B(int opcode, Register dst, Register src1, XMMRegister src2, XMMRegister vtmp1, XMMRegister vtmp2) {
  if (UseAVX > 2 && VM_Version::supports_avx512bw()) {
    int vector_len = Assembler::AVX_512bit;
    vpmovsxbw(vtmp1, src2, vector_len);
    reduce32S(opcode, dst, src1, vtmp1, vtmp1, vtmp2);
  } else {
    assert(UseAVX >= 2,"Should not reach here.");
    mulreduce16B(opcode, dst, src1, src2, vtmp1, vtmp2);
    vextracti128_high(vtmp2, src2);
    mulreduce16B(opcode, dst, dst, vtmp2, vtmp1, vtmp2);
  }
}

void C2_MacroAssembler::mulreduce64B(int opcode, Register dst, Register src1, XMMRegister src2, XMMRegister vtmp1, XMMRegister vtmp2) {
  mulreduce32B(opcode, dst, src1, src2, vtmp1, vtmp2);
  vextracti64x4_high(vtmp2, src2);
  mulreduce32B(opcode, dst, dst, vtmp2, vtmp1, vtmp2);
}

void C2_MacroAssembler::reduce4S(int opcode, Register dst, Register src1, XMMRegister src2, XMMRegister vtmp1, XMMRegister vtmp2) {
  if (opcode == Op_AddReductionVI) {
    if (vtmp1 != src2) {
      movdqu(vtmp1, src2);
    }
    phaddw(vtmp1, vtmp1);
    phaddw(vtmp1, vtmp1);
  } else {
    pshufd(vtmp2, src2, 0x1);
    reduce_operation_128(T_SHORT, opcode, vtmp2, src2);
    movdqu(vtmp1, vtmp2);
    psrldq(vtmp1, 2);
    reduce_operation_128(T_SHORT, opcode, vtmp1, vtmp2);
  }
  movdl(vtmp2, src1);
  pmovsxwd(vtmp1, vtmp1);
  reduce_operation_128(T_INT, opcode, vtmp1, vtmp2);
  pextrw(dst, vtmp1, 0x0);
  movswl(dst, dst);
}

void C2_MacroAssembler::reduce8S(int opcode, Register dst, Register src1, XMMRegister src2, XMMRegister vtmp1, XMMRegister vtmp2) {
  if (opcode == Op_AddReductionVI) {
    if (vtmp1 != src2) {
      movdqu(vtmp1, src2);
    }
    phaddw(vtmp1, src2);
  } else {
    pshufd(vtmp1, src2, 0xE);
    reduce_operation_128(T_SHORT, opcode, vtmp1, src2);
  }
  reduce4S(opcode, dst, src1, vtmp1, vtmp1, vtmp2);
}

void C2_MacroAssembler::reduce16S(int opcode, Register dst, Register src1, XMMRegister src2, XMMRegister vtmp1, XMMRegister vtmp2) {
  if (opcode == Op_AddReductionVI) {
    int vector_len = Assembler::AVX_256bit;
    vphaddw(vtmp2, src2, src2, vector_len);
    vpermq(vtmp2, vtmp2, 0xD8, vector_len);
  } else {
    vextracti128_high(vtmp2, src2);
    reduce_operation_128(T_SHORT, opcode, vtmp2, src2);
  }
  reduce8S(opcode, dst, src1, vtmp2, vtmp1, vtmp2);
}

void C2_MacroAssembler::reduce32S(int opcode, Register dst, Register src1, XMMRegister src2, XMMRegister vtmp1, XMMRegister vtmp2) {
  int vector_len = Assembler::AVX_256bit;
  vextracti64x4_high(vtmp1, src2);
  reduce_operation_256(T_SHORT, opcode, vtmp1, vtmp1, src2);
  reduce16S(opcode, dst, src1, vtmp1, vtmp1, vtmp2);
}

#ifdef _LP64
void C2_MacroAssembler::reduce2L(int opcode, Register dst, Register src1, XMMRegister src2, XMMRegister vtmp1, XMMRegister vtmp2) {
  pshufd(vtmp2, src2, 0xE);
  reduce_operation_128(T_LONG, opcode, vtmp2, src2);
  movdq(vtmp1, src1);
  reduce_operation_128(T_LONG, opcode, vtmp1, vtmp2);
  movdq(dst, vtmp1);
}

void C2_MacroAssembler::reduce4L(int opcode, Register dst, Register src1, XMMRegister src2, XMMRegister vtmp1, XMMRegister vtmp2) {
  vextracti128_high(vtmp1, src2);
  reduce_operation_128(T_LONG, opcode, vtmp1, src2);
  reduce2L(opcode, dst, src1, vtmp1, vtmp1, vtmp2);
}

void C2_MacroAssembler::reduce8L(int opcode, Register dst, Register src1, XMMRegister src2, XMMRegister vtmp1, XMMRegister vtmp2) {
  vextracti64x4_high(vtmp2, src2);
  reduce_operation_256(T_LONG, opcode, vtmp2, vtmp2, src2);
  reduce4L(opcode, dst, src1, vtmp2, vtmp1, vtmp2);
}

void C2_MacroAssembler::genmask(KRegister dst, Register len, Register temp) {
  mov64(temp, -1L);
  bzhiq(temp, temp, len);
  kmovql(dst, temp);
}
#endif // _LP64

void C2_MacroAssembler::reduce2F(int opcode, XMMRegister dst, XMMRegister src, XMMRegister vtmp) {
  reduce_operation_128(T_FLOAT, opcode, dst, src);
  pshufd(vtmp, src, 0x1);
  reduce_operation_128(T_FLOAT, opcode, dst, vtmp);
}

void C2_MacroAssembler::reduce4F(int opcode, XMMRegister dst, XMMRegister src, XMMRegister vtmp) {
  reduce2F(opcode, dst, src, vtmp);
  pshufd(vtmp, src, 0x2);
  reduce_operation_128(T_FLOAT, opcode, dst, vtmp);
  pshufd(vtmp, src, 0x3);
  reduce_operation_128(T_FLOAT, opcode, dst, vtmp);
}

void C2_MacroAssembler::reduce8F(int opcode, XMMRegister dst, XMMRegister src, XMMRegister vtmp1, XMMRegister vtmp2) {
  reduce4F(opcode, dst, src, vtmp2);
  vextractf128_high(vtmp2, src);
  reduce4F(opcode, dst, vtmp2, vtmp1);
}

void C2_MacroAssembler::reduce16F(int opcode, XMMRegister dst, XMMRegister src, XMMRegister vtmp1, XMMRegister vtmp2) {
  reduce8F(opcode, dst, src, vtmp1, vtmp2);
  vextracti64x4_high(vtmp1, src);
  reduce8F(opcode, dst, vtmp1, vtmp1, vtmp2);
}

void C2_MacroAssembler::reduce2D(int opcode, XMMRegister dst, XMMRegister src, XMMRegister vtmp) {
  reduce_operation_128(T_DOUBLE, opcode, dst, src);
  pshufd(vtmp, src, 0xE);
  reduce_operation_128(T_DOUBLE, opcode, dst, vtmp);
}

void C2_MacroAssembler::reduce4D(int opcode, XMMRegister dst, XMMRegister src, XMMRegister vtmp1, XMMRegister vtmp2) {
  reduce2D(opcode, dst, src, vtmp2);
  vextractf128_high(vtmp2, src);
  reduce2D(opcode, dst, vtmp2, vtmp1);
}

void C2_MacroAssembler::reduce8D(int opcode, XMMRegister dst, XMMRegister src, XMMRegister vtmp1, XMMRegister vtmp2) {
  reduce4D(opcode, dst, src, vtmp1, vtmp2);
  vextracti64x4_high(vtmp1, src);
  reduce4D(opcode, dst, vtmp1, vtmp1, vtmp2);
}

void C2_MacroAssembler::evmovdqu(BasicType type, KRegister kmask, XMMRegister dst, Address src, bool merge, int vector_len) {
  MacroAssembler::evmovdqu(type, kmask, dst, src, merge, vector_len);
}

void C2_MacroAssembler::evmovdqu(BasicType type, KRegister kmask, Address dst, XMMRegister src, bool merge, int vector_len) {
  MacroAssembler::evmovdqu(type, kmask, dst, src, merge, vector_len);
}

void C2_MacroAssembler::vmovmask(BasicType elem_bt, XMMRegister dst, Address src, XMMRegister mask,
                                 int vec_enc) {
  switch(elem_bt) {
    case T_INT:
    case T_FLOAT:
      vmaskmovps(dst, src, mask, vec_enc);
      break;
    case T_LONG:
    case T_DOUBLE:
      vmaskmovpd(dst, src, mask, vec_enc);
      break;
    default:
      fatal("Unsupported type %s", type2name(elem_bt));
      break;
  }
}

void C2_MacroAssembler::vmovmask(BasicType elem_bt, Address dst, XMMRegister src, XMMRegister mask,
                                 int vec_enc) {
  switch(elem_bt) {
    case T_INT:
    case T_FLOAT:
      vmaskmovps(dst, src, mask, vec_enc);
      break;
    case T_LONG:
    case T_DOUBLE:
      vmaskmovpd(dst, src, mask, vec_enc);
      break;
    default:
      fatal("Unsupported type %s", type2name(elem_bt));
      break;
  }
}

void C2_MacroAssembler::reduceFloatMinMax(int opcode, int vlen, bool is_dst_valid,
                                          XMMRegister dst, XMMRegister src,
                                          XMMRegister tmp, XMMRegister atmp, XMMRegister btmp,
                                          XMMRegister xmm_0, XMMRegister xmm_1) {
  const int permconst[] = {1, 14};
  XMMRegister wsrc = src;
  XMMRegister wdst = xmm_0;
  XMMRegister wtmp = (xmm_1 == xnoreg) ? xmm_0: xmm_1;

  int vlen_enc = Assembler::AVX_128bit;
  if (vlen == 16) {
    vlen_enc = Assembler::AVX_256bit;
  }

  for (int i = log2(vlen) - 1; i >=0; i--) {
    if (i == 0 && !is_dst_valid) {
      wdst = dst;
    }
    if (i == 3) {
      vextracti64x4_high(wtmp, wsrc);
    } else if (i == 2) {
      vextracti128_high(wtmp, wsrc);
    } else { // i = [0,1]
      vpermilps(wtmp, wsrc, permconst[i], vlen_enc);
    }
    vminmax_fp(opcode, T_FLOAT, wdst, wtmp, wsrc, tmp, atmp, btmp, vlen_enc);
    wsrc = wdst;
    vlen_enc = Assembler::AVX_128bit;
  }
  if (is_dst_valid) {
    vminmax_fp(opcode, T_FLOAT, dst, wdst, dst, tmp, atmp, btmp, Assembler::AVX_128bit);
  }
}

void C2_MacroAssembler::reduceDoubleMinMax(int opcode, int vlen, bool is_dst_valid, XMMRegister dst, XMMRegister src,
                                        XMMRegister tmp, XMMRegister atmp, XMMRegister btmp,
                                        XMMRegister xmm_0, XMMRegister xmm_1) {
  XMMRegister wsrc = src;
  XMMRegister wdst = xmm_0;
  XMMRegister wtmp = (xmm_1 == xnoreg) ? xmm_0: xmm_1;
  int vlen_enc = Assembler::AVX_128bit;
  if (vlen == 8) {
    vlen_enc = Assembler::AVX_256bit;
  }
  for (int i = log2(vlen) - 1; i >=0; i--) {
    if (i == 0 && !is_dst_valid) {
      wdst = dst;
    }
    if (i == 1) {
      vextracti128_high(wtmp, wsrc);
    } else if (i == 2) {
      vextracti64x4_high(wtmp, wsrc);
    } else {
      assert(i == 0, "%d", i);
      vpermilpd(wtmp, wsrc, 1, vlen_enc);
    }
    vminmax_fp(opcode, T_DOUBLE, wdst, wtmp, wsrc, tmp, atmp, btmp, vlen_enc);
    wsrc = wdst;
    vlen_enc = Assembler::AVX_128bit;
  }
  if (is_dst_valid) {
    vminmax_fp(opcode, T_DOUBLE, dst, wdst, dst, tmp, atmp, btmp, Assembler::AVX_128bit);
  }
}

void C2_MacroAssembler::extract(BasicType bt, Register dst, XMMRegister src, int idx) {
  switch (bt) {
    case T_BYTE:  pextrb(dst, src, idx); break;
    case T_SHORT: pextrw(dst, src, idx); break;
    case T_INT:   pextrd(dst, src, idx); break;
    case T_LONG:  pextrq(dst, src, idx); break;

    default:
      assert(false,"Should not reach here.");
      break;
  }
}

XMMRegister C2_MacroAssembler::get_lane(BasicType typ, XMMRegister dst, XMMRegister src, int elemindex) {
  int esize =  type2aelembytes(typ);
  int elem_per_lane = 16/esize;
  int lane = elemindex / elem_per_lane;
  int eindex = elemindex % elem_per_lane;

  if (lane >= 2) {
    assert(UseAVX > 2, "required");
    vextractf32x4(dst, src, lane & 3);
    return dst;
  } else if (lane > 0) {
    assert(UseAVX > 0, "required");
    vextractf128(dst, src, lane);
    return dst;
  } else {
    return src;
  }
}

void C2_MacroAssembler::movsxl(BasicType typ, Register dst) {
  if (typ == T_BYTE) {
    movsbl(dst, dst);
  } else if (typ == T_SHORT) {
    movswl(dst, dst);
  }
}

void C2_MacroAssembler::get_elem(BasicType typ, Register dst, XMMRegister src, int elemindex) {
  int esize =  type2aelembytes(typ);
  int elem_per_lane = 16/esize;
  int eindex = elemindex % elem_per_lane;
  assert(is_integral_type(typ),"required");

  if (eindex == 0) {
    if (typ == T_LONG) {
      movq(dst, src);
    } else {
      movdl(dst, src);
      movsxl(typ, dst);
    }
  } else {
    extract(typ, dst, src, eindex);
    movsxl(typ, dst);
  }
}

void C2_MacroAssembler::get_elem(BasicType typ, XMMRegister dst, XMMRegister src, int elemindex, XMMRegister vtmp) {
  int esize =  type2aelembytes(typ);
  int elem_per_lane = 16/esize;
  int eindex = elemindex % elem_per_lane;
  assert((typ == T_FLOAT || typ == T_DOUBLE),"required");

  if (eindex == 0) {
    movq(dst, src);
  } else {
    if (typ == T_FLOAT) {
      if (UseAVX == 0) {
        movdqu(dst, src);
        shufps(dst, dst, eindex);
      } else {
        vshufps(dst, src, src, eindex, Assembler::AVX_128bit);
      }
    } else {
      if (UseAVX == 0) {
        movdqu(dst, src);
        psrldq(dst, eindex*esize);
      } else {
        vpsrldq(dst, src, eindex*esize, Assembler::AVX_128bit);
      }
      movq(dst, dst);
    }
  }
  // Zero upper bits
  if (typ == T_FLOAT) {
    if (UseAVX == 0) {
      assert(vtmp != xnoreg, "required.");
      movdqu(vtmp, ExternalAddress(StubRoutines::x86::vector_32_bit_mask()), noreg);
      pand(dst, vtmp);
    } else {
      vpand(dst, dst, ExternalAddress(StubRoutines::x86::vector_32_bit_mask()), Assembler::AVX_128bit, noreg);
    }
  }
}

void C2_MacroAssembler::evpcmp(BasicType typ, KRegister kdmask, KRegister ksmask, XMMRegister src1, XMMRegister src2, int comparison, int vector_len) {
  switch(typ) {
    case T_BYTE:
    case T_BOOLEAN:
      evpcmpb(kdmask, ksmask, src1, src2, comparison, /*signed*/ true, vector_len);
      break;
    case T_SHORT:
    case T_CHAR:
      evpcmpw(kdmask, ksmask, src1, src2, comparison, /*signed*/ true, vector_len);
      break;
    case T_INT:
    case T_FLOAT:
      evpcmpd(kdmask, ksmask, src1, src2, comparison, /*signed*/ true, vector_len);
      break;
    case T_LONG:
    case T_DOUBLE:
      evpcmpq(kdmask, ksmask, src1, src2, comparison, /*signed*/ true, vector_len);
      break;
    default:
      assert(false,"Should not reach here.");
      break;
  }
}

void C2_MacroAssembler::evpcmp(BasicType typ, KRegister kdmask, KRegister ksmask, XMMRegister src1, AddressLiteral src2, int comparison, int vector_len, Register rscratch) {
  assert(rscratch != noreg || always_reachable(src2), "missing");

  switch(typ) {
    case T_BOOLEAN:
    case T_BYTE:
      evpcmpb(kdmask, ksmask, src1, src2, comparison, /*signed*/ true, vector_len, rscratch);
      break;
    case T_CHAR:
    case T_SHORT:
      evpcmpw(kdmask, ksmask, src1, src2, comparison, /*signed*/ true, vector_len, rscratch);
      break;
    case T_INT:
    case T_FLOAT:
      evpcmpd(kdmask, ksmask, src1, src2, comparison, /*signed*/ true, vector_len, rscratch);
      break;
    case T_LONG:
    case T_DOUBLE:
      evpcmpq(kdmask, ksmask, src1, src2, comparison, /*signed*/ true, vector_len, rscratch);
      break;
    default:
      assert(false,"Should not reach here.");
      break;
  }
}

void C2_MacroAssembler::evpblend(BasicType typ, XMMRegister dst, KRegister kmask, XMMRegister src1, XMMRegister src2, bool merge, int vector_len) {
  switch(typ) {
    case T_BYTE:
      evpblendmb(dst, kmask, src1, src2, merge, vector_len);
      break;
    case T_SHORT:
      evpblendmw(dst, kmask, src1, src2, merge, vector_len);
      break;
    case T_INT:
    case T_FLOAT:
      evpblendmd(dst, kmask, src1, src2, merge, vector_len);
      break;
    case T_LONG:
    case T_DOUBLE:
      evpblendmq(dst, kmask, src1, src2, merge, vector_len);
      break;
    default:
      assert(false,"Should not reach here.");
      break;
  }
}

void C2_MacroAssembler::vectortest(BasicType bt, XMMRegister src1, XMMRegister src2, XMMRegister vtmp, int vlen_in_bytes) {
  assert(vlen_in_bytes <= 32, "");
  int esize = type2aelembytes(bt);
  if (vlen_in_bytes == 32) {
    assert(vtmp == xnoreg, "required.");
    if (esize >= 4) {
      vtestps(src1, src2, AVX_256bit);
    } else {
      vptest(src1, src2, AVX_256bit);
    }
    return;
  }
  if (vlen_in_bytes < 16) {
    // Duplicate the lower part to fill the whole register,
    // Don't need to do so for src2
    assert(vtmp != xnoreg, "required");
    int shuffle_imm = (vlen_in_bytes == 4) ? 0x00 : 0x04;
    pshufd(vtmp, src1, shuffle_imm);
  } else {
    assert(vtmp == xnoreg, "required");
    vtmp = src1;
  }
  if (esize >= 4 && VM_Version::supports_avx()) {
    vtestps(vtmp, src2, AVX_128bit);
  } else {
    ptest(vtmp, src2);
  }
}

void C2_MacroAssembler::vpadd(BasicType elem_bt, XMMRegister dst, XMMRegister src1, XMMRegister src2, int vlen_enc) {
  assert(UseAVX >= 2, "required");
#ifdef ASSERT
  bool is_bw = ((elem_bt == T_BYTE) || (elem_bt == T_SHORT));
  bool is_bw_supported = VM_Version::supports_avx512bw();
  if (is_bw && !is_bw_supported) {
    assert(vlen_enc != Assembler::AVX_512bit, "required");
    assert((dst->encoding() < 16) && (src1->encoding() < 16) && (src2->encoding() < 16),
           "XMM register should be 0-15");
  }
#endif // ASSERT
  switch (elem_bt) {
    case T_BYTE: vpaddb(dst, src1, src2, vlen_enc); return;
    case T_SHORT: vpaddw(dst, src1, src2, vlen_enc); return;
    case T_INT: vpaddd(dst, src1, src2, vlen_enc); return;
    case T_FLOAT: vaddps(dst, src1, src2, vlen_enc); return;
    case T_LONG: vpaddq(dst, src1, src2, vlen_enc); return;
    case T_DOUBLE: vaddpd(dst, src1, src2, vlen_enc); return;
    default: fatal("Unsupported type %s", type2name(elem_bt)); return;
  }
}

#ifdef _LP64
void C2_MacroAssembler::vpbroadcast(BasicType elem_bt, XMMRegister dst, Register src, int vlen_enc) {
  assert(UseAVX >= 2, "required");
  bool is_bw = ((elem_bt == T_BYTE) || (elem_bt == T_SHORT));
  bool is_vl = vlen_enc != Assembler::AVX_512bit;
  if ((UseAVX > 2) &&
      (!is_bw || VM_Version::supports_avx512bw()) &&
      (!is_vl || VM_Version::supports_avx512vl())) {
    switch (elem_bt) {
      case T_BYTE: evpbroadcastb(dst, src, vlen_enc); return;
      case T_SHORT: evpbroadcastw(dst, src, vlen_enc); return;
      case T_FLOAT: case T_INT: evpbroadcastd(dst, src, vlen_enc); return;
      case T_DOUBLE: case T_LONG: evpbroadcastq(dst, src, vlen_enc); return;
      default: fatal("Unsupported type %s", type2name(elem_bt)); return;
    }
  } else {
    assert(vlen_enc != Assembler::AVX_512bit, "required");
    assert((dst->encoding() < 16),"XMM register should be 0-15");
    switch (elem_bt) {
      case T_BYTE: movdl(dst, src); vpbroadcastb(dst, dst, vlen_enc); return;
      case T_SHORT: movdl(dst, src); vpbroadcastw(dst, dst, vlen_enc); return;
      case T_INT: movdl(dst, src); vpbroadcastd(dst, dst, vlen_enc); return;
      case T_FLOAT: movdl(dst, src); vbroadcastss(dst, dst, vlen_enc); return;
      case T_LONG: movdq(dst, src); vpbroadcastq(dst, dst, vlen_enc); return;
      case T_DOUBLE: movdq(dst, src); vbroadcastsd(dst, dst, vlen_enc); return;
      default: fatal("Unsupported type %s", type2name(elem_bt)); return;
    }
  }
}
#endif

void C2_MacroAssembler::vconvert_b2x(BasicType to_elem_bt, XMMRegister dst, XMMRegister src, int vlen_enc) {
  switch (to_elem_bt) {
    case T_SHORT:
      vpmovsxbw(dst, src, vlen_enc);
      break;
    case T_INT:
      vpmovsxbd(dst, src, vlen_enc);
      break;
    case T_FLOAT:
      vpmovsxbd(dst, src, vlen_enc);
      vcvtdq2ps(dst, dst, vlen_enc);
      break;
    case T_LONG:
      vpmovsxbq(dst, src, vlen_enc);
      break;
    case T_DOUBLE: {
      int mid_vlen_enc = (vlen_enc == Assembler::AVX_512bit) ? Assembler::AVX_256bit : Assembler::AVX_128bit;
      vpmovsxbd(dst, src, mid_vlen_enc);
      vcvtdq2pd(dst, dst, vlen_enc);
      break;
    }
    default:
      fatal("Unsupported type %s", type2name(to_elem_bt));
      break;
  }
}

//-------------------------------------------------------------------------------------------

// IndexOf for constant substrings with size >= 8 chars
// which don't need to be loaded through stack.
void C2_MacroAssembler::string_indexofC8(Register str1, Register str2,
                                         Register cnt1, Register cnt2,
                                         int int_cnt2,  Register result,
                                         XMMRegister vec, Register tmp,
                                         int ae) {
  ShortBranchVerifier sbv(this);
  assert(UseSSE42Intrinsics, "SSE4.2 intrinsics are required");
  assert(ae != StrIntrinsicNode::LU, "Invalid encoding");

  // This method uses the pcmpestri instruction with bound registers
  //   inputs:
  //     xmm - substring
  //     rax - substring length (elements count)
  //     mem - scanned string
  //     rdx - string length (elements count)
  //     0xd - mode: 1100 (substring search) + 01 (unsigned shorts)
  //     0xc - mode: 1100 (substring search) + 00 (unsigned bytes)
  //   outputs:
  //     rcx - matched index in string
  assert(cnt1 == rdx && cnt2 == rax && tmp == rcx, "pcmpestri");
  int mode   = (ae == StrIntrinsicNode::LL) ? 0x0c : 0x0d; // bytes or shorts
  int stride = (ae == StrIntrinsicNode::LL) ? 16 : 8; //UU, UL -> 8
  Address::ScaleFactor scale1 = (ae == StrIntrinsicNode::LL) ? Address::times_1 : Address::times_2;
  Address::ScaleFactor scale2 = (ae == StrIntrinsicNode::UL) ? Address::times_1 : scale1;

  Label RELOAD_SUBSTR, SCAN_TO_SUBSTR, SCAN_SUBSTR,
        RET_FOUND, RET_NOT_FOUND, EXIT, FOUND_SUBSTR,
        MATCH_SUBSTR_HEAD, RELOAD_STR, FOUND_CANDIDATE;

  // Note, inline_string_indexOf() generates checks:
  // if (substr.count > string.count) return -1;
  // if (substr.count == 0) return 0;
  assert(int_cnt2 >= stride, "this code is used only for cnt2 >= 8 chars");

  // Load substring.
  if (ae == StrIntrinsicNode::UL) {
    pmovzxbw(vec, Address(str2, 0));
  } else {
    movdqu(vec, Address(str2, 0));
  }
  movl(cnt2, int_cnt2);
  movptr(result, str1); // string addr

  if (int_cnt2 > stride) {
    jmpb(SCAN_TO_SUBSTR);

    // Reload substr for rescan, this code
    // is executed only for large substrings (> 8 chars)
    bind(RELOAD_SUBSTR);
    if (ae == StrIntrinsicNode::UL) {
      pmovzxbw(vec, Address(str2, 0));
    } else {
      movdqu(vec, Address(str2, 0));
    }
    negptr(cnt2); // Jumped here with negative cnt2, convert to positive

    bind(RELOAD_STR);
    // We came here after the beginning of the substring was
    // matched but the rest of it was not so we need to search
    // again. Start from the next element after the previous match.

    // cnt2 is number of substring reminding elements and
    // cnt1 is number of string reminding elements when cmp failed.
    // Restored cnt1 = cnt1 - cnt2 + int_cnt2
    subl(cnt1, cnt2);
    addl(cnt1, int_cnt2);
    movl(cnt2, int_cnt2); // Now restore cnt2

    decrementl(cnt1);     // Shift to next element
    cmpl(cnt1, cnt2);
    jcc(Assembler::negative, RET_NOT_FOUND);  // Left less then substring

    addptr(result, (1<<scale1));

  } // (int_cnt2 > 8)

  // Scan string for start of substr in 16-byte vectors
  bind(SCAN_TO_SUBSTR);
  pcmpestri(vec, Address(result, 0), mode);
  jccb(Assembler::below, FOUND_CANDIDATE);   // CF == 1
  subl(cnt1, stride);
  jccb(Assembler::lessEqual, RET_NOT_FOUND); // Scanned full string
  cmpl(cnt1, cnt2);
  jccb(Assembler::negative, RET_NOT_FOUND);  // Left less then substring
  addptr(result, 16);
  jmpb(SCAN_TO_SUBSTR);

  // Found a potential substr
  bind(FOUND_CANDIDATE);
  // Matched whole vector if first element matched (tmp(rcx) == 0).
  if (int_cnt2 == stride) {
    jccb(Assembler::overflow, RET_FOUND);    // OF == 1
  } else { // int_cnt2 > 8
    jccb(Assembler::overflow, FOUND_SUBSTR);
  }
  // After pcmpestri tmp(rcx) contains matched element index
  // Compute start addr of substr
  lea(result, Address(result, tmp, scale1));

  // Make sure string is still long enough
  subl(cnt1, tmp);
  cmpl(cnt1, cnt2);
  if (int_cnt2 == stride) {
    jccb(Assembler::greaterEqual, SCAN_TO_SUBSTR);
  } else { // int_cnt2 > 8
    jccb(Assembler::greaterEqual, MATCH_SUBSTR_HEAD);
  }
  // Left less then substring.

  bind(RET_NOT_FOUND);
  movl(result, -1);
  jmp(EXIT);

  if (int_cnt2 > stride) {
    // This code is optimized for the case when whole substring
    // is matched if its head is matched.
    bind(MATCH_SUBSTR_HEAD);
    pcmpestri(vec, Address(result, 0), mode);
    // Reload only string if does not match
    jcc(Assembler::noOverflow, RELOAD_STR); // OF == 0

    Label CONT_SCAN_SUBSTR;
    // Compare the rest of substring (> 8 chars).
    bind(FOUND_SUBSTR);
    // First 8 chars are already matched.
    negptr(cnt2);
    addptr(cnt2, stride);

    bind(SCAN_SUBSTR);
    subl(cnt1, stride);
    cmpl(cnt2, -stride); // Do not read beyond substring
    jccb(Assembler::lessEqual, CONT_SCAN_SUBSTR);
    // Back-up strings to avoid reading beyond substring:
    // cnt1 = cnt1 - cnt2 + 8
    addl(cnt1, cnt2); // cnt2 is negative
    addl(cnt1, stride);
    movl(cnt2, stride); negptr(cnt2);
    bind(CONT_SCAN_SUBSTR);
    if (int_cnt2 < (int)G) {
      int tail_off1 = int_cnt2<<scale1;
      int tail_off2 = int_cnt2<<scale2;
      if (ae == StrIntrinsicNode::UL) {
        pmovzxbw(vec, Address(str2, cnt2, scale2, tail_off2));
      } else {
        movdqu(vec, Address(str2, cnt2, scale2, tail_off2));
      }
      pcmpestri(vec, Address(result, cnt2, scale1, tail_off1), mode);
    } else {
      // calculate index in register to avoid integer overflow (int_cnt2*2)
      movl(tmp, int_cnt2);
      addptr(tmp, cnt2);
      if (ae == StrIntrinsicNode::UL) {
        pmovzxbw(vec, Address(str2, tmp, scale2, 0));
      } else {
        movdqu(vec, Address(str2, tmp, scale2, 0));
      }
      pcmpestri(vec, Address(result, tmp, scale1, 0), mode);
    }
    // Need to reload strings pointers if not matched whole vector
    jcc(Assembler::noOverflow, RELOAD_SUBSTR); // OF == 0
    addptr(cnt2, stride);
    jcc(Assembler::negative, SCAN_SUBSTR);
    // Fall through if found full substring

  } // (int_cnt2 > 8)

  bind(RET_FOUND);
  // Found result if we matched full small substring.
  // Compute substr offset
  subptr(result, str1);
  if (ae == StrIntrinsicNode::UU || ae == StrIntrinsicNode::UL) {
    shrl(result, 1); // index
  }
  bind(EXIT);

} // string_indexofC8

// Small strings are loaded through stack if they cross page boundary.
void C2_MacroAssembler::string_indexof(Register str1, Register str2,
                                       Register cnt1, Register cnt2,
                                       int int_cnt2,  Register result,
                                       XMMRegister vec, Register tmp,
                                       int ae) {
  ShortBranchVerifier sbv(this);
  assert(UseSSE42Intrinsics, "SSE4.2 intrinsics are required");
  assert(ae != StrIntrinsicNode::LU, "Invalid encoding");

  //
  // int_cnt2 is length of small (< 8 chars) constant substring
  // or (-1) for non constant substring in which case its length
  // is in cnt2 register.
  //
  // Note, inline_string_indexOf() generates checks:
  // if (substr.count > string.count) return -1;
  // if (substr.count == 0) return 0;
  //
  int stride = (ae == StrIntrinsicNode::LL) ? 16 : 8; //UU, UL -> 8
  assert(int_cnt2 == -1 || (0 < int_cnt2 && int_cnt2 < stride), "should be != 0");
  // This method uses the pcmpestri instruction with bound registers
  //   inputs:
  //     xmm - substring
  //     rax - substring length (elements count)
  //     mem - scanned string
  //     rdx - string length (elements count)
  //     0xd - mode: 1100 (substring search) + 01 (unsigned shorts)
  //     0xc - mode: 1100 (substring search) + 00 (unsigned bytes)
  //   outputs:
  //     rcx - matched index in string
  assert(cnt1 == rdx && cnt2 == rax && tmp == rcx, "pcmpestri");
  int mode = (ae == StrIntrinsicNode::LL) ? 0x0c : 0x0d; // bytes or shorts
  Address::ScaleFactor scale1 = (ae == StrIntrinsicNode::LL) ? Address::times_1 : Address::times_2;
  Address::ScaleFactor scale2 = (ae == StrIntrinsicNode::UL) ? Address::times_1 : scale1;

  Label RELOAD_SUBSTR, SCAN_TO_SUBSTR, SCAN_SUBSTR, ADJUST_STR,
        RET_FOUND, RET_NOT_FOUND, CLEANUP, FOUND_SUBSTR,
        FOUND_CANDIDATE;

  { //========================================================
    // We don't know where these strings are located
    // and we can't read beyond them. Load them through stack.
    Label BIG_STRINGS, CHECK_STR, COPY_SUBSTR, COPY_STR;

    movptr(tmp, rsp); // save old SP

    if (int_cnt2 > 0) {     // small (< 8 chars) constant substring
      if (int_cnt2 == (1>>scale2)) { // One byte
        assert((ae == StrIntrinsicNode::LL || ae == StrIntrinsicNode::UL), "Only possible for latin1 encoding");
        load_unsigned_byte(result, Address(str2, 0));
        movdl(vec, result); // move 32 bits
      } else if (ae == StrIntrinsicNode::LL && int_cnt2 == 3) {  // Three bytes
        // Not enough header space in 32-bit VM: 12+3 = 15.
        movl(result, Address(str2, -1));
        shrl(result, 8);
        movdl(vec, result); // move 32 bits
      } else if (ae != StrIntrinsicNode::UL && int_cnt2 == (2>>scale2)) {  // One char
        load_unsigned_short(result, Address(str2, 0));
        movdl(vec, result); // move 32 bits
      } else if (ae != StrIntrinsicNode::UL && int_cnt2 == (4>>scale2)) { // Two chars
        movdl(vec, Address(str2, 0)); // move 32 bits
      } else if (ae != StrIntrinsicNode::UL && int_cnt2 == (8>>scale2)) { // Four chars
        movq(vec, Address(str2, 0));  // move 64 bits
      } else { // cnt2 = { 3, 5, 6, 7 } || (ae == StrIntrinsicNode::UL && cnt2 ={2, ..., 7})
        // Array header size is 12 bytes in 32-bit VM
        // + 6 bytes for 3 chars == 18 bytes,
        // enough space to load vec and shift.
        assert(HeapWordSize*TypeArrayKlass::header_size() >= 12,"sanity");
        if (ae == StrIntrinsicNode::UL) {
          int tail_off = int_cnt2-8;
          pmovzxbw(vec, Address(str2, tail_off));
          psrldq(vec, -2*tail_off);
        }
        else {
          int tail_off = int_cnt2*(1<<scale2);
          movdqu(vec, Address(str2, tail_off-16));
          psrldq(vec, 16-tail_off);
        }
      }
    } else { // not constant substring
      cmpl(cnt2, stride);
      jccb(Assembler::aboveEqual, BIG_STRINGS); // Both strings are big enough

      // We can read beyond string if srt+16 does not cross page boundary
      // since heaps are aligned and mapped by pages.
      assert(os::vm_page_size() < (int)G, "default page should be small");
      movl(result, str2); // We need only low 32 bits
      andl(result, ((int)os::vm_page_size()-1));
      cmpl(result, ((int)os::vm_page_size()-16));
      jccb(Assembler::belowEqual, CHECK_STR);

      // Move small strings to stack to allow load 16 bytes into vec.
      subptr(rsp, 16);
      int stk_offset = wordSize-(1<<scale2);
      push(cnt2);

      bind(COPY_SUBSTR);
      if (ae == StrIntrinsicNode::LL || ae == StrIntrinsicNode::UL) {
        load_unsigned_byte(result, Address(str2, cnt2, scale2, -1));
        movb(Address(rsp, cnt2, scale2, stk_offset), result);
      } else if (ae == StrIntrinsicNode::UU) {
        load_unsigned_short(result, Address(str2, cnt2, scale2, -2));
        movw(Address(rsp, cnt2, scale2, stk_offset), result);
      }
      decrement(cnt2);
      jccb(Assembler::notZero, COPY_SUBSTR);

      pop(cnt2);
      movptr(str2, rsp);  // New substring address
    } // non constant

    bind(CHECK_STR);
    cmpl(cnt1, stride);
    jccb(Assembler::aboveEqual, BIG_STRINGS);

    // Check cross page boundary.
    movl(result, str1); // We need only low 32 bits
    andl(result, ((int)os::vm_page_size()-1));
    cmpl(result, ((int)os::vm_page_size()-16));
    jccb(Assembler::belowEqual, BIG_STRINGS);

    subptr(rsp, 16);
    int stk_offset = -(1<<scale1);
    if (int_cnt2 < 0) { // not constant
      push(cnt2);
      stk_offset += wordSize;
    }
    movl(cnt2, cnt1);

    bind(COPY_STR);
    if (ae == StrIntrinsicNode::LL) {
      load_unsigned_byte(result, Address(str1, cnt2, scale1, -1));
      movb(Address(rsp, cnt2, scale1, stk_offset), result);
    } else {
      load_unsigned_short(result, Address(str1, cnt2, scale1, -2));
      movw(Address(rsp, cnt2, scale1, stk_offset), result);
    }
    decrement(cnt2);
    jccb(Assembler::notZero, COPY_STR);

    if (int_cnt2 < 0) { // not constant
      pop(cnt2);
    }
    movptr(str1, rsp);  // New string address

    bind(BIG_STRINGS);
    // Load substring.
    if (int_cnt2 < 0) { // -1
      if (ae == StrIntrinsicNode::UL) {
        pmovzxbw(vec, Address(str2, 0));
      } else {
        movdqu(vec, Address(str2, 0));
      }
      push(cnt2);       // substr count
      push(str2);       // substr addr
      push(str1);       // string addr
    } else {
      // Small (< 8 chars) constant substrings are loaded already.
      movl(cnt2, int_cnt2);
    }
    push(tmp);  // original SP

  } // Finished loading

  //========================================================
  // Start search
  //

  movptr(result, str1); // string addr

  if (int_cnt2  < 0) {  // Only for non constant substring
    jmpb(SCAN_TO_SUBSTR);

    // SP saved at sp+0
    // String saved at sp+1*wordSize
    // Substr saved at sp+2*wordSize
    // Substr count saved at sp+3*wordSize

    // Reload substr for rescan, this code
    // is executed only for large substrings (> 8 chars)
    bind(RELOAD_SUBSTR);
    movptr(str2, Address(rsp, 2*wordSize));
    movl(cnt2, Address(rsp, 3*wordSize));
    if (ae == StrIntrinsicNode::UL) {
      pmovzxbw(vec, Address(str2, 0));
    } else {
      movdqu(vec, Address(str2, 0));
    }
    // We came here after the beginning of the substring was
    // matched but the rest of it was not so we need to search
    // again. Start from the next element after the previous match.
    subptr(str1, result); // Restore counter
    if (ae == StrIntrinsicNode::UU || ae == StrIntrinsicNode::UL) {
      shrl(str1, 1);
    }
    addl(cnt1, str1);
    decrementl(cnt1);   // Shift to next element
    cmpl(cnt1, cnt2);
    jcc(Assembler::negative, RET_NOT_FOUND);  // Left less then substring

    addptr(result, (1<<scale1));
  } // non constant

  // Scan string for start of substr in 16-byte vectors
  bind(SCAN_TO_SUBSTR);
  assert(cnt1 == rdx && cnt2 == rax && tmp == rcx, "pcmpestri");
  pcmpestri(vec, Address(result, 0), mode);
  jccb(Assembler::below, FOUND_CANDIDATE);   // CF == 1
  subl(cnt1, stride);
  jccb(Assembler::lessEqual, RET_NOT_FOUND); // Scanned full string
  cmpl(cnt1, cnt2);
  jccb(Assembler::negative, RET_NOT_FOUND);  // Left less then substring
  addptr(result, 16);

  bind(ADJUST_STR);
  cmpl(cnt1, stride); // Do not read beyond string
  jccb(Assembler::greaterEqual, SCAN_TO_SUBSTR);
  // Back-up string to avoid reading beyond string.
  lea(result, Address(result, cnt1, scale1, -16));
  movl(cnt1, stride);
  jmpb(SCAN_TO_SUBSTR);

  // Found a potential substr
  bind(FOUND_CANDIDATE);
  // After pcmpestri tmp(rcx) contains matched element index

  // Make sure string is still long enough
  subl(cnt1, tmp);
  cmpl(cnt1, cnt2);
  jccb(Assembler::greaterEqual, FOUND_SUBSTR);
  // Left less then substring.

  bind(RET_NOT_FOUND);
  movl(result, -1);
  jmp(CLEANUP);

  bind(FOUND_SUBSTR);
  // Compute start addr of substr
  lea(result, Address(result, tmp, scale1));
  if (int_cnt2 > 0) { // Constant substring
    // Repeat search for small substring (< 8 chars)
    // from new point without reloading substring.
    // Have to check that we don't read beyond string.
    cmpl(tmp, stride-int_cnt2);
    jccb(Assembler::greater, ADJUST_STR);
    // Fall through if matched whole substring.
  } else { // non constant
    assert(int_cnt2 == -1, "should be != 0");

    addl(tmp, cnt2);
    // Found result if we matched whole substring.
    cmpl(tmp, stride);
    jcc(Assembler::lessEqual, RET_FOUND);

    // Repeat search for small substring (<= 8 chars)
    // from new point 'str1' without reloading substring.
    cmpl(cnt2, stride);
    // Have to check that we don't read beyond string.
    jccb(Assembler::lessEqual, ADJUST_STR);

    Label CHECK_NEXT, CONT_SCAN_SUBSTR, RET_FOUND_LONG;
    // Compare the rest of substring (> 8 chars).
    movptr(str1, result);

    cmpl(tmp, cnt2);
    // First 8 chars are already matched.
    jccb(Assembler::equal, CHECK_NEXT);

    bind(SCAN_SUBSTR);
    pcmpestri(vec, Address(str1, 0), mode);
    // Need to reload strings pointers if not matched whole vector
    jcc(Assembler::noOverflow, RELOAD_SUBSTR); // OF == 0

    bind(CHECK_NEXT);
    subl(cnt2, stride);
    jccb(Assembler::lessEqual, RET_FOUND_LONG); // Found full substring
    addptr(str1, 16);
    if (ae == StrIntrinsicNode::UL) {
      addptr(str2, 8);
    } else {
      addptr(str2, 16);
    }
    subl(cnt1, stride);
    cmpl(cnt2, stride); // Do not read beyond substring
    jccb(Assembler::greaterEqual, CONT_SCAN_SUBSTR);
    // Back-up strings to avoid reading beyond substring.

    if (ae == StrIntrinsicNode::UL) {
      lea(str2, Address(str2, cnt2, scale2, -8));
      lea(str1, Address(str1, cnt2, scale1, -16));
    } else {
      lea(str2, Address(str2, cnt2, scale2, -16));
      lea(str1, Address(str1, cnt2, scale1, -16));
    }
    subl(cnt1, cnt2);
    movl(cnt2, stride);
    addl(cnt1, stride);
    bind(CONT_SCAN_SUBSTR);
    if (ae == StrIntrinsicNode::UL) {
      pmovzxbw(vec, Address(str2, 0));
    } else {
      movdqu(vec, Address(str2, 0));
    }
    jmp(SCAN_SUBSTR);

    bind(RET_FOUND_LONG);
    movptr(str1, Address(rsp, wordSize));
  } // non constant

  bind(RET_FOUND);
  // Compute substr offset
  subptr(result, str1);
  if (ae == StrIntrinsicNode::UU || ae == StrIntrinsicNode::UL) {
    shrl(result, 1); // index
  }
  bind(CLEANUP);
  pop(rsp); // restore SP

} // string_indexof

void C2_MacroAssembler::string_indexof_char(Register str1, Register cnt1, Register ch, Register result,
                                            XMMRegister vec1, XMMRegister vec2, XMMRegister vec3, Register tmp) {
  ShortBranchVerifier sbv(this);
  assert(UseSSE42Intrinsics, "SSE4.2 intrinsics are required");

  int stride = 8;

  Label FOUND_CHAR, SCAN_TO_CHAR, SCAN_TO_CHAR_LOOP,
        SCAN_TO_8_CHAR, SCAN_TO_8_CHAR_LOOP, SCAN_TO_16_CHAR_LOOP,
        RET_NOT_FOUND, SCAN_TO_8_CHAR_INIT,
        FOUND_SEQ_CHAR, DONE_LABEL;

  movptr(result, str1);
  if (UseAVX >= 2) {
    cmpl(cnt1, stride);
    jcc(Assembler::less, SCAN_TO_CHAR);
    cmpl(cnt1, 2*stride);
    jcc(Assembler::less, SCAN_TO_8_CHAR_INIT);
    movdl(vec1, ch);
    vpbroadcastw(vec1, vec1, Assembler::AVX_256bit);
    vpxor(vec2, vec2);
    movl(tmp, cnt1);
    andl(tmp, 0xFFFFFFF0);  //vector count (in chars)
    andl(cnt1,0x0000000F);  //tail count (in chars)

    bind(SCAN_TO_16_CHAR_LOOP);
    vmovdqu(vec3, Address(result, 0));
    vpcmpeqw(vec3, vec3, vec1, 1);
    vptest(vec2, vec3);
    jcc(Assembler::carryClear, FOUND_CHAR);
    addptr(result, 32);
    subl(tmp, 2*stride);
    jcc(Assembler::notZero, SCAN_TO_16_CHAR_LOOP);
    jmp(SCAN_TO_8_CHAR);
    bind(SCAN_TO_8_CHAR_INIT);
    movdl(vec1, ch);
    pshuflw(vec1, vec1, 0x00);
    pshufd(vec1, vec1, 0);
    pxor(vec2, vec2);
  }
  bind(SCAN_TO_8_CHAR);
  cmpl(cnt1, stride);
  jcc(Assembler::less, SCAN_TO_CHAR);
  if (UseAVX < 2) {
    movdl(vec1, ch);
    pshuflw(vec1, vec1, 0x00);
    pshufd(vec1, vec1, 0);
    pxor(vec2, vec2);
  }
  movl(tmp, cnt1);
  andl(tmp, 0xFFFFFFF8);  //vector count (in chars)
  andl(cnt1,0x00000007);  //tail count (in chars)

  bind(SCAN_TO_8_CHAR_LOOP);
  movdqu(vec3, Address(result, 0));
  pcmpeqw(vec3, vec1);
  ptest(vec2, vec3);
  jcc(Assembler::carryClear, FOUND_CHAR);
  addptr(result, 16);
  subl(tmp, stride);
  jcc(Assembler::notZero, SCAN_TO_8_CHAR_LOOP);
  bind(SCAN_TO_CHAR);
  testl(cnt1, cnt1);
  jcc(Assembler::zero, RET_NOT_FOUND);
  bind(SCAN_TO_CHAR_LOOP);
  load_unsigned_short(tmp, Address(result, 0));
  cmpl(ch, tmp);
  jccb(Assembler::equal, FOUND_SEQ_CHAR);
  addptr(result, 2);
  subl(cnt1, 1);
  jccb(Assembler::zero, RET_NOT_FOUND);
  jmp(SCAN_TO_CHAR_LOOP);

  bind(RET_NOT_FOUND);
  movl(result, -1);
  jmpb(DONE_LABEL);

  bind(FOUND_CHAR);
  if (UseAVX >= 2) {
    vpmovmskb(tmp, vec3);
  } else {
    pmovmskb(tmp, vec3);
  }
  bsfl(ch, tmp);
  addptr(result, ch);

  bind(FOUND_SEQ_CHAR);
  subptr(result, str1);
  shrl(result, 1);

  bind(DONE_LABEL);
} // string_indexof_char

void C2_MacroAssembler::stringL_indexof_char(Register str1, Register cnt1, Register ch, Register result,
                                            XMMRegister vec1, XMMRegister vec2, XMMRegister vec3, Register tmp) {
  ShortBranchVerifier sbv(this);
  assert(UseSSE42Intrinsics, "SSE4.2 intrinsics are required");

  int stride = 16;

  Label FOUND_CHAR, SCAN_TO_CHAR_INIT, SCAN_TO_CHAR_LOOP,
        SCAN_TO_16_CHAR, SCAN_TO_16_CHAR_LOOP, SCAN_TO_32_CHAR_LOOP,
        RET_NOT_FOUND, SCAN_TO_16_CHAR_INIT,
        FOUND_SEQ_CHAR, DONE_LABEL;

  movptr(result, str1);
  if (UseAVX >= 2) {
    cmpl(cnt1, stride);
    jcc(Assembler::less, SCAN_TO_CHAR_INIT);
    cmpl(cnt1, stride*2);
    jcc(Assembler::less, SCAN_TO_16_CHAR_INIT);
    movdl(vec1, ch);
    vpbroadcastb(vec1, vec1, Assembler::AVX_256bit);
    vpxor(vec2, vec2);
    movl(tmp, cnt1);
    andl(tmp, 0xFFFFFFE0);  //vector count (in chars)
    andl(cnt1,0x0000001F);  //tail count (in chars)

    bind(SCAN_TO_32_CHAR_LOOP);
    vmovdqu(vec3, Address(result, 0));
    vpcmpeqb(vec3, vec3, vec1, Assembler::AVX_256bit);
    vptest(vec2, vec3);
    jcc(Assembler::carryClear, FOUND_CHAR);
    addptr(result, 32);
    subl(tmp, stride*2);
    jcc(Assembler::notZero, SCAN_TO_32_CHAR_LOOP);
    jmp(SCAN_TO_16_CHAR);

    bind(SCAN_TO_16_CHAR_INIT);
    movdl(vec1, ch);
    pxor(vec2, vec2);
    pshufb(vec1, vec2);
  }

  bind(SCAN_TO_16_CHAR);
  cmpl(cnt1, stride);
  jcc(Assembler::less, SCAN_TO_CHAR_INIT);//less than 16 entries left
  if (UseAVX < 2) {
    movdl(vec1, ch);
    pxor(vec2, vec2);
    pshufb(vec1, vec2);
  }
  movl(tmp, cnt1);
  andl(tmp, 0xFFFFFFF0);  //vector count (in bytes)
  andl(cnt1,0x0000000F);  //tail count (in bytes)

  bind(SCAN_TO_16_CHAR_LOOP);
  movdqu(vec3, Address(result, 0));
  pcmpeqb(vec3, vec1);
  ptest(vec2, vec3);
  jcc(Assembler::carryClear, FOUND_CHAR);
  addptr(result, 16);
  subl(tmp, stride);
  jcc(Assembler::notZero, SCAN_TO_16_CHAR_LOOP);//last 16 items...

  bind(SCAN_TO_CHAR_INIT);
  testl(cnt1, cnt1);
  jcc(Assembler::zero, RET_NOT_FOUND);
  bind(SCAN_TO_CHAR_LOOP);
  load_unsigned_byte(tmp, Address(result, 0));
  cmpl(ch, tmp);
  jccb(Assembler::equal, FOUND_SEQ_CHAR);
  addptr(result, 1);
  subl(cnt1, 1);
  jccb(Assembler::zero, RET_NOT_FOUND);
  jmp(SCAN_TO_CHAR_LOOP);

  bind(RET_NOT_FOUND);
  movl(result, -1);
  jmpb(DONE_LABEL);

  bind(FOUND_CHAR);
  if (UseAVX >= 2) {
    vpmovmskb(tmp, vec3);
  } else {
    pmovmskb(tmp, vec3);
  }
  bsfl(ch, tmp);
  addptr(result, ch);

  bind(FOUND_SEQ_CHAR);
  subptr(result, str1);

  bind(DONE_LABEL);
} // stringL_indexof_char

int C2_MacroAssembler::arrays_hashcode_elsize(BasicType eltype) {
  switch (eltype) {
  case T_BOOLEAN: return sizeof(jboolean);
  case T_BYTE:  return sizeof(jbyte);
  case T_SHORT: return sizeof(jshort);
  case T_CHAR:  return sizeof(jchar);
  case T_INT:   return sizeof(jint);
  default:
    ShouldNotReachHere();
    return -1;
  }
}

void C2_MacroAssembler::arrays_hashcode_elload(Register dst, Address src, BasicType eltype) {
  switch (eltype) {
  // T_BOOLEAN used as surrogate for unsigned byte
  case T_BOOLEAN: movzbl(dst, src);   break;
  case T_BYTE:    movsbl(dst, src);   break;
  case T_SHORT:   movswl(dst, src);   break;
  case T_CHAR:    movzwl(dst, src);   break;
  case T_INT:     movl(dst, src);     break;
  default:
    ShouldNotReachHere();
  }
}

void C2_MacroAssembler::arrays_hashcode_elvload(XMMRegister dst, Address src, BasicType eltype) {
  load_vector(dst, src, arrays_hashcode_elsize(eltype) * 8);
}

void C2_MacroAssembler::arrays_hashcode_elvload(XMMRegister dst, AddressLiteral src, BasicType eltype) {
  load_vector(dst, src, arrays_hashcode_elsize(eltype) * 8);
}

void C2_MacroAssembler::arrays_hashcode_elvcast(XMMRegister dst, BasicType eltype) {
  const int vlen = Assembler::AVX_256bit;
  switch (eltype) {
  case T_BOOLEAN: vector_unsigned_cast(dst, dst, vlen, T_BYTE, T_INT);  break;
  case T_BYTE:      vector_signed_cast(dst, dst, vlen, T_BYTE, T_INT);  break;
  case T_SHORT:     vector_signed_cast(dst, dst, vlen, T_SHORT, T_INT); break;
  case T_CHAR:    vector_unsigned_cast(dst, dst, vlen, T_SHORT, T_INT); break;
  case T_INT:
    // do nothing
    break;
  default:
    ShouldNotReachHere();
  }
}

void C2_MacroAssembler::arrays_hashcode(Register ary1, Register cnt1, Register result,
                                        Register index, Register tmp2, Register tmp3, XMMRegister vnext,
                                        XMMRegister vcoef0, XMMRegister vcoef1, XMMRegister vcoef2, XMMRegister vcoef3,
                                        XMMRegister vresult0, XMMRegister vresult1, XMMRegister vresult2, XMMRegister vresult3,
                                        XMMRegister vtmp0, XMMRegister vtmp1, XMMRegister vtmp2, XMMRegister vtmp3,
                                        BasicType eltype) {
  ShortBranchVerifier sbv(this);
  assert(UseAVX >= 2, "AVX2 intrinsics are required");
  assert_different_registers(ary1, cnt1, result, index, tmp2, tmp3);
  assert_different_registers(vnext, vcoef0, vcoef1, vcoef2, vcoef3, vresult0, vresult1, vresult2, vresult3, vtmp0, vtmp1, vtmp2, vtmp3);

  Label SHORT_UNROLLED_BEGIN, SHORT_UNROLLED_LOOP_BEGIN,
        SHORT_UNROLLED_LOOP_EXIT,
        UNROLLED_SCALAR_LOOP_BEGIN, UNROLLED_SCALAR_SKIP, UNROLLED_SCALAR_RESUME,
        UNROLLED_VECTOR_LOOP_BEGIN,
        END;
  switch (eltype) {
  case T_BOOLEAN: BLOCK_COMMENT("arrays_hashcode(unsigned byte) {"); break;
  case T_CHAR:    BLOCK_COMMENT("arrays_hashcode(char) {");          break;
  case T_BYTE:    BLOCK_COMMENT("arrays_hashcode(byte) {");          break;
  case T_SHORT:   BLOCK_COMMENT("arrays_hashcode(short) {");         break;
  case T_INT:     BLOCK_COMMENT("arrays_hashcode(int) {");           break;
  default:        BLOCK_COMMENT("arrays_hashcode {");                break;
  }

  // For "renaming" for readibility of the code
  const XMMRegister vcoef[] = { vcoef0, vcoef1, vcoef2, vcoef3 },
                    vresult[] = { vresult0, vresult1, vresult2, vresult3 },
                    vtmp[] = { vtmp0, vtmp1, vtmp2, vtmp3 };

  const int elsize = arrays_hashcode_elsize(eltype);

  /*
    if (cnt1 >= 2) {
      if (cnt1 >= 32) {
        UNROLLED VECTOR LOOP
      }
      UNROLLED SCALAR LOOP
    }
    SINGLE SCALAR
   */

  cmpl(cnt1, 32);
  jcc(Assembler::less, SHORT_UNROLLED_BEGIN);

  // cnt1 >= 32 && generate_vectorized_loop
  xorl(index, index);

  // vresult = IntVector.zero(I256);
  for (int idx = 0; idx < 4; idx++) {
    vpxor(vresult[idx], vresult[idx]);
  }
  // vnext = IntVector.broadcast(I256, power_of_31_backwards[0]);
  Register bound = tmp2;
  Register next = tmp3;
  lea(tmp2, ExternalAddress(StubRoutines::x86::arrays_hashcode_powers_of_31() + (0 * sizeof(jint))));
  movl(next, Address(tmp2, 0));
  movdl(vnext, next);
  vpbroadcastd(vnext, vnext, Assembler::AVX_256bit);

  // index = 0;
  // bound = cnt1 & ~(32 - 1);
  movl(bound, cnt1);
  andl(bound, ~(32 - 1));
  // for (; index < bound; index += 32) {
  bind(UNROLLED_VECTOR_LOOP_BEGIN);
  // result *= next;
  imull(result, next);
  // loop fission to upfront the cost of fetching from memory, OOO execution
  // can then hopefully do a better job of prefetching
  for (int idx = 0; idx < 4; idx++) {
    arrays_hashcode_elvload(vtmp[idx], Address(ary1, index, Address::times(elsize), 8 * idx * elsize), eltype);
  }
  // vresult = vresult * vnext + ary1[index+8*idx:index+8*idx+7];
  for (int idx = 0; idx < 4; idx++) {
    vpmulld(vresult[idx], vresult[idx], vnext, Assembler::AVX_256bit);
    arrays_hashcode_elvcast(vtmp[idx], eltype);
    vpaddd(vresult[idx], vresult[idx], vtmp[idx], Assembler::AVX_256bit);
  }
  // index += 32;
  addl(index, 32);
  // index < bound;
  cmpl(index, bound);
  jcc(Assembler::less, UNROLLED_VECTOR_LOOP_BEGIN);
  // }

  lea(ary1, Address(ary1, bound, Address::times(elsize)));
  subl(cnt1, bound);
  // release bound

  // vresult *= IntVector.fromArray(I256, power_of_31_backwards, 1);
  for (int idx = 0; idx < 4; idx++) {
    lea(tmp2, ExternalAddress(StubRoutines::x86::arrays_hashcode_powers_of_31() + ((8 * idx + 1) * sizeof(jint))));
    arrays_hashcode_elvload(vcoef[idx], Address(tmp2, 0), T_INT);
    vpmulld(vresult[idx], vresult[idx], vcoef[idx], Assembler::AVX_256bit);
  }
  // result += vresult.reduceLanes(ADD);
  for (int idx = 0; idx < 4; idx++) {
    reduceI(Op_AddReductionVI, 256/(sizeof(jint) * 8), result, result, vresult[idx], vtmp[(idx * 2 + 0) % 4], vtmp[(idx * 2 + 1) % 4]);
  }

  // } else if (cnt1 < 32) {

  bind(SHORT_UNROLLED_BEGIN);
  // int i = 1;
  movl(index, 1);
  cmpl(index, cnt1);
  jcc(Assembler::greaterEqual, SHORT_UNROLLED_LOOP_EXIT);

  // for (; i < cnt1 ; i += 2) {
  bind(SHORT_UNROLLED_LOOP_BEGIN);
  movl(tmp3, 961);
  imull(result, tmp3);
  arrays_hashcode_elload(tmp2, Address(ary1, index, Address::times(elsize), -elsize), eltype);
  movl(tmp3, tmp2);
  shll(tmp3, 5);
  subl(tmp3, tmp2);
  addl(result, tmp3);
  arrays_hashcode_elload(tmp3, Address(ary1, index, Address::times(elsize)), eltype);
  addl(result, tmp3);
  addl(index, 2);
  cmpl(index, cnt1);
  jccb(Assembler::less, SHORT_UNROLLED_LOOP_BEGIN);

  // }
  // if (i >= cnt1) {
  bind(SHORT_UNROLLED_LOOP_EXIT);
  jccb(Assembler::greater, END);
  movl(tmp2, result);
  shll(result, 5);
  subl(result, tmp2);
  arrays_hashcode_elload(tmp3, Address(ary1, index, Address::times(elsize), -elsize), eltype);
  addl(result, tmp3);
  // }
  bind(END);

  BLOCK_COMMENT("} // arrays_hashcode");

} // arrays_hashcode

// helper function for string_compare
void C2_MacroAssembler::load_next_elements(Register elem1, Register elem2, Register str1, Register str2,
                                           Address::ScaleFactor scale, Address::ScaleFactor scale1,
                                           Address::ScaleFactor scale2, Register index, int ae) {
  if (ae == StrIntrinsicNode::LL) {
    load_unsigned_byte(elem1, Address(str1, index, scale, 0));
    load_unsigned_byte(elem2, Address(str2, index, scale, 0));
  } else if (ae == StrIntrinsicNode::UU) {
    load_unsigned_short(elem1, Address(str1, index, scale, 0));
    load_unsigned_short(elem2, Address(str2, index, scale, 0));
  } else {
    load_unsigned_byte(elem1, Address(str1, index, scale1, 0));
    load_unsigned_short(elem2, Address(str2, index, scale2, 0));
  }
}

// Compare strings, used for char[] and byte[].
void C2_MacroAssembler::string_compare(Register str1, Register str2,
                                       Register cnt1, Register cnt2, Register result,
                                       XMMRegister vec1, int ae, KRegister mask) {
  ShortBranchVerifier sbv(this);
  Label LENGTH_DIFF_LABEL, POP_LABEL, DONE_LABEL, WHILE_HEAD_LABEL;
  Label COMPARE_WIDE_VECTORS_LOOP_FAILED;  // used only _LP64 && AVX3
  int stride, stride2, adr_stride, adr_stride1, adr_stride2;
  int stride2x2 = 0x40;
  Address::ScaleFactor scale = Address::no_scale;
  Address::ScaleFactor scale1 = Address::no_scale;
  Address::ScaleFactor scale2 = Address::no_scale;

  if (ae != StrIntrinsicNode::LL) {
    stride2x2 = 0x20;
  }

  if (ae == StrIntrinsicNode::LU || ae == StrIntrinsicNode::UL) {
    shrl(cnt2, 1);
  }
  // Compute the minimum of the string lengths and the
  // difference of the string lengths (stack).
  // Do the conditional move stuff
  movl(result, cnt1);
  subl(cnt1, cnt2);
  push(cnt1);
  cmov32(Assembler::lessEqual, cnt2, result);    // cnt2 = min(cnt1, cnt2)

  // Is the minimum length zero?
  testl(cnt2, cnt2);
  jcc(Assembler::zero, LENGTH_DIFF_LABEL);
  if (ae == StrIntrinsicNode::LL) {
    // Load first bytes
    load_unsigned_byte(result, Address(str1, 0));  // result = str1[0]
    load_unsigned_byte(cnt1, Address(str2, 0));    // cnt1   = str2[0]
  } else if (ae == StrIntrinsicNode::UU) {
    // Load first characters
    load_unsigned_short(result, Address(str1, 0));
    load_unsigned_short(cnt1, Address(str2, 0));
  } else {
    load_unsigned_byte(result, Address(str1, 0));
    load_unsigned_short(cnt1, Address(str2, 0));
  }
  subl(result, cnt1);
  jcc(Assembler::notZero,  POP_LABEL);

  if (ae == StrIntrinsicNode::UU) {
    // Divide length by 2 to get number of chars
    shrl(cnt2, 1);
  }
  cmpl(cnt2, 1);
  jcc(Assembler::equal, LENGTH_DIFF_LABEL);

  // Check if the strings start at the same location and setup scale and stride
  if (ae == StrIntrinsicNode::LL || ae == StrIntrinsicNode::UU) {
    cmpptr(str1, str2);
    jcc(Assembler::equal, LENGTH_DIFF_LABEL);
    if (ae == StrIntrinsicNode::LL) {
      scale = Address::times_1;
      stride = 16;
    } else {
      scale = Address::times_2;
      stride = 8;
    }
  } else {
    scale1 = Address::times_1;
    scale2 = Address::times_2;
    // scale not used
    stride = 8;
  }

  if (UseAVX >= 2 && UseSSE42Intrinsics) {
    Label COMPARE_WIDE_VECTORS, VECTOR_NOT_EQUAL, COMPARE_WIDE_TAIL, COMPARE_SMALL_STR;
    Label COMPARE_WIDE_VECTORS_LOOP, COMPARE_16_CHARS, COMPARE_INDEX_CHAR;
    Label COMPARE_WIDE_VECTORS_LOOP_AVX2;
    Label COMPARE_TAIL_LONG;
    Label COMPARE_WIDE_VECTORS_LOOP_AVX3;  // used only _LP64 && AVX3

    int pcmpmask = 0x19;
    if (ae == StrIntrinsicNode::LL) {
      pcmpmask &= ~0x01;
    }

    // Setup to compare 16-chars (32-bytes) vectors,
    // start from first character again because it has aligned address.
    if (ae == StrIntrinsicNode::LL) {
      stride2 = 32;
    } else {
      stride2 = 16;
    }
    if (ae == StrIntrinsicNode::LL || ae == StrIntrinsicNode::UU) {
      adr_stride = stride << scale;
    } else {
      adr_stride1 = 8;  //stride << scale1;
      adr_stride2 = 16; //stride << scale2;
    }

    assert(result == rax && cnt2 == rdx && cnt1 == rcx, "pcmpestri");
    // rax and rdx are used by pcmpestri as elements counters
    movl(result, cnt2);
    andl(cnt2, ~(stride2-1));   // cnt2 holds the vector count
    jcc(Assembler::zero, COMPARE_TAIL_LONG);

    // fast path : compare first 2 8-char vectors.
    bind(COMPARE_16_CHARS);
    if (ae == StrIntrinsicNode::LL || ae == StrIntrinsicNode::UU) {
      movdqu(vec1, Address(str1, 0));
    } else {
      pmovzxbw(vec1, Address(str1, 0));
    }
    pcmpestri(vec1, Address(str2, 0), pcmpmask);
    jccb(Assembler::below, COMPARE_INDEX_CHAR);

    if (ae == StrIntrinsicNode::LL || ae == StrIntrinsicNode::UU) {
      movdqu(vec1, Address(str1, adr_stride));
      pcmpestri(vec1, Address(str2, adr_stride), pcmpmask);
    } else {
      pmovzxbw(vec1, Address(str1, adr_stride1));
      pcmpestri(vec1, Address(str2, adr_stride2), pcmpmask);
    }
    jccb(Assembler::aboveEqual, COMPARE_WIDE_VECTORS);
    addl(cnt1, stride);

    // Compare the characters at index in cnt1
    bind(COMPARE_INDEX_CHAR); // cnt1 has the offset of the mismatching character
    load_next_elements(result, cnt2, str1, str2, scale, scale1, scale2, cnt1, ae);
    subl(result, cnt2);
    jmp(POP_LABEL);

    // Setup the registers to start vector comparison loop
    bind(COMPARE_WIDE_VECTORS);
    if (ae == StrIntrinsicNode::LL || ae == StrIntrinsicNode::UU) {
      lea(str1, Address(str1, result, scale));
      lea(str2, Address(str2, result, scale));
    } else {
      lea(str1, Address(str1, result, scale1));
      lea(str2, Address(str2, result, scale2));
    }
    subl(result, stride2);
    subl(cnt2, stride2);
    jcc(Assembler::zero, COMPARE_WIDE_TAIL);
    negptr(result);

    //  In a loop, compare 16-chars (32-bytes) at once using (vpxor+vptest)
    bind(COMPARE_WIDE_VECTORS_LOOP);

#ifdef _LP64
    if ((AVX3Threshold == 0) && VM_Version::supports_avx512vlbw()) { // trying 64 bytes fast loop
      cmpl(cnt2, stride2x2);
      jccb(Assembler::below, COMPARE_WIDE_VECTORS_LOOP_AVX2);
      testl(cnt2, stride2x2-1);   // cnt2 holds the vector count
      jccb(Assembler::notZero, COMPARE_WIDE_VECTORS_LOOP_AVX2);   // means we cannot subtract by 0x40

      bind(COMPARE_WIDE_VECTORS_LOOP_AVX3); // the hottest loop
      if (ae == StrIntrinsicNode::LL || ae == StrIntrinsicNode::UU) {
        evmovdquq(vec1, Address(str1, result, scale), Assembler::AVX_512bit);
        evpcmpeqb(mask, vec1, Address(str2, result, scale), Assembler::AVX_512bit); // k7 == 11..11, if operands equal, otherwise k7 has some 0
      } else {
        vpmovzxbw(vec1, Address(str1, result, scale1), Assembler::AVX_512bit);
        evpcmpeqb(mask, vec1, Address(str2, result, scale2), Assembler::AVX_512bit); // k7 == 11..11, if operands equal, otherwise k7 has some 0
      }
      kortestql(mask, mask);
      jcc(Assembler::aboveEqual, COMPARE_WIDE_VECTORS_LOOP_FAILED);     // miscompare
      addptr(result, stride2x2);  // update since we already compared at this addr
      subl(cnt2, stride2x2);      // and sub the size too
      jccb(Assembler::notZero, COMPARE_WIDE_VECTORS_LOOP_AVX3);

      vpxor(vec1, vec1);
      jmpb(COMPARE_WIDE_TAIL);
    }//if (VM_Version::supports_avx512vlbw())
#endif // _LP64


    bind(COMPARE_WIDE_VECTORS_LOOP_AVX2);
    if (ae == StrIntrinsicNode::LL || ae == StrIntrinsicNode::UU) {
      vmovdqu(vec1, Address(str1, result, scale));
      vpxor(vec1, Address(str2, result, scale));
    } else {
      vpmovzxbw(vec1, Address(str1, result, scale1), Assembler::AVX_256bit);
      vpxor(vec1, Address(str2, result, scale2));
    }
    vptest(vec1, vec1);
    jcc(Assembler::notZero, VECTOR_NOT_EQUAL);
    addptr(result, stride2);
    subl(cnt2, stride2);
    jcc(Assembler::notZero, COMPARE_WIDE_VECTORS_LOOP);
    // clean upper bits of YMM registers
    vpxor(vec1, vec1);

    // compare wide vectors tail
    bind(COMPARE_WIDE_TAIL);
    testptr(result, result);
    jcc(Assembler::zero, LENGTH_DIFF_LABEL);

    movl(result, stride2);
    movl(cnt2, result);
    negptr(result);
    jmp(COMPARE_WIDE_VECTORS_LOOP_AVX2);

    // Identifies the mismatching (higher or lower)16-bytes in the 32-byte vectors.
    bind(VECTOR_NOT_EQUAL);
    // clean upper bits of YMM registers
    vpxor(vec1, vec1);
    if (ae == StrIntrinsicNode::LL || ae == StrIntrinsicNode::UU) {
      lea(str1, Address(str1, result, scale));
      lea(str2, Address(str2, result, scale));
    } else {
      lea(str1, Address(str1, result, scale1));
      lea(str2, Address(str2, result, scale2));
    }
    jmp(COMPARE_16_CHARS);

    // Compare tail chars, length between 1 to 15 chars
    bind(COMPARE_TAIL_LONG);
    movl(cnt2, result);
    cmpl(cnt2, stride);
    jcc(Assembler::less, COMPARE_SMALL_STR);

    if (ae == StrIntrinsicNode::LL || ae == StrIntrinsicNode::UU) {
      movdqu(vec1, Address(str1, 0));
    } else {
      pmovzxbw(vec1, Address(str1, 0));
    }
    pcmpestri(vec1, Address(str2, 0), pcmpmask);
    jcc(Assembler::below, COMPARE_INDEX_CHAR);
    subptr(cnt2, stride);
    jcc(Assembler::zero, LENGTH_DIFF_LABEL);
    if (ae == StrIntrinsicNode::LL || ae == StrIntrinsicNode::UU) {
      lea(str1, Address(str1, result, scale));
      lea(str2, Address(str2, result, scale));
    } else {
      lea(str1, Address(str1, result, scale1));
      lea(str2, Address(str2, result, scale2));
    }
    negptr(cnt2);
    jmpb(WHILE_HEAD_LABEL);

    bind(COMPARE_SMALL_STR);
  } else if (UseSSE42Intrinsics) {
    Label COMPARE_WIDE_VECTORS, VECTOR_NOT_EQUAL, COMPARE_TAIL;
    int pcmpmask = 0x19;
    // Setup to compare 8-char (16-byte) vectors,
    // start from first character again because it has aligned address.
    movl(result, cnt2);
    andl(cnt2, ~(stride - 1));   // cnt2 holds the vector count
    if (ae == StrIntrinsicNode::LL) {
      pcmpmask &= ~0x01;
    }
    jcc(Assembler::zero, COMPARE_TAIL);
    if (ae == StrIntrinsicNode::LL || ae == StrIntrinsicNode::UU) {
      lea(str1, Address(str1, result, scale));
      lea(str2, Address(str2, result, scale));
    } else {
      lea(str1, Address(str1, result, scale1));
      lea(str2, Address(str2, result, scale2));
    }
    negptr(result);

    // pcmpestri
    //   inputs:
    //     vec1- substring
    //     rax - negative string length (elements count)
    //     mem - scanned string
    //     rdx - string length (elements count)
    //     pcmpmask - cmp mode: 11000 (string compare with negated result)
    //               + 00 (unsigned bytes) or  + 01 (unsigned shorts)
    //   outputs:
    //     rcx - first mismatched element index
    assert(result == rax && cnt2 == rdx && cnt1 == rcx, "pcmpestri");

    bind(COMPARE_WIDE_VECTORS);
    if (ae == StrIntrinsicNode::LL || ae == StrIntrinsicNode::UU) {
      movdqu(vec1, Address(str1, result, scale));
      pcmpestri(vec1, Address(str2, result, scale), pcmpmask);
    } else {
      pmovzxbw(vec1, Address(str1, result, scale1));
      pcmpestri(vec1, Address(str2, result, scale2), pcmpmask);
    }
    // After pcmpestri cnt1(rcx) contains mismatched element index

    jccb(Assembler::below, VECTOR_NOT_EQUAL);  // CF==1
    addptr(result, stride);
    subptr(cnt2, stride);
    jccb(Assembler::notZero, COMPARE_WIDE_VECTORS);

    // compare wide vectors tail
    testptr(result, result);
    jcc(Assembler::zero, LENGTH_DIFF_LABEL);

    movl(cnt2, stride);
    movl(result, stride);
    negptr(result);
    if (ae == StrIntrinsicNode::LL || ae == StrIntrinsicNode::UU) {
      movdqu(vec1, Address(str1, result, scale));
      pcmpestri(vec1, Address(str2, result, scale), pcmpmask);
    } else {
      pmovzxbw(vec1, Address(str1, result, scale1));
      pcmpestri(vec1, Address(str2, result, scale2), pcmpmask);
    }
    jccb(Assembler::aboveEqual, LENGTH_DIFF_LABEL);

    // Mismatched characters in the vectors
    bind(VECTOR_NOT_EQUAL);
    addptr(cnt1, result);
    load_next_elements(result, cnt2, str1, str2, scale, scale1, scale2, cnt1, ae);
    subl(result, cnt2);
    jmpb(POP_LABEL);

    bind(COMPARE_TAIL); // limit is zero
    movl(cnt2, result);
    // Fallthru to tail compare
  }
  // Shift str2 and str1 to the end of the arrays, negate min
  if (ae == StrIntrinsicNode::LL || ae == StrIntrinsicNode::UU) {
    lea(str1, Address(str1, cnt2, scale));
    lea(str2, Address(str2, cnt2, scale));
  } else {
    lea(str1, Address(str1, cnt2, scale1));
    lea(str2, Address(str2, cnt2, scale2));
  }
  decrementl(cnt2);  // first character was compared already
  negptr(cnt2);

  // Compare the rest of the elements
  bind(WHILE_HEAD_LABEL);
  load_next_elements(result, cnt1, str1, str2, scale, scale1, scale2, cnt2, ae);
  subl(result, cnt1);
  jccb(Assembler::notZero, POP_LABEL);
  increment(cnt2);
  jccb(Assembler::notZero, WHILE_HEAD_LABEL);

  // Strings are equal up to min length.  Return the length difference.
  bind(LENGTH_DIFF_LABEL);
  pop(result);
  if (ae == StrIntrinsicNode::UU) {
    // Divide diff by 2 to get number of chars
    sarl(result, 1);
  }
  jmpb(DONE_LABEL);

#ifdef _LP64
  if (VM_Version::supports_avx512vlbw()) {

    bind(COMPARE_WIDE_VECTORS_LOOP_FAILED);

    kmovql(cnt1, mask);
    notq(cnt1);
    bsfq(cnt2, cnt1);
    if (ae != StrIntrinsicNode::LL) {
      // Divide diff by 2 to get number of chars
      sarl(cnt2, 1);
    }
    addq(result, cnt2);
    if (ae == StrIntrinsicNode::LL) {
      load_unsigned_byte(cnt1, Address(str2, result));
      load_unsigned_byte(result, Address(str1, result));
    } else if (ae == StrIntrinsicNode::UU) {
      load_unsigned_short(cnt1, Address(str2, result, scale));
      load_unsigned_short(result, Address(str1, result, scale));
    } else {
      load_unsigned_short(cnt1, Address(str2, result, scale2));
      load_unsigned_byte(result, Address(str1, result, scale1));
    }
    subl(result, cnt1);
    jmpb(POP_LABEL);
  }//if (VM_Version::supports_avx512vlbw())
#endif // _LP64

  // Discard the stored length difference
  bind(POP_LABEL);
  pop(cnt1);

  // That's it
  bind(DONE_LABEL);
  if(ae == StrIntrinsicNode::UL) {
    negl(result);
  }

}

// Search for Non-ASCII character (Negative byte value) in a byte array,
// return the index of the first such character, otherwise the length
// of the array segment searched.
//   ..\jdk\src\java.base\share\classes\java\lang\StringCoding.java
//   @IntrinsicCandidate
//   public static int countPositives(byte[] ba, int off, int len) {
//     for (int i = off; i < off + len; i++) {
//       if (ba[i] < 0) {
//         return i - off;
//       }
//     }
//     return len;
//   }
void C2_MacroAssembler::count_positives(Register ary1, Register len,
  Register result, Register tmp1,
  XMMRegister vec1, XMMRegister vec2, KRegister mask1, KRegister mask2) {
  // rsi: byte array
  // rcx: len
  // rax: result
  ShortBranchVerifier sbv(this);
  assert_different_registers(ary1, len, result, tmp1);
  assert_different_registers(vec1, vec2);
  Label ADJUST, TAIL_ADJUST, DONE, TAIL_START, CHAR_ADJUST, COMPARE_CHAR, COMPARE_VECTORS, COMPARE_BYTE;

  movl(result, len); // copy
  // len == 0
  testl(len, len);
  jcc(Assembler::zero, DONE);

  if ((AVX3Threshold == 0) && (UseAVX > 2) && // AVX512
    VM_Version::supports_avx512vlbw() &&
    VM_Version::supports_bmi2()) {

    Label test_64_loop, test_tail, BREAK_LOOP;
    movl(tmp1, len);
    vpxor(vec2, vec2, vec2, Assembler::AVX_512bit);

    andl(tmp1, 0x0000003f); // tail count (in chars) 0x3F
    andl(len,  0xffffffc0); // vector count (in chars)
    jccb(Assembler::zero, test_tail);

    lea(ary1, Address(ary1, len, Address::times_1));
    negptr(len);

    bind(test_64_loop);
    // Check whether our 64 elements of size byte contain negatives
    evpcmpgtb(mask1, vec2, Address(ary1, len, Address::times_1), Assembler::AVX_512bit);
    kortestql(mask1, mask1);
    jcc(Assembler::notZero, BREAK_LOOP);

    addptr(len, 64);
    jccb(Assembler::notZero, test_64_loop);

    bind(test_tail);
    // bail out when there is nothing to be done
    testl(tmp1, -1);
    jcc(Assembler::zero, DONE);


    // check the tail for absense of negatives
    // ~(~0 << len) applied up to two times (for 32-bit scenario)
#ifdef _LP64
    {
      Register tmp3_aliased = len;
      mov64(tmp3_aliased, 0xFFFFFFFFFFFFFFFF);
      shlxq(tmp3_aliased, tmp3_aliased, tmp1);
      notq(tmp3_aliased);
      kmovql(mask2, tmp3_aliased);
    }
#else
    Label k_init;
    jmp(k_init);

    // We could not read 64-bits from a general purpose register thus we move
    // data required to compose 64 1's to the instruction stream
    // We emit 64 byte wide series of elements from 0..63 which later on would
    // be used as a compare targets with tail count contained in tmp1 register.
    // Result would be a k register having tmp1 consecutive number or 1
    // counting from least significant bit.
    address tmp = pc();
    emit_int64(0x0706050403020100);
    emit_int64(0x0F0E0D0C0B0A0908);
    emit_int64(0x1716151413121110);
    emit_int64(0x1F1E1D1C1B1A1918);
    emit_int64(0x2726252423222120);
    emit_int64(0x2F2E2D2C2B2A2928);
    emit_int64(0x3736353433323130);
    emit_int64(0x3F3E3D3C3B3A3938);

    bind(k_init);
    lea(len, InternalAddress(tmp));
    // create mask to test for negative byte inside a vector
    evpbroadcastb(vec1, tmp1, Assembler::AVX_512bit);
    evpcmpgtb(mask2, vec1, Address(len, 0), Assembler::AVX_512bit);

#endif
    evpcmpgtb(mask1, mask2, vec2, Address(ary1, 0), Assembler::AVX_512bit);
    ktestq(mask1, mask2);
    jcc(Assembler::zero, DONE);

    // do a full check for negative registers in the tail
    movl(len, tmp1); // tmp1 holds low 6-bit from original len;
                     // ary1 already pointing to the right place
    jmpb(TAIL_START);

    bind(BREAK_LOOP);
    // At least one byte in the last 64 byte block was negative.
    // Set up to look at the last 64 bytes as if they were a tail
    lea(ary1, Address(ary1, len, Address::times_1));
    addptr(result, len);
    // Ignore the very last byte: if all others are positive,
    // it must be negative, so we can skip right to the 2+1 byte
    // end comparison at this point
    orl(result, 63);
    movl(len, 63);
    // Fallthru to tail compare
  } else {

    if (UseAVX >= 2 && UseSSE >= 2) {
      // With AVX2, use 32-byte vector compare
      Label COMPARE_WIDE_VECTORS, BREAK_LOOP;

      // Compare 32-byte vectors
      testl(len, 0xffffffe0);   // vector count (in bytes)
      jccb(Assembler::zero, TAIL_START);

      andl(len, 0xffffffe0);
      lea(ary1, Address(ary1, len, Address::times_1));
      negptr(len);

      movl(tmp1, 0x80808080);   // create mask to test for Unicode chars in vector
      movdl(vec2, tmp1);
      vpbroadcastd(vec2, vec2, Assembler::AVX_256bit);

      bind(COMPARE_WIDE_VECTORS);
      vmovdqu(vec1, Address(ary1, len, Address::times_1));
      vptest(vec1, vec2);
      jccb(Assembler::notZero, BREAK_LOOP);
      addptr(len, 32);
      jccb(Assembler::notZero, COMPARE_WIDE_VECTORS);

      testl(result, 0x0000001f);   // any bytes remaining?
      jcc(Assembler::zero, DONE);

      // Quick test using the already prepared vector mask
      movl(len, result);
      andl(len, 0x0000001f);
      vmovdqu(vec1, Address(ary1, len, Address::times_1, -32));
      vptest(vec1, vec2);
      jcc(Assembler::zero, DONE);
      // There are zeros, jump to the tail to determine exactly where
      jmpb(TAIL_START);

      bind(BREAK_LOOP);
      // At least one byte in the last 32-byte vector is negative.
      // Set up to look at the last 32 bytes as if they were a tail
      lea(ary1, Address(ary1, len, Address::times_1));
      addptr(result, len);
      // Ignore the very last byte: if all others are positive,
      // it must be negative, so we can skip right to the 2+1 byte
      // end comparison at this point
      orl(result, 31);
      movl(len, 31);
      // Fallthru to tail compare
    } else if (UseSSE42Intrinsics) {
      // With SSE4.2, use double quad vector compare
      Label COMPARE_WIDE_VECTORS, BREAK_LOOP;

      // Compare 16-byte vectors
      testl(len, 0xfffffff0);   // vector count (in bytes)
      jcc(Assembler::zero, TAIL_START);

      andl(len, 0xfffffff0);
      lea(ary1, Address(ary1, len, Address::times_1));
      negptr(len);

      movl(tmp1, 0x80808080);
      movdl(vec2, tmp1);
      pshufd(vec2, vec2, 0);

      bind(COMPARE_WIDE_VECTORS);
      movdqu(vec1, Address(ary1, len, Address::times_1));
      ptest(vec1, vec2);
      jccb(Assembler::notZero, BREAK_LOOP);
      addptr(len, 16);
      jccb(Assembler::notZero, COMPARE_WIDE_VECTORS);

      testl(result, 0x0000000f); // len is zero, any bytes remaining?
      jcc(Assembler::zero, DONE);

      // Quick test using the already prepared vector mask
      movl(len, result);
      andl(len, 0x0000000f);   // tail count (in bytes)
      movdqu(vec1, Address(ary1, len, Address::times_1, -16));
      ptest(vec1, vec2);
      jcc(Assembler::zero, DONE);
      jmpb(TAIL_START);

      bind(BREAK_LOOP);
      // At least one byte in the last 16-byte vector is negative.
      // Set up and look at the last 16 bytes as if they were a tail
      lea(ary1, Address(ary1, len, Address::times_1));
      addptr(result, len);
      // Ignore the very last byte: if all others are positive,
      // it must be negative, so we can skip right to the 2+1 byte
      // end comparison at this point
      orl(result, 15);
      movl(len, 15);
      // Fallthru to tail compare
    }
  }

  bind(TAIL_START);
  // Compare 4-byte vectors
  andl(len, 0xfffffffc); // vector count (in bytes)
  jccb(Assembler::zero, COMPARE_CHAR);

  lea(ary1, Address(ary1, len, Address::times_1));
  negptr(len);

  bind(COMPARE_VECTORS);
  movl(tmp1, Address(ary1, len, Address::times_1));
  andl(tmp1, 0x80808080);
  jccb(Assembler::notZero, TAIL_ADJUST);
  addptr(len, 4);
  jccb(Assembler::notZero, COMPARE_VECTORS);

  // Compare trailing char (final 2-3 bytes), if any
  bind(COMPARE_CHAR);

  testl(result, 0x2);   // tail  char
  jccb(Assembler::zero, COMPARE_BYTE);
  load_unsigned_short(tmp1, Address(ary1, 0));
  andl(tmp1, 0x00008080);
  jccb(Assembler::notZero, CHAR_ADJUST);
  lea(ary1, Address(ary1, 2));

  bind(COMPARE_BYTE);
  testl(result, 0x1);   // tail  byte
  jccb(Assembler::zero, DONE);
  load_unsigned_byte(tmp1, Address(ary1, 0));
  testl(tmp1, 0x00000080);
  jccb(Assembler::zero, DONE);
  subptr(result, 1);
  jmpb(DONE);

  bind(TAIL_ADJUST);
  // there are negative bits in the last 4 byte block.
  // Adjust result and check the next three bytes
  addptr(result, len);
  orl(result, 3);
  lea(ary1, Address(ary1, len, Address::times_1));
  jmpb(COMPARE_CHAR);

  bind(CHAR_ADJUST);
  // We are looking at a char + optional byte tail, and found that one
  // of the bytes in the char is negative. Adjust the result, check the
  // first byte and readjust if needed.
  andl(result, 0xfffffffc);
  testl(tmp1, 0x00000080); // little-endian, so lowest byte comes first
  jccb(Assembler::notZero, DONE);
  addptr(result, 1);

  // That's it
  bind(DONE);
  if (UseAVX >= 2 && UseSSE >= 2) {
    // clean upper bits of YMM registers
    vpxor(vec1, vec1);
    vpxor(vec2, vec2);
  }
}

// Compare char[] or byte[] arrays aligned to 4 bytes or substrings.
void C2_MacroAssembler::arrays_equals(bool is_array_equ, Register ary1, Register ary2,
                                      Register limit, Register result, Register chr,
                                      XMMRegister vec1, XMMRegister vec2, bool is_char, KRegister mask) {
  ShortBranchVerifier sbv(this);
  Label TRUE_LABEL, FALSE_LABEL, DONE, COMPARE_VECTORS, COMPARE_CHAR, COMPARE_BYTE;

  int length_offset  = arrayOopDesc::length_offset_in_bytes();
  int base_offset    = arrayOopDesc::base_offset_in_bytes(is_char ? T_CHAR : T_BYTE);

  if (is_array_equ) {
    // Check the input args
    cmpoop(ary1, ary2);
    jcc(Assembler::equal, TRUE_LABEL);

    // Need additional checks for arrays_equals.
    testptr(ary1, ary1);
    jcc(Assembler::zero, FALSE_LABEL);
    testptr(ary2, ary2);
    jcc(Assembler::zero, FALSE_LABEL);

    // Check the lengths
    movl(limit, Address(ary1, length_offset));
    cmpl(limit, Address(ary2, length_offset));
    jcc(Assembler::notEqual, FALSE_LABEL);
  }

  // count == 0
  testl(limit, limit);
  jcc(Assembler::zero, TRUE_LABEL);

  if (is_array_equ) {
    // Load array address
    lea(ary1, Address(ary1, base_offset));
    lea(ary2, Address(ary2, base_offset));
  }

  if (is_array_equ && is_char) {
    // arrays_equals when used for char[].
    shll(limit, 1);      // byte count != 0
  }
  movl(result, limit); // copy

  if (UseAVX >= 2) {
    // With AVX2, use 32-byte vector compare
    Label COMPARE_WIDE_VECTORS, COMPARE_TAIL;

    // Compare 32-byte vectors
    andl(result, 0x0000001f);  //   tail count (in bytes)
    andl(limit, 0xffffffe0);   // vector count (in bytes)
    jcc(Assembler::zero, COMPARE_TAIL);

    lea(ary1, Address(ary1, limit, Address::times_1));
    lea(ary2, Address(ary2, limit, Address::times_1));
    negptr(limit);

#ifdef _LP64
    if ((AVX3Threshold == 0) && VM_Version::supports_avx512vlbw()) { // trying 64 bytes fast loop
      Label COMPARE_WIDE_VECTORS_LOOP_AVX2, COMPARE_WIDE_VECTORS_LOOP_AVX3;

      cmpl(limit, -64);
      jcc(Assembler::greater, COMPARE_WIDE_VECTORS_LOOP_AVX2);

      bind(COMPARE_WIDE_VECTORS_LOOP_AVX3); // the hottest loop

      evmovdquq(vec1, Address(ary1, limit, Address::times_1), Assembler::AVX_512bit);
      evpcmpeqb(mask, vec1, Address(ary2, limit, Address::times_1), Assembler::AVX_512bit);
      kortestql(mask, mask);
      jcc(Assembler::aboveEqual, FALSE_LABEL);     // miscompare
      addptr(limit, 64);  // update since we already compared at this addr
      cmpl(limit, -64);
      jccb(Assembler::lessEqual, COMPARE_WIDE_VECTORS_LOOP_AVX3);

      // At this point we may still need to compare -limit+result bytes.
      // We could execute the next two instruction and just continue via non-wide path:
      //  cmpl(limit, 0);
      //  jcc(Assembler::equal, COMPARE_TAIL);  // true
      // But since we stopped at the points ary{1,2}+limit which are
      // not farther than 64 bytes from the ends of arrays ary{1,2}+result
      // (|limit| <= 32 and result < 32),
      // we may just compare the last 64 bytes.
      //
      addptr(result, -64);   // it is safe, bc we just came from this area
      evmovdquq(vec1, Address(ary1, result, Address::times_1), Assembler::AVX_512bit);
      evpcmpeqb(mask, vec1, Address(ary2, result, Address::times_1), Assembler::AVX_512bit);
      kortestql(mask, mask);
      jcc(Assembler::aboveEqual, FALSE_LABEL);     // miscompare

      jmp(TRUE_LABEL);

      bind(COMPARE_WIDE_VECTORS_LOOP_AVX2);

    }//if (VM_Version::supports_avx512vlbw())
#endif //_LP64
    bind(COMPARE_WIDE_VECTORS);
    vmovdqu(vec1, Address(ary1, limit, Address::times_1));
    vmovdqu(vec2, Address(ary2, limit, Address::times_1));
    vpxor(vec1, vec2);

    vptest(vec1, vec1);
    jcc(Assembler::notZero, FALSE_LABEL);
    addptr(limit, 32);
    jcc(Assembler::notZero, COMPARE_WIDE_VECTORS);

    testl(result, result);
    jcc(Assembler::zero, TRUE_LABEL);

    vmovdqu(vec1, Address(ary1, result, Address::times_1, -32));
    vmovdqu(vec2, Address(ary2, result, Address::times_1, -32));
    vpxor(vec1, vec2);

    vptest(vec1, vec1);
    jccb(Assembler::notZero, FALSE_LABEL);
    jmpb(TRUE_LABEL);

    bind(COMPARE_TAIL); // limit is zero
    movl(limit, result);
    // Fallthru to tail compare
  } else if (UseSSE42Intrinsics) {
    // With SSE4.2, use double quad vector compare
    Label COMPARE_WIDE_VECTORS, COMPARE_TAIL;

    // Compare 16-byte vectors
    andl(result, 0x0000000f);  //   tail count (in bytes)
    andl(limit, 0xfffffff0);   // vector count (in bytes)
    jcc(Assembler::zero, COMPARE_TAIL);

    lea(ary1, Address(ary1, limit, Address::times_1));
    lea(ary2, Address(ary2, limit, Address::times_1));
    negptr(limit);

    bind(COMPARE_WIDE_VECTORS);
    movdqu(vec1, Address(ary1, limit, Address::times_1));
    movdqu(vec2, Address(ary2, limit, Address::times_1));
    pxor(vec1, vec2);

    ptest(vec1, vec1);
    jcc(Assembler::notZero, FALSE_LABEL);
    addptr(limit, 16);
    jcc(Assembler::notZero, COMPARE_WIDE_VECTORS);

    testl(result, result);
    jcc(Assembler::zero, TRUE_LABEL);

    movdqu(vec1, Address(ary1, result, Address::times_1, -16));
    movdqu(vec2, Address(ary2, result, Address::times_1, -16));
    pxor(vec1, vec2);

    ptest(vec1, vec1);
    jccb(Assembler::notZero, FALSE_LABEL);
    jmpb(TRUE_LABEL);

    bind(COMPARE_TAIL); // limit is zero
    movl(limit, result);
    // Fallthru to tail compare
  }

  // Compare 4-byte vectors
  andl(limit, 0xfffffffc); // vector count (in bytes)
  jccb(Assembler::zero, COMPARE_CHAR);

  lea(ary1, Address(ary1, limit, Address::times_1));
  lea(ary2, Address(ary2, limit, Address::times_1));
  negptr(limit);

  bind(COMPARE_VECTORS);
  movl(chr, Address(ary1, limit, Address::times_1));
  cmpl(chr, Address(ary2, limit, Address::times_1));
  jccb(Assembler::notEqual, FALSE_LABEL);
  addptr(limit, 4);
  jcc(Assembler::notZero, COMPARE_VECTORS);

  // Compare trailing char (final 2 bytes), if any
  bind(COMPARE_CHAR);
  testl(result, 0x2);   // tail  char
  jccb(Assembler::zero, COMPARE_BYTE);
  load_unsigned_short(chr, Address(ary1, 0));
  load_unsigned_short(limit, Address(ary2, 0));
  cmpl(chr, limit);
  jccb(Assembler::notEqual, FALSE_LABEL);

  if (is_array_equ && is_char) {
    bind(COMPARE_BYTE);
  } else {
    lea(ary1, Address(ary1, 2));
    lea(ary2, Address(ary2, 2));

    bind(COMPARE_BYTE);
    testl(result, 0x1);   // tail  byte
    jccb(Assembler::zero, TRUE_LABEL);
    load_unsigned_byte(chr, Address(ary1, 0));
    load_unsigned_byte(limit, Address(ary2, 0));
    cmpl(chr, limit);
    jccb(Assembler::notEqual, FALSE_LABEL);
  }
  bind(TRUE_LABEL);
  movl(result, 1);   // return true
  jmpb(DONE);

  bind(FALSE_LABEL);
  xorl(result, result); // return false

  // That's it
  bind(DONE);
  if (UseAVX >= 2) {
    // clean upper bits of YMM registers
    vpxor(vec1, vec1);
    vpxor(vec2, vec2);
  }
}

#ifdef _LP64

static void convertF2I_slowpath(C2_MacroAssembler& masm, C2GeneralStub<Register, XMMRegister, address>& stub) {
#define __ masm.
  Register dst = stub.data<0>();
  XMMRegister src = stub.data<1>();
  address target = stub.data<2>();
  __ bind(stub.entry());
  __ subptr(rsp, 8);
  __ movdbl(Address(rsp), src);
  __ call(RuntimeAddress(target));
  __ pop(dst);
  __ jmp(stub.continuation());
#undef __
}

void C2_MacroAssembler::convertF2I(BasicType dst_bt, BasicType src_bt, Register dst, XMMRegister src) {
  assert(dst_bt == T_INT || dst_bt == T_LONG, "");
  assert(src_bt == T_FLOAT || src_bt == T_DOUBLE, "");

  address slowpath_target;
  if (dst_bt == T_INT) {
    if (src_bt == T_FLOAT) {
      cvttss2sil(dst, src);
      cmpl(dst, 0x80000000);
      slowpath_target = StubRoutines::x86::f2i_fixup();
    } else {
      cvttsd2sil(dst, src);
      cmpl(dst, 0x80000000);
      slowpath_target = StubRoutines::x86::d2i_fixup();
    }
  } else {
    if (src_bt == T_FLOAT) {
      cvttss2siq(dst, src);
      cmp64(dst, ExternalAddress(StubRoutines::x86::double_sign_flip()));
      slowpath_target = StubRoutines::x86::f2l_fixup();
    } else {
      cvttsd2siq(dst, src);
      cmp64(dst, ExternalAddress(StubRoutines::x86::double_sign_flip()));
      slowpath_target = StubRoutines::x86::d2l_fixup();
    }
  }

  auto stub = C2CodeStub::make<Register, XMMRegister, address>(dst, src, slowpath_target, 23, convertF2I_slowpath);
  jcc(Assembler::equal, stub->entry());
  bind(stub->continuation());
}

#endif // _LP64

void C2_MacroAssembler::evmasked_op(int ideal_opc, BasicType eType, KRegister mask, XMMRegister dst,
                                    XMMRegister src1, int imm8, bool merge, int vlen_enc) {
  switch(ideal_opc) {
    case Op_LShiftVS:
      Assembler::evpsllw(dst, mask, src1, imm8, merge, vlen_enc); break;
    case Op_LShiftVI:
      Assembler::evpslld(dst, mask, src1, imm8, merge, vlen_enc); break;
    case Op_LShiftVL:
      Assembler::evpsllq(dst, mask, src1, imm8, merge, vlen_enc); break;
    case Op_RShiftVS:
      Assembler::evpsraw(dst, mask, src1, imm8, merge, vlen_enc); break;
    case Op_RShiftVI:
      Assembler::evpsrad(dst, mask, src1, imm8, merge, vlen_enc); break;
    case Op_RShiftVL:
      Assembler::evpsraq(dst, mask, src1, imm8, merge, vlen_enc); break;
    case Op_URShiftVS:
      Assembler::evpsrlw(dst, mask, src1, imm8, merge, vlen_enc); break;
    case Op_URShiftVI:
      Assembler::evpsrld(dst, mask, src1, imm8, merge, vlen_enc); break;
    case Op_URShiftVL:
      Assembler::evpsrlq(dst, mask, src1, imm8, merge, vlen_enc); break;
    case Op_RotateRightV:
      evrord(eType, dst, mask, src1, imm8, merge, vlen_enc); break;
    case Op_RotateLeftV:
      evrold(eType, dst, mask, src1, imm8, merge, vlen_enc); break;
    default:
      fatal("Unsupported masked operation"); break;
  }
}

void C2_MacroAssembler::evmasked_op(int ideal_opc, BasicType eType, KRegister mask, XMMRegister dst,
                                    XMMRegister src1, XMMRegister src2, bool merge, int vlen_enc,
                                    bool is_varshift) {
  switch (ideal_opc) {
    case Op_AddVB:
      evpaddb(dst, mask, src1, src2, merge, vlen_enc); break;
    case Op_AddVS:
      evpaddw(dst, mask, src1, src2, merge, vlen_enc); break;
    case Op_AddVI:
      evpaddd(dst, mask, src1, src2, merge, vlen_enc); break;
    case Op_AddVL:
      evpaddq(dst, mask, src1, src2, merge, vlen_enc); break;
    case Op_AddVF:
      evaddps(dst, mask, src1, src2, merge, vlen_enc); break;
    case Op_AddVD:
      evaddpd(dst, mask, src1, src2, merge, vlen_enc); break;
    case Op_SubVB:
      evpsubb(dst, mask, src1, src2, merge, vlen_enc); break;
    case Op_SubVS:
      evpsubw(dst, mask, src1, src2, merge, vlen_enc); break;
    case Op_SubVI:
      evpsubd(dst, mask, src1, src2, merge, vlen_enc); break;
    case Op_SubVL:
      evpsubq(dst, mask, src1, src2, merge, vlen_enc); break;
    case Op_SubVF:
      evsubps(dst, mask, src1, src2, merge, vlen_enc); break;
    case Op_SubVD:
      evsubpd(dst, mask, src1, src2, merge, vlen_enc); break;
    case Op_MulVS:
      evpmullw(dst, mask, src1, src2, merge, vlen_enc); break;
    case Op_MulVI:
      evpmulld(dst, mask, src1, src2, merge, vlen_enc); break;
    case Op_MulVL:
      evpmullq(dst, mask, src1, src2, merge, vlen_enc); break;
    case Op_MulVF:
      evmulps(dst, mask, src1, src2, merge, vlen_enc); break;
    case Op_MulVD:
      evmulpd(dst, mask, src1, src2, merge, vlen_enc); break;
    case Op_DivVF:
      evdivps(dst, mask, src1, src2, merge, vlen_enc); break;
    case Op_DivVD:
      evdivpd(dst, mask, src1, src2, merge, vlen_enc); break;
    case Op_SqrtVF:
      evsqrtps(dst, mask, src1, src2, merge, vlen_enc); break;
    case Op_SqrtVD:
      evsqrtpd(dst, mask, src1, src2, merge, vlen_enc); break;
    case Op_AbsVB:
      evpabsb(dst, mask, src2, merge, vlen_enc); break;
    case Op_AbsVS:
      evpabsw(dst, mask, src2, merge, vlen_enc); break;
    case Op_AbsVI:
      evpabsd(dst, mask, src2, merge, vlen_enc); break;
    case Op_AbsVL:
      evpabsq(dst, mask, src2, merge, vlen_enc); break;
    case Op_FmaVF:
      evpfma213ps(dst, mask, src1, src2, merge, vlen_enc); break;
    case Op_FmaVD:
      evpfma213pd(dst, mask, src1, src2, merge, vlen_enc); break;
    case Op_VectorRearrange:
      evperm(eType, dst, mask, src2, src1, merge, vlen_enc); break;
    case Op_LShiftVS:
      evpsllw(dst, mask, src1, src2, merge, vlen_enc, is_varshift); break;
    case Op_LShiftVI:
      evpslld(dst, mask, src1, src2, merge, vlen_enc, is_varshift); break;
    case Op_LShiftVL:
      evpsllq(dst, mask, src1, src2, merge, vlen_enc, is_varshift); break;
    case Op_RShiftVS:
      evpsraw(dst, mask, src1, src2, merge, vlen_enc, is_varshift); break;
    case Op_RShiftVI:
      evpsrad(dst, mask, src1, src2, merge, vlen_enc, is_varshift); break;
    case Op_RShiftVL:
      evpsraq(dst, mask, src1, src2, merge, vlen_enc, is_varshift); break;
    case Op_URShiftVS:
      evpsrlw(dst, mask, src1, src2, merge, vlen_enc, is_varshift); break;
    case Op_URShiftVI:
      evpsrld(dst, mask, src1, src2, merge, vlen_enc, is_varshift); break;
    case Op_URShiftVL:
      evpsrlq(dst, mask, src1, src2, merge, vlen_enc, is_varshift); break;
    case Op_RotateLeftV:
      evrold(eType, dst, mask, src1, src2, merge, vlen_enc); break;
    case Op_RotateRightV:
      evrord(eType, dst, mask, src1, src2, merge, vlen_enc); break;
    case Op_MaxV:
      evpmaxs(eType, dst, mask, src1, src2, merge, vlen_enc); break;
    case Op_MinV:
      evpmins(eType, dst, mask, src1, src2, merge, vlen_enc); break;
    case Op_XorV:
      evxor(eType, dst, mask, src1, src2, merge, vlen_enc); break;
    case Op_OrV:
      evor(eType, dst, mask, src1, src2, merge, vlen_enc); break;
    case Op_AndV:
      evand(eType, dst, mask, src1, src2, merge, vlen_enc); break;
    default:
      fatal("Unsupported masked operation"); break;
  }
}

void C2_MacroAssembler::evmasked_op(int ideal_opc, BasicType eType, KRegister mask, XMMRegister dst,
                                    XMMRegister src1, Address src2, bool merge, int vlen_enc) {
  switch (ideal_opc) {
    case Op_AddVB:
      evpaddb(dst, mask, src1, src2, merge, vlen_enc); break;
    case Op_AddVS:
      evpaddw(dst, mask, src1, src2, merge, vlen_enc); break;
    case Op_AddVI:
      evpaddd(dst, mask, src1, src2, merge, vlen_enc); break;
    case Op_AddVL:
      evpaddq(dst, mask, src1, src2, merge, vlen_enc); break;
    case Op_AddVF:
      evaddps(dst, mask, src1, src2, merge, vlen_enc); break;
    case Op_AddVD:
      evaddpd(dst, mask, src1, src2, merge, vlen_enc); break;
    case Op_SubVB:
      evpsubb(dst, mask, src1, src2, merge, vlen_enc); break;
    case Op_SubVS:
      evpsubw(dst, mask, src1, src2, merge, vlen_enc); break;
    case Op_SubVI:
      evpsubd(dst, mask, src1, src2, merge, vlen_enc); break;
    case Op_SubVL:
      evpsubq(dst, mask, src1, src2, merge, vlen_enc); break;
    case Op_SubVF:
      evsubps(dst, mask, src1, src2, merge, vlen_enc); break;
    case Op_SubVD:
      evsubpd(dst, mask, src1, src2, merge, vlen_enc); break;
    case Op_MulVS:
      evpmullw(dst, mask, src1, src2, merge, vlen_enc); break;
    case Op_MulVI:
      evpmulld(dst, mask, src1, src2, merge, vlen_enc); break;
    case Op_MulVL:
      evpmullq(dst, mask, src1, src2, merge, vlen_enc); break;
    case Op_MulVF:
      evmulps(dst, mask, src1, src2, merge, vlen_enc); break;
    case Op_MulVD:
      evmulpd(dst, mask, src1, src2, merge, vlen_enc); break;
    case Op_DivVF:
      evdivps(dst, mask, src1, src2, merge, vlen_enc); break;
    case Op_DivVD:
      evdivpd(dst, mask, src1, src2, merge, vlen_enc); break;
    case Op_FmaVF:
      evpfma213ps(dst, mask, src1, src2, merge, vlen_enc); break;
    case Op_FmaVD:
      evpfma213pd(dst, mask, src1, src2, merge, vlen_enc); break;
    case Op_MaxV:
      evpmaxs(eType, dst, mask, src1, src2, merge, vlen_enc); break;
    case Op_MinV:
      evpmins(eType, dst, mask, src1, src2, merge, vlen_enc); break;
    case Op_XorV:
      evxor(eType, dst, mask, src1, src2, merge, vlen_enc); break;
    case Op_OrV:
      evor(eType, dst, mask, src1, src2, merge, vlen_enc); break;
    case Op_AndV:
      evand(eType, dst, mask, src1, src2, merge, vlen_enc); break;
    default:
      fatal("Unsupported masked operation"); break;
  }
}

void C2_MacroAssembler::masked_op(int ideal_opc, int mask_len, KRegister dst,
                                  KRegister src1, KRegister src2) {
  BasicType etype = T_ILLEGAL;
  switch(mask_len) {
    case 2:
    case 4:
    case 8:  etype = T_BYTE; break;
    case 16: etype = T_SHORT; break;
    case 32: etype = T_INT; break;
    case 64: etype = T_LONG; break;
    default: fatal("Unsupported type"); break;
  }
  assert(etype != T_ILLEGAL, "");
  switch(ideal_opc) {
    case Op_AndVMask:
      kand(etype, dst, src1, src2); break;
    case Op_OrVMask:
      kor(etype, dst, src1, src2); break;
    case Op_XorVMask:
      kxor(etype, dst, src1, src2); break;
    default:
      fatal("Unsupported masked operation"); break;
  }
}

/*
 * Following routine handles special floating point values(NaN/Inf/-Inf/Max/Min) for casting operation.
 * If src is NaN, the result is 0.
 * If the src is negative infinity or any value less than or equal to the value of Integer.MIN_VALUE,
 * the result is equal to the value of Integer.MIN_VALUE.
 * If the src is positive infinity or any value greater than or equal to the value of Integer.MAX_VALUE,
 * the result is equal to the value of Integer.MAX_VALUE.
 */
void C2_MacroAssembler::vector_cast_float_to_int_special_cases_avx(XMMRegister dst, XMMRegister src, XMMRegister xtmp1,
                                                                   XMMRegister xtmp2, XMMRegister xtmp3, XMMRegister xtmp4,
                                                                   Register rscratch, AddressLiteral float_sign_flip,
                                                                   int vec_enc) {
  assert(rscratch != noreg || always_reachable(float_sign_flip), "missing");
  Label done;
  vmovdqu(xtmp1, float_sign_flip, vec_enc, rscratch);
  vpcmpeqd(xtmp2, dst, xtmp1, vec_enc);
  vptest(xtmp2, xtmp2, vec_enc);
  jccb(Assembler::equal, done);

  vpcmpeqd(xtmp4, xtmp4, xtmp4, vec_enc);
  vpxor(xtmp1, xtmp1, xtmp4, vec_enc);

  vpxor(xtmp4, xtmp4, xtmp4, vec_enc);
  vcmpps(xtmp3, src, src, Assembler::UNORD_Q, vec_enc);
  vblendvps(dst, dst, xtmp4, xtmp3, vec_enc);

  // Recompute the mask for remaining special value.
  vpxor(xtmp2, xtmp2, xtmp3, vec_enc);
  // Extract SRC values corresponding to TRUE mask lanes.
  vpand(xtmp4, xtmp2, src, vec_enc);
  // Flip mask bits so that MSB bit of MASK lanes corresponding to +ve special
  // values are set.
  vpxor(xtmp3, xtmp2, xtmp4, vec_enc);

  vblendvps(dst, dst, xtmp1, xtmp3, vec_enc);
  bind(done);
}

void C2_MacroAssembler::vector_cast_float_to_int_special_cases_evex(XMMRegister dst, XMMRegister src, XMMRegister xtmp1,
                                                                    XMMRegister xtmp2, KRegister ktmp1, KRegister ktmp2,
                                                                    Register rscratch, AddressLiteral float_sign_flip,
                                                                    int vec_enc) {
  assert(rscratch != noreg || always_reachable(float_sign_flip), "missing");
  Label done;
  evmovdqul(xtmp1, k0, float_sign_flip, false, vec_enc, rscratch);
  Assembler::evpcmpeqd(ktmp1, k0, xtmp1, dst, vec_enc);
  kortestwl(ktmp1, ktmp1);
  jccb(Assembler::equal, done);

  vpxor(xtmp2, xtmp2, xtmp2, vec_enc);
  evcmpps(ktmp2, k0, src, src, Assembler::UNORD_Q, vec_enc);
  evmovdqul(dst, ktmp2, xtmp2, true, vec_enc);

  kxorwl(ktmp1, ktmp1, ktmp2);
  evcmpps(ktmp1, ktmp1, src, xtmp2, Assembler::NLT_UQ, vec_enc);
  vpternlogd(xtmp2, 0x11, xtmp1, xtmp1, vec_enc);
  evmovdqul(dst, ktmp1, xtmp2, true, vec_enc);
  bind(done);
}

void C2_MacroAssembler::vector_cast_float_to_long_special_cases_evex(XMMRegister dst, XMMRegister src, XMMRegister xtmp1,
                                                                     XMMRegister xtmp2, KRegister ktmp1, KRegister ktmp2,
                                                                     Register rscratch, AddressLiteral double_sign_flip,
                                                                     int vec_enc) {
  assert(rscratch != noreg || always_reachable(double_sign_flip), "missing");

  Label done;
  evmovdquq(xtmp1, k0, double_sign_flip, false, vec_enc, rscratch);
  Assembler::evpcmpeqq(ktmp1, k0, xtmp1, dst, vec_enc);
  kortestwl(ktmp1, ktmp1);
  jccb(Assembler::equal, done);

  vpxor(xtmp2, xtmp2, xtmp2, vec_enc);
  evcmpps(ktmp2, k0, src, src, Assembler::UNORD_Q, vec_enc);
  evmovdquq(dst, ktmp2, xtmp2, true, vec_enc);

  kxorwl(ktmp1, ktmp1, ktmp2);
  evcmpps(ktmp1, ktmp1, src, xtmp2, Assembler::NLT_UQ, vec_enc);
  vpternlogq(xtmp2, 0x11, xtmp1, xtmp1, vec_enc);
  evmovdquq(dst, ktmp1, xtmp2, true, vec_enc);
  bind(done);
}

void C2_MacroAssembler::vector_cast_double_to_int_special_cases_evex(XMMRegister dst, XMMRegister src, XMMRegister xtmp1,
                                                                     XMMRegister xtmp2, KRegister ktmp1, KRegister ktmp2,
                                                                     Register rscratch, AddressLiteral float_sign_flip,
                                                                     int vec_enc) {
  assert(rscratch != noreg || always_reachable(float_sign_flip), "missing");
  Label done;
  evmovdquq(xtmp1, k0, float_sign_flip, false, vec_enc, rscratch);
  Assembler::evpcmpeqd(ktmp1, k0, xtmp1, dst, vec_enc);
  kortestwl(ktmp1, ktmp1);
  jccb(Assembler::equal, done);

  vpxor(xtmp2, xtmp2, xtmp2, vec_enc);
  evcmppd(ktmp2, k0, src, src, Assembler::UNORD_Q, vec_enc);
  evmovdqul(dst, ktmp2, xtmp2, true, vec_enc);

  kxorwl(ktmp1, ktmp1, ktmp2);
  evcmppd(ktmp1, ktmp1, src, xtmp2, Assembler::NLT_UQ, vec_enc);
  vpternlogq(xtmp2, 0x11, xtmp1, xtmp1, vec_enc);
  evmovdqul(dst, ktmp1, xtmp2, true, vec_enc);
  bind(done);
}

/*
 * Following routine handles special floating point values(NaN/Inf/-Inf/Max/Min) for casting operation.
 * If src is NaN, the result is 0.
 * If the src is negative infinity or any value less than or equal to the value of Long.MIN_VALUE,
 * the result is equal to the value of Long.MIN_VALUE.
 * If the src is positive infinity or any value greater than or equal to the value of Long.MAX_VALUE,
 * the result is equal to the value of Long.MAX_VALUE.
 */
void C2_MacroAssembler::vector_cast_double_to_long_special_cases_evex(XMMRegister dst, XMMRegister src, XMMRegister xtmp1,
                                                                      XMMRegister xtmp2, KRegister ktmp1, KRegister ktmp2,
                                                                      Register rscratch, AddressLiteral double_sign_flip,
                                                                      int vec_enc) {
  assert(rscratch != noreg || always_reachable(double_sign_flip), "missing");

  Label done;
  evmovdqul(xtmp1, k0, double_sign_flip, false, vec_enc, rscratch);
  evpcmpeqq(ktmp1, xtmp1, dst, vec_enc);
  kortestwl(ktmp1, ktmp1);
  jccb(Assembler::equal, done);

  vpxor(xtmp2, xtmp2, xtmp2, vec_enc);
  evcmppd(ktmp2, k0, src, src, Assembler::UNORD_Q, vec_enc);
  evmovdquq(dst, ktmp2, xtmp2, true, vec_enc);

  kxorwl(ktmp1, ktmp1, ktmp2);
  evcmppd(ktmp1, ktmp1, src, xtmp2, Assembler::NLT_UQ, vec_enc);
  vpternlogq(xtmp2, 0x11, xtmp1, xtmp1, vec_enc);
  evmovdquq(dst, ktmp1, xtmp2, true, vec_enc);
  bind(done);
}

void C2_MacroAssembler::vector_crosslane_doubleword_pack_avx(XMMRegister dst, XMMRegister src, XMMRegister zero,
                                                             XMMRegister xtmp, int index, int vec_enc) {
   assert(vec_enc < Assembler::AVX_512bit, "");
   if (vec_enc == Assembler::AVX_256bit) {
     vextractf128_high(xtmp, src);
     vshufps(dst, src, xtmp, index, vec_enc);
   } else {
     vshufps(dst, src, zero, index, vec_enc);
   }
}

void C2_MacroAssembler::vector_cast_double_to_int_special_cases_avx(XMMRegister dst, XMMRegister src, XMMRegister xtmp1, XMMRegister xtmp2,
                                                                    XMMRegister xtmp3, XMMRegister xtmp4, XMMRegister xtmp5, Register rscratch,
                                                                    AddressLiteral float_sign_flip, int src_vec_enc) {
  assert(rscratch != noreg || always_reachable(float_sign_flip), "missing");

  Label done;
  // Compare the destination lanes with float_sign_flip
  // value to get mask for all special values.
  movdqu(xtmp1, float_sign_flip, rscratch);
  vpcmpeqd(xtmp2, dst, xtmp1, Assembler::AVX_128bit);
  ptest(xtmp2, xtmp2);
  jccb(Assembler::equal, done);

  // Flip float_sign_flip to get max integer value.
  vpcmpeqd(xtmp4, xtmp4, xtmp4, Assembler::AVX_128bit);
  pxor(xtmp1, xtmp4);

  // Set detination lanes corresponding to unordered source lanes as zero.
  vpxor(xtmp4, xtmp4, xtmp4, src_vec_enc);
  vcmppd(xtmp3, src, src, Assembler::UNORD_Q, src_vec_enc);

  // Shuffle mask vector and pack lower doubles word from each quadword lane.
  vector_crosslane_doubleword_pack_avx(xtmp3, xtmp3, xtmp4, xtmp5, 0x88, src_vec_enc);
  vblendvps(dst, dst, xtmp4, xtmp3, Assembler::AVX_128bit);

  // Recompute the mask for remaining special value.
  pxor(xtmp2, xtmp3);
  // Extract mask corresponding to non-negative source lanes.
  vcmppd(xtmp3, src, xtmp4, Assembler::NLT_UQ, src_vec_enc);

  // Shuffle mask vector and pack lower doubles word from each quadword lane.
  vector_crosslane_doubleword_pack_avx(xtmp3, xtmp3, xtmp4, xtmp5, 0x88, src_vec_enc);
  pand(xtmp3, xtmp2);

  // Replace destination lanes holding special value(0x80000000) with max int
  // if corresponding source lane holds a +ve value.
  vblendvps(dst, dst, xtmp1, xtmp3, Assembler::AVX_128bit);
  bind(done);
}


void C2_MacroAssembler::vector_cast_int_to_subword(BasicType to_elem_bt, XMMRegister dst, XMMRegister zero,
                                                   XMMRegister xtmp, Register rscratch, int vec_enc) {
  switch(to_elem_bt) {
    case T_SHORT:
      assert(rscratch != noreg || always_reachable(ExternalAddress(StubRoutines::x86::vector_int_to_short_mask())), "missing");
      vpand(dst, dst, ExternalAddress(StubRoutines::x86::vector_int_to_short_mask()), vec_enc, rscratch);
      vpackusdw(dst, dst, zero, vec_enc);
      if (vec_enc == Assembler::AVX_256bit) {
        vector_crosslane_doubleword_pack_avx(dst, dst, zero, xtmp, 0x44, vec_enc);
      }
      break;
    case  T_BYTE:
      assert(rscratch != noreg || always_reachable(ExternalAddress(StubRoutines::x86::vector_int_to_byte_mask())), "missing");
      vpand(dst, dst, ExternalAddress(StubRoutines::x86::vector_int_to_byte_mask()), vec_enc, rscratch);
      vpackusdw(dst, dst, zero, vec_enc);
      if (vec_enc == Assembler::AVX_256bit) {
        vector_crosslane_doubleword_pack_avx(dst, dst, zero, xtmp, 0x44, vec_enc);
      }
      vpackuswb(dst, dst, zero, vec_enc);
      break;
    default: assert(false, "%s", type2name(to_elem_bt));
  }
}

/*
 * Algorithm for vector D2L and F2I conversions:-
 * a) Perform vector D2L/F2I cast.
 * b) Choose fast path if none of the result vector lane contains 0x80000000 value.
 *    It signifies that source value could be any of the special floating point
 *    values(NaN,-Inf,Inf,Max,-Min).
 * c) Set destination to zero if source is NaN value.
 * d) Replace 0x80000000 with MaxInt if source lane contains a +ve value.
 */

void C2_MacroAssembler::vector_castF2X_avx(BasicType to_elem_bt, XMMRegister dst, XMMRegister src, XMMRegister xtmp1,
                                           XMMRegister xtmp2, XMMRegister xtmp3, XMMRegister xtmp4,
                                           AddressLiteral float_sign_flip, Register rscratch, int vec_enc) {
  int to_elem_sz = type2aelembytes(to_elem_bt);
  assert(to_elem_sz <= 4, "");
  vcvttps2dq(dst, src, vec_enc);
  vector_cast_float_to_int_special_cases_avx(dst, src, xtmp1, xtmp2, xtmp3, xtmp4, rscratch, float_sign_flip, vec_enc);
  if (to_elem_sz < 4) {
    vpxor(xtmp4, xtmp4, xtmp4, vec_enc);
    vector_cast_int_to_subword(to_elem_bt, dst, xtmp4, xtmp3, rscratch, vec_enc);
  }
}

void C2_MacroAssembler::vector_castF2X_evex(BasicType to_elem_bt, XMMRegister dst, XMMRegister src, XMMRegister xtmp1,
                                            XMMRegister xtmp2, KRegister ktmp1, KRegister ktmp2, AddressLiteral float_sign_flip,
                                            Register rscratch, int vec_enc) {
  int to_elem_sz = type2aelembytes(to_elem_bt);
  assert(to_elem_sz <= 4, "");
  vcvttps2dq(dst, src, vec_enc);
  vector_cast_float_to_int_special_cases_evex(dst, src, xtmp1, xtmp2, ktmp1, ktmp2, rscratch, float_sign_flip, vec_enc);
  switch(to_elem_bt) {
    case T_INT:
      break;
    case T_SHORT:
      evpmovdw(dst, dst, vec_enc);
      break;
    case T_BYTE:
      evpmovdb(dst, dst, vec_enc);
      break;
    default: assert(false, "%s", type2name(to_elem_bt));
  }
}

void C2_MacroAssembler::vector_castF2L_evex(XMMRegister dst, XMMRegister src, XMMRegister xtmp1, XMMRegister xtmp2,
                                            KRegister ktmp1, KRegister ktmp2, AddressLiteral double_sign_flip,
                                            Register rscratch, int vec_enc) {
  evcvttps2qq(dst, src, vec_enc);
  vector_cast_float_to_long_special_cases_evex(dst, src, xtmp1, xtmp2, ktmp1, ktmp2, rscratch, double_sign_flip, vec_enc);
}

// Handling for downcasting from double to integer or sub-word types on AVX2.
void C2_MacroAssembler::vector_castD2X_avx(BasicType to_elem_bt, XMMRegister dst, XMMRegister src, XMMRegister xtmp1,
                                           XMMRegister xtmp2, XMMRegister xtmp3, XMMRegister xtmp4, XMMRegister xtmp5,
                                           AddressLiteral float_sign_flip, Register rscratch, int vec_enc) {
  int to_elem_sz = type2aelembytes(to_elem_bt);
  assert(to_elem_sz < 8, "");
  vcvttpd2dq(dst, src, vec_enc);
  vector_cast_double_to_int_special_cases_avx(dst, src, xtmp1, xtmp2, xtmp3, xtmp4, xtmp5, rscratch,
                                              float_sign_flip, vec_enc);
  if (to_elem_sz < 4) {
    // xtmp4 holds all zero lanes.
    vector_cast_int_to_subword(to_elem_bt, dst, xtmp4, xtmp5, rscratch, Assembler::AVX_128bit);
  }
}

void C2_MacroAssembler::vector_castD2X_evex(BasicType to_elem_bt, XMMRegister dst, XMMRegister src,
                                            XMMRegister xtmp1, XMMRegister xtmp2, KRegister ktmp1,
                                            KRegister ktmp2, AddressLiteral sign_flip,
                                            Register rscratch, int vec_enc) {
  if (VM_Version::supports_avx512dq()) {
    evcvttpd2qq(dst, src, vec_enc);
    vector_cast_double_to_long_special_cases_evex(dst, src, xtmp1, xtmp2, ktmp1, ktmp2, rscratch, sign_flip, vec_enc);
    switch(to_elem_bt) {
      case T_LONG:
        break;
      case T_INT:
        evpmovsqd(dst, dst, vec_enc);
        break;
      case T_SHORT:
        evpmovsqd(dst, dst, vec_enc);
        evpmovdw(dst, dst, vec_enc);
        break;
      case T_BYTE:
        evpmovsqd(dst, dst, vec_enc);
        evpmovdb(dst, dst, vec_enc);
        break;
      default: assert(false, "%s", type2name(to_elem_bt));
    }
  } else {
    assert(type2aelembytes(to_elem_bt) <= 4, "");
    vcvttpd2dq(dst, src, vec_enc);
    vector_cast_double_to_int_special_cases_evex(dst, src, xtmp1, xtmp2, ktmp1, ktmp2, rscratch, sign_flip, vec_enc);
    switch(to_elem_bt) {
      case T_INT:
        break;
      case T_SHORT:
        evpmovdw(dst, dst, vec_enc);
        break;
      case T_BYTE:
        evpmovdb(dst, dst, vec_enc);
        break;
      default: assert(false, "%s", type2name(to_elem_bt));
    }
  }
}

#ifdef _LP64
void C2_MacroAssembler::vector_round_double_evex(XMMRegister dst, XMMRegister src,
                                                 AddressLiteral double_sign_flip, AddressLiteral new_mxcsr, int vec_enc,
                                                 Register tmp, XMMRegister xtmp1, XMMRegister xtmp2, KRegister ktmp1, KRegister ktmp2) {
  // Perform floor(val+0.5) operation under the influence of MXCSR.RC mode roundTowards -inf.
  // and re-instantiate original MXCSR.RC mode after that.
  ldmxcsr(new_mxcsr, tmp /*rscratch*/);

  mov64(tmp, julong_cast(0.5L));
  evpbroadcastq(xtmp1, tmp, vec_enc);
  vaddpd(xtmp1, src , xtmp1, vec_enc);
  evcvtpd2qq(dst, xtmp1, vec_enc);
  vector_cast_double_to_long_special_cases_evex(dst, src, xtmp1, xtmp2, ktmp1, ktmp2, tmp /*rscratch*/,
                                                double_sign_flip, vec_enc);;

  ldmxcsr(ExternalAddress(StubRoutines::x86::addr_mxcsr_std()), tmp /*rscratch*/);
}

void C2_MacroAssembler::vector_round_float_evex(XMMRegister dst, XMMRegister src,
                                                AddressLiteral float_sign_flip, AddressLiteral new_mxcsr, int vec_enc,
                                                Register tmp, XMMRegister xtmp1, XMMRegister xtmp2, KRegister ktmp1, KRegister ktmp2) {
  // Perform floor(val+0.5) operation under the influence of MXCSR.RC mode roundTowards -inf.
  // and re-instantiate original MXCSR.RC mode after that.
  ldmxcsr(new_mxcsr, tmp /*rscratch*/);

  movl(tmp, jint_cast(0.5));
  movq(xtmp1, tmp);
  vbroadcastss(xtmp1, xtmp1, vec_enc);
  vaddps(xtmp1, src , xtmp1, vec_enc);
  vcvtps2dq(dst, xtmp1, vec_enc);
  vector_cast_float_to_int_special_cases_evex(dst, src, xtmp1, xtmp2, ktmp1, ktmp2, tmp /*rscratch*/,
                                              float_sign_flip, vec_enc);

  ldmxcsr(ExternalAddress(StubRoutines::x86::addr_mxcsr_std()), tmp /*rscratch*/);
}

void C2_MacroAssembler::vector_round_float_avx(XMMRegister dst, XMMRegister src,
                                               AddressLiteral float_sign_flip, AddressLiteral new_mxcsr, int vec_enc,
                                               Register tmp, XMMRegister xtmp1, XMMRegister xtmp2, XMMRegister xtmp3, XMMRegister xtmp4) {
  // Perform floor(val+0.5) operation under the influence of MXCSR.RC mode roundTowards -inf.
  // and re-instantiate original MXCSR.RC mode after that.
  ldmxcsr(new_mxcsr, tmp /*rscratch*/);

  movl(tmp, jint_cast(0.5));
  movq(xtmp1, tmp);
  vbroadcastss(xtmp1, xtmp1, vec_enc);
  vaddps(xtmp1, src , xtmp1, vec_enc);
  vcvtps2dq(dst, xtmp1, vec_enc);
  vector_cast_float_to_int_special_cases_avx(dst, src, xtmp1, xtmp2, xtmp3, xtmp4, tmp /*rscratch*/, float_sign_flip, vec_enc);

  ldmxcsr(ExternalAddress(StubRoutines::x86::addr_mxcsr_std()), tmp /*rscratch*/);
}
#endif // _LP64

void C2_MacroAssembler::vector_unsigned_cast(XMMRegister dst, XMMRegister src, int vlen_enc,
                                             BasicType from_elem_bt, BasicType to_elem_bt) {
  switch (from_elem_bt) {
    case T_BYTE:
      switch (to_elem_bt) {
        case T_SHORT: vpmovzxbw(dst, src, vlen_enc); break;
        case T_INT:   vpmovzxbd(dst, src, vlen_enc); break;
        case T_LONG:  vpmovzxbq(dst, src, vlen_enc); break;
        default: ShouldNotReachHere();
      }
      break;
    case T_SHORT:
      switch (to_elem_bt) {
        case T_INT:  vpmovzxwd(dst, src, vlen_enc); break;
        case T_LONG: vpmovzxwq(dst, src, vlen_enc); break;
        default: ShouldNotReachHere();
      }
      break;
    case T_INT:
      assert(to_elem_bt == T_LONG, "");
      vpmovzxdq(dst, src, vlen_enc);
      break;
    default:
      ShouldNotReachHere();
  }
}

void C2_MacroAssembler::vector_signed_cast(XMMRegister dst, XMMRegister src, int vlen_enc,
                                           BasicType from_elem_bt, BasicType to_elem_bt) {
  switch (from_elem_bt) {
    case T_BYTE:
      switch (to_elem_bt) {
        case T_SHORT: vpmovsxbw(dst, src, vlen_enc); break;
        case T_INT:   vpmovsxbd(dst, src, vlen_enc); break;
        case T_LONG:  vpmovsxbq(dst, src, vlen_enc); break;
        default: ShouldNotReachHere();
      }
      break;
    case T_SHORT:
      switch (to_elem_bt) {
        case T_INT:  vpmovsxwd(dst, src, vlen_enc); break;
        case T_LONG: vpmovsxwq(dst, src, vlen_enc); break;
        default: ShouldNotReachHere();
      }
      break;
    case T_INT:
      assert(to_elem_bt == T_LONG, "");
      vpmovsxdq(dst, src, vlen_enc);
      break;
    default:
      ShouldNotReachHere();
  }
}

void C2_MacroAssembler::vector_mask_cast(XMMRegister dst, XMMRegister src,
                                         BasicType dst_bt, BasicType src_bt, int vlen) {
  int vlen_enc = vector_length_encoding(MAX2(type2aelembytes(src_bt), type2aelembytes(dst_bt)) * vlen);
  assert(vlen_enc != AVX_512bit, "");

  int dst_bt_size = type2aelembytes(dst_bt);
  int src_bt_size = type2aelembytes(src_bt);
  if (dst_bt_size > src_bt_size) {
    switch (dst_bt_size / src_bt_size) {
      case 2: vpmovsxbw(dst, src, vlen_enc); break;
      case 4: vpmovsxbd(dst, src, vlen_enc); break;
      case 8: vpmovsxbq(dst, src, vlen_enc); break;
      default: ShouldNotReachHere();
    }
  } else {
    assert(dst_bt_size < src_bt_size, "");
    switch (src_bt_size / dst_bt_size) {
      case 2: {
        if (vlen_enc == AVX_128bit) {
          vpacksswb(dst, src, src, vlen_enc);
        } else {
          vpacksswb(dst, src, src, vlen_enc);
          vpermq(dst, dst, 0x08, vlen_enc);
        }
        break;
      }
      case 4: {
        if (vlen_enc == AVX_128bit) {
          vpackssdw(dst, src, src, vlen_enc);
          vpacksswb(dst, dst, dst, vlen_enc);
        } else {
          vpackssdw(dst, src, src, vlen_enc);
          vpermq(dst, dst, 0x08, vlen_enc);
          vpacksswb(dst, dst, dst, AVX_128bit);
        }
        break;
      }
      case 8: {
        if (vlen_enc == AVX_128bit) {
          vpshufd(dst, src, 0x08, vlen_enc);
          vpackssdw(dst, dst, dst, vlen_enc);
          vpacksswb(dst, dst, dst, vlen_enc);
        } else {
          vpshufd(dst, src, 0x08, vlen_enc);
          vpermq(dst, dst, 0x08, vlen_enc);
          vpackssdw(dst, dst, dst, AVX_128bit);
          vpacksswb(dst, dst, dst, AVX_128bit);
        }
        break;
      }
      default: ShouldNotReachHere();
    }
  }
}

void C2_MacroAssembler::evpternlog(XMMRegister dst, int func, KRegister mask, XMMRegister src2, XMMRegister src3,
                                   bool merge, BasicType bt, int vlen_enc) {
  if (bt == T_INT) {
    evpternlogd(dst, func, mask, src2, src3, merge, vlen_enc);
  } else {
    assert(bt == T_LONG, "");
    evpternlogq(dst, func, mask, src2, src3, merge, vlen_enc);
  }
}

void C2_MacroAssembler::evpternlog(XMMRegister dst, int func, KRegister mask, XMMRegister src2, Address src3,
                                   bool merge, BasicType bt, int vlen_enc) {
  if (bt == T_INT) {
    evpternlogd(dst, func, mask, src2, src3, merge, vlen_enc);
  } else {
    assert(bt == T_LONG, "");
    evpternlogq(dst, func, mask, src2, src3, merge, vlen_enc);
  }
}

#ifdef _LP64
void C2_MacroAssembler::vector_long_to_maskvec(XMMRegister dst, Register src, Register rtmp1,
                                               Register rtmp2, XMMRegister xtmp, int mask_len,
                                               int vec_enc) {
  int index = 0;
  int vindex = 0;
  mov64(rtmp1, 0x0101010101010101L);
  pdepq(rtmp1, src, rtmp1);
  if (mask_len > 8) {
    movq(rtmp2, src);
    vpxor(xtmp, xtmp, xtmp, vec_enc);
    movq(xtmp, rtmp1);
  }
  movq(dst, rtmp1);

  mask_len -= 8;
  while (mask_len > 0) {
    assert ((mask_len & 0x7) == 0, "mask must be multiple of 8");
    index++;
    if ((index % 2) == 0) {
      pxor(xtmp, xtmp);
    }
    mov64(rtmp1, 0x0101010101010101L);
    shrq(rtmp2, 8);
    pdepq(rtmp1, rtmp2, rtmp1);
    pinsrq(xtmp, rtmp1, index % 2);
    vindex = index / 2;
    if (vindex) {
      // Write entire 16 byte vector when both 64 bit
      // lanes are update to save redundant instructions.
      if (index % 2) {
        vinsertf128(dst, dst, xtmp, vindex);
      }
    } else {
      vmovdqu(dst, xtmp);
    }
    mask_len -= 8;
  }
}

void C2_MacroAssembler::vector_mask_operation_helper(int opc, Register dst, Register tmp, int masklen) {
  switch(opc) {
    case Op_VectorMaskTrueCount:
      popcntq(dst, tmp);
      break;
    case Op_VectorMaskLastTrue:
      if (VM_Version::supports_lzcnt()) {
        lzcntq(tmp, tmp);
        movl(dst, 63);
        subl(dst, tmp);
      } else {
        movl(dst, -1);
        bsrq(tmp, tmp);
        cmov32(Assembler::notZero, dst, tmp);
      }
      break;
    case Op_VectorMaskFirstTrue:
      if (VM_Version::supports_bmi1()) {
        if (masklen < 32) {
          orl(tmp, 1 << masklen);
          tzcntl(dst, tmp);
        } else if (masklen == 32) {
          tzcntl(dst, tmp);
        } else {
          assert(masklen == 64, "");
          tzcntq(dst, tmp);
        }
      } else {
        if (masklen < 32) {
          orl(tmp, 1 << masklen);
          bsfl(dst, tmp);
        } else {
          assert(masklen == 32 || masklen == 64, "");
          movl(dst, masklen);
          if (masklen == 32)  {
            bsfl(tmp, tmp);
          } else {
            bsfq(tmp, tmp);
          }
          cmov32(Assembler::notZero, dst, tmp);
        }
      }
      break;
    case Op_VectorMaskToLong:
      assert(dst == tmp, "Dst and tmp should be the same for toLong operations");
      break;
    default: assert(false, "Unhandled mask operation");
  }
}

void C2_MacroAssembler::vector_mask_operation(int opc, Register dst, KRegister mask, Register tmp,
                                              int masklen, int masksize, int vec_enc) {
  assert(VM_Version::supports_popcnt(), "");

  if(VM_Version::supports_avx512bw()) {
    kmovql(tmp, mask);
  } else {
    assert(masklen <= 16, "");
    kmovwl(tmp, mask);
  }

  // Mask generated out of partial vector comparisons/replicate/mask manipulation
  // operations needs to be clipped.
  if (masksize < 16 && opc != Op_VectorMaskFirstTrue) {
    andq(tmp, (1 << masklen) - 1);
  }

  vector_mask_operation_helper(opc, dst, tmp, masklen);
}

void C2_MacroAssembler::vector_mask_operation(int opc, Register dst, XMMRegister mask, XMMRegister xtmp,
                                              Register tmp, int masklen, BasicType bt, int vec_enc) {
  assert((vec_enc == AVX_128bit && VM_Version::supports_avx()) ||
         (vec_enc == AVX_256bit && (VM_Version::supports_avx2() || type2aelembytes(bt) >= 4)), "");
  assert(VM_Version::supports_popcnt(), "");

  bool need_clip = false;
  switch(bt) {
    case T_BOOLEAN:
      // While masks of other types contain 0, -1; boolean masks contain lane values of 0, 1
      vpxor(xtmp, xtmp, xtmp, vec_enc);
      vpsubb(xtmp, xtmp, mask, vec_enc);
      vpmovmskb(tmp, xtmp, vec_enc);
      need_clip = masklen < 16;
      break;
    case T_BYTE:
      vpmovmskb(tmp, mask, vec_enc);
      need_clip = masklen < 16;
      break;
    case T_SHORT:
      vpacksswb(xtmp, mask, mask, vec_enc);
      if (masklen >= 16) {
        vpermpd(xtmp, xtmp, 8, vec_enc);
      }
      vpmovmskb(tmp, xtmp, Assembler::AVX_128bit);
      need_clip = masklen < 16;
      break;
    case T_INT:
    case T_FLOAT:
      vmovmskps(tmp, mask, vec_enc);
      need_clip = masklen < 4;
      break;
    case T_LONG:
    case T_DOUBLE:
      vmovmskpd(tmp, mask, vec_enc);
      need_clip = masklen < 2;
      break;
    default: assert(false, "Unhandled type, %s", type2name(bt));
  }

  // Mask generated out of partial vector comparisons/replicate/mask manipulation
  // operations needs to be clipped.
  if (need_clip && opc != Op_VectorMaskFirstTrue) {
    // need_clip implies masklen < 32
    andq(tmp, (1 << masklen) - 1);
  }

  vector_mask_operation_helper(opc, dst, tmp, masklen);
}

void C2_MacroAssembler::vector_mask_compress(KRegister dst, KRegister src, Register rtmp1,
                                             Register rtmp2, int mask_len) {
  kmov(rtmp1, src);
  andq(rtmp1, (0xFFFFFFFFFFFFFFFFUL >> (64 - mask_len)));
  mov64(rtmp2, -1L);
  pextq(rtmp2, rtmp2, rtmp1);
  kmov(dst, rtmp2);
}

#ifdef _LP64
void C2_MacroAssembler::vector_compress_expand_avx2(int opcode, XMMRegister dst, XMMRegister src,
                                                    XMMRegister mask, Register rtmp, Register rscratch,
                                                    XMMRegister permv, XMMRegister xtmp, BasicType bt,
                                                    int vec_enc) {
  assert(type2aelembytes(bt) >= 4, "");
  assert(opcode == Op_CompressV || opcode == Op_ExpandV, "");
  address compress_perm_table = nullptr;
  address expand_perm_table = nullptr;
  if (type2aelembytes(bt) == 8) {
    compress_perm_table = StubRoutines::x86::compress_perm_table64();
    expand_perm_table  = StubRoutines::x86::expand_perm_table64();
    vmovmskpd(rtmp, mask, vec_enc);
  } else {
    compress_perm_table = StubRoutines::x86::compress_perm_table32();
    expand_perm_table = StubRoutines::x86::expand_perm_table32();
    vmovmskps(rtmp, mask, vec_enc);
  }
  shlq(rtmp, 5); // for 32 byte permute row.
  if (opcode == Op_CompressV) {
    lea(rscratch, ExternalAddress(compress_perm_table));
  } else {
    lea(rscratch, ExternalAddress(expand_perm_table));
  }
  addptr(rtmp, rscratch);
  vmovdqu(permv, Address(rtmp));
  vpermps(dst, permv, src, Assembler::AVX_256bit);
  vpxor(xtmp, xtmp, xtmp, vec_enc);
  // Blend the result with zero vector using permute mask, each column entry
  // in a permute table row contains either a valid permute index or a -1 (default)
  // value, this can potentially be used as a blending mask after
  // compressing/expanding the source vector lanes.
  vblendvps(dst, dst, xtmp, permv, vec_enc, false, permv);
}
#endif

void C2_MacroAssembler::vector_compress_expand(int opcode, XMMRegister dst, XMMRegister src, KRegister mask,
                                               bool merge, BasicType bt, int vec_enc) {
  if (opcode == Op_CompressV) {
    switch(bt) {
    case T_BYTE:
      evpcompressb(dst, mask, src, merge, vec_enc);
      break;
    case T_CHAR:
    case T_SHORT:
      evpcompressw(dst, mask, src, merge, vec_enc);
      break;
    case T_INT:
      evpcompressd(dst, mask, src, merge, vec_enc);
      break;
    case T_FLOAT:
      evcompressps(dst, mask, src, merge, vec_enc);
      break;
    case T_LONG:
      evpcompressq(dst, mask, src, merge, vec_enc);
      break;
    case T_DOUBLE:
      evcompresspd(dst, mask, src, merge, vec_enc);
      break;
    default:
      fatal("Unsupported type %s", type2name(bt));
      break;
    }
  } else {
    assert(opcode == Op_ExpandV, "");
    switch(bt) {
    case T_BYTE:
      evpexpandb(dst, mask, src, merge, vec_enc);
      break;
    case T_CHAR:
    case T_SHORT:
      evpexpandw(dst, mask, src, merge, vec_enc);
      break;
    case T_INT:
      evpexpandd(dst, mask, src, merge, vec_enc);
      break;
    case T_FLOAT:
      evexpandps(dst, mask, src, merge, vec_enc);
      break;
    case T_LONG:
      evpexpandq(dst, mask, src, merge, vec_enc);
      break;
    case T_DOUBLE:
      evexpandpd(dst, mask, src, merge, vec_enc);
      break;
    default:
      fatal("Unsupported type %s", type2name(bt));
      break;
    }
  }
}
#endif

void C2_MacroAssembler::vector_signum_evex(int opcode, XMMRegister dst, XMMRegister src, XMMRegister zero, XMMRegister one,
                                           KRegister ktmp1, int vec_enc) {
  if (opcode == Op_SignumVD) {
    vsubpd(dst, zero, one, vec_enc);
    // if src < 0 ? -1 : 1
    evcmppd(ktmp1, k0, src, zero, Assembler::LT_OQ, vec_enc);
    evblendmpd(dst, ktmp1, one, dst, true, vec_enc);
    // if src == NaN, -0.0 or 0.0 return src.
    evcmppd(ktmp1, k0, src, zero, Assembler::EQ_UQ, vec_enc);
    evblendmpd(dst, ktmp1, dst, src, true, vec_enc);
  } else {
    assert(opcode == Op_SignumVF, "");
    vsubps(dst, zero, one, vec_enc);
    // if src < 0 ? -1 : 1
    evcmpps(ktmp1, k0, src, zero, Assembler::LT_OQ, vec_enc);
    evblendmps(dst, ktmp1, one, dst, true, vec_enc);
    // if src == NaN, -0.0 or 0.0 return src.
    evcmpps(ktmp1, k0, src, zero, Assembler::EQ_UQ, vec_enc);
    evblendmps(dst, ktmp1, dst, src, true, vec_enc);
  }
}

void C2_MacroAssembler::vector_signum_avx(int opcode, XMMRegister dst, XMMRegister src, XMMRegister zero, XMMRegister one,
                                          XMMRegister xtmp1, int vec_enc) {
  if (opcode == Op_SignumVD) {
    vsubpd(dst, zero, one, vec_enc);
    // if src < 0 ? -1 : 1
    vblendvpd(dst, one, dst, src, vec_enc, true, xtmp1);
    // if src == NaN, -0.0 or 0.0 return src.
    vcmppd(xtmp1, src, zero, Assembler::EQ_UQ, vec_enc);
    vblendvpd(dst, dst, src, xtmp1, vec_enc, false, xtmp1);
  } else {
    assert(opcode == Op_SignumVF, "");
    vsubps(dst, zero, one, vec_enc);
    // if src < 0 ? -1 : 1
    vblendvps(dst, one, dst, src, vec_enc, true, xtmp1);
    // if src == NaN, -0.0 or 0.0 return src.
    vcmpps(xtmp1, src, zero, Assembler::EQ_UQ, vec_enc);
    vblendvps(dst, dst, src, xtmp1, vec_enc, false, xtmp1);
  }
}

void C2_MacroAssembler::vector_maskall_operation(KRegister dst, Register src, int mask_len) {
  if (VM_Version::supports_avx512bw()) {
    if (mask_len > 32) {
      kmovql(dst, src);
    } else {
      kmovdl(dst, src);
      if (mask_len != 32) {
        kshiftrdl(dst, dst, 32 - mask_len);
      }
    }
  } else {
    assert(mask_len <= 16, "");
    kmovwl(dst, src);
    if (mask_len != 16) {
      kshiftrwl(dst, dst, 16 - mask_len);
    }
  }
}

void C2_MacroAssembler::vbroadcast(BasicType bt, XMMRegister dst, int imm32, Register rtmp, int vec_enc) {
  int lane_size = type2aelembytes(bt);
  bool is_LP64 = LP64_ONLY(true) NOT_LP64(false);
  if ((is_LP64 || lane_size < 8) &&
      ((is_non_subword_integral_type(bt) && VM_Version::supports_avx512vl()) ||
       (is_subword_type(bt) && VM_Version::supports_avx512vlbw()))) {
    movptr(rtmp, imm32);
    switch(lane_size) {
      case 1 : evpbroadcastb(dst, rtmp, vec_enc); break;
      case 2 : evpbroadcastw(dst, rtmp, vec_enc); break;
      case 4 : evpbroadcastd(dst, rtmp, vec_enc); break;
      case 8 : evpbroadcastq(dst, rtmp, vec_enc); break;
      fatal("Unsupported lane size %d", lane_size);
      break;
    }
  } else {
    movptr(rtmp, imm32);
    LP64_ONLY(movq(dst, rtmp)) NOT_LP64(movdl(dst, rtmp));
    switch(lane_size) {
      case 1 : vpbroadcastb(dst, dst, vec_enc); break;
      case 2 : vpbroadcastw(dst, dst, vec_enc); break;
      case 4 : vpbroadcastd(dst, dst, vec_enc); break;
      case 8 : vpbroadcastq(dst, dst, vec_enc); break;
      fatal("Unsupported lane size %d", lane_size);
      break;
    }
  }
}

//
// Following is lookup table based popcount computation algorithm:-
//       Index   Bit set count
//     [ 0000 ->   0,
//       0001 ->   1,
//       0010 ->   1,
//       0011 ->   2,
//       0100 ->   1,
//       0101 ->   2,
//       0110 ->   2,
//       0111 ->   3,
//       1000 ->   1,
//       1001 ->   2,
//       1010 ->   3,
//       1011 ->   3,
//       1100 ->   2,
//       1101 ->   3,
//       1111 ->   4 ]
//  a. Count the number of 1s in 4 LSB bits of each byte. These bits are used as
//     shuffle indices for lookup table access.
//  b. Right shift each byte of vector lane by 4 positions.
//  c. Count the number of 1s in 4 MSB bits each byte. These bits are used as
//     shuffle indices for lookup table access.
//  d. Add the bitset count of upper and lower 4 bits of each byte.
//  e. Unpack double words to quad words and compute sum of absolute difference of bitset
//     count of all the bytes of a quadword.
//  f. Perform step e. for upper 128bit vector lane.
//  g. Pack the bitset count of quadwords back to double word.
//  h. Unpacking and packing operations are not needed for 64bit vector lane.

void C2_MacroAssembler::vector_popcount_byte(XMMRegister dst, XMMRegister src, XMMRegister xtmp1,
                                             XMMRegister xtmp2, Register rtmp, int vec_enc) {
  assert((vec_enc == Assembler::AVX_512bit && VM_Version::supports_avx512bw()) || VM_Version::supports_avx2(), "");
  vbroadcast(T_INT, xtmp1, 0x0F0F0F0F, rtmp, vec_enc);
  vpsrlw(dst, src, 4, vec_enc);
  vpand(dst, dst, xtmp1, vec_enc);
  vpand(xtmp1, src, xtmp1, vec_enc);
  vmovdqu(xtmp2, ExternalAddress(StubRoutines::x86::vector_popcount_lut()), vec_enc, noreg);
  vpshufb(xtmp1, xtmp2, xtmp1, vec_enc);
  vpshufb(dst, xtmp2, dst, vec_enc);
  vpaddb(dst, dst, xtmp1, vec_enc);
}

void C2_MacroAssembler::vector_popcount_int(XMMRegister dst, XMMRegister src, XMMRegister xtmp1,
                                            XMMRegister xtmp2, Register rtmp, int vec_enc) {
  vector_popcount_byte(xtmp1, src, dst, xtmp2, rtmp, vec_enc);
  // Following code is as per steps e,f,g and h of above algorithm.
  vpxor(xtmp2, xtmp2, xtmp2, vec_enc);
  vpunpckhdq(dst, xtmp1, xtmp2, vec_enc);
  vpsadbw(dst, dst, xtmp2, vec_enc);
  vpunpckldq(xtmp1, xtmp1, xtmp2, vec_enc);
  vpsadbw(xtmp1, xtmp1, xtmp2, vec_enc);
  vpackuswb(dst, xtmp1, dst, vec_enc);
}

void C2_MacroAssembler::vector_popcount_short(XMMRegister dst, XMMRegister src, XMMRegister xtmp1,
                                              XMMRegister xtmp2, Register rtmp, int vec_enc) {
  vector_popcount_byte(xtmp1, src, dst, xtmp2, rtmp, vec_enc);
  // Add the popcount of upper and lower bytes of word.
  vbroadcast(T_INT, xtmp2, 0x00FF00FF, rtmp, vec_enc);
  vpsrlw(dst, xtmp1, 8, vec_enc);
  vpand(xtmp1, xtmp1, xtmp2, vec_enc);
  vpaddw(dst, dst, xtmp1, vec_enc);
}

void C2_MacroAssembler::vector_popcount_long(XMMRegister dst, XMMRegister src, XMMRegister xtmp1,
                                             XMMRegister xtmp2, Register rtmp, int vec_enc) {
  vector_popcount_byte(xtmp1, src, dst, xtmp2, rtmp, vec_enc);
  vpxor(xtmp2, xtmp2, xtmp2, vec_enc);
  vpsadbw(dst, xtmp1, xtmp2, vec_enc);
}

void C2_MacroAssembler::vector_popcount_integral(BasicType bt, XMMRegister dst, XMMRegister src, XMMRegister xtmp1,
                                                 XMMRegister xtmp2, Register rtmp, int vec_enc) {
  switch(bt) {
    case T_LONG:
      vector_popcount_long(dst, src, xtmp1, xtmp2, rtmp, vec_enc);
      break;
    case T_INT:
      vector_popcount_int(dst, src, xtmp1, xtmp2, rtmp, vec_enc);
      break;
    case T_CHAR:
    case T_SHORT:
      vector_popcount_short(dst, src, xtmp1, xtmp2, rtmp, vec_enc);
      break;
    case T_BYTE:
    case T_BOOLEAN:
      vector_popcount_byte(dst, src, xtmp1, xtmp2, rtmp, vec_enc);
      break;
    default:
      fatal("Unsupported type %s", type2name(bt));
      break;
  }
}

void C2_MacroAssembler::vector_popcount_integral_evex(BasicType bt, XMMRegister dst, XMMRegister src,
                                                      KRegister mask, bool merge, int vec_enc) {
  assert(VM_Version::supports_avx512vl() || vec_enc == Assembler::AVX_512bit, "");
  switch(bt) {
    case T_LONG:
      assert(VM_Version::supports_avx512_vpopcntdq(), "");
      evpopcntq(dst, mask, src, merge, vec_enc);
      break;
    case T_INT:
      assert(VM_Version::supports_avx512_vpopcntdq(), "");
      evpopcntd(dst, mask, src, merge, vec_enc);
      break;
    case T_CHAR:
    case T_SHORT:
      assert(VM_Version::supports_avx512_bitalg(), "");
      evpopcntw(dst, mask, src, merge, vec_enc);
      break;
    case T_BYTE:
    case T_BOOLEAN:
      assert(VM_Version::supports_avx512_bitalg(), "");
      evpopcntb(dst, mask, src, merge, vec_enc);
      break;
    default:
      fatal("Unsupported type %s", type2name(bt));
      break;
  }
}

#ifndef _LP64
void C2_MacroAssembler::vector_maskall_operation32(KRegister dst, Register src, KRegister tmp, int mask_len) {
  assert(VM_Version::supports_avx512bw(), "");
  kmovdl(tmp, src);
  kunpckdql(dst, tmp, tmp);
}
#endif

// Bit reversal algorithm first reverses the bits of each byte followed by
// a byte level reversal for multi-byte primitive types (short/int/long).
// Algorithm performs a lookup table access to get reverse bit sequence
// corresponding to a 4 bit value. Thus a reverse bit sequence for a byte
// is obtained by swapping the reverse bit sequences of upper and lower
// nibble of a byte.
void C2_MacroAssembler::vector_reverse_bit(BasicType bt, XMMRegister dst, XMMRegister src, XMMRegister xtmp1,
                                           XMMRegister xtmp2, Register rtmp, int vec_enc) {
  if (VM_Version::supports_avx512vlbw()) {

    // Get the reverse bit sequence of lower nibble of each byte.
    vmovdqu(xtmp1, ExternalAddress(StubRoutines::x86::vector_reverse_bit_lut()), vec_enc, noreg);
    vbroadcast(T_INT, xtmp2, 0x0F0F0F0F, rtmp, vec_enc);
    evpandq(dst, xtmp2, src, vec_enc);
    vpshufb(dst, xtmp1, dst, vec_enc);
    vpsllq(dst, dst, 4, vec_enc);

    // Get the reverse bit sequence of upper nibble of each byte.
    vpandn(xtmp2, xtmp2, src, vec_enc);
    vpsrlq(xtmp2, xtmp2, 4, vec_enc);
    vpshufb(xtmp2, xtmp1, xtmp2, vec_enc);

    // Perform logical OR operation b/w left shifted reverse bit sequence of lower nibble and
    // right shifted reverse bit sequence of upper nibble to obtain the reverse bit sequence of each byte.
    evporq(xtmp2, dst, xtmp2, vec_enc);
    vector_reverse_byte(bt, dst, xtmp2, vec_enc);

  } else if(vec_enc == Assembler::AVX_512bit) {
    // Shift based bit reversal.
    assert(bt == T_LONG || bt == T_INT, "");

    // Swap lower and upper nibble of each byte.
    vector_swap_nbits(4, 0x0F0F0F0F, xtmp1, src, xtmp2, rtmp, vec_enc);

    // Swap two least and most significant bits of each nibble.
    vector_swap_nbits(2, 0x33333333, dst, xtmp1, xtmp2, rtmp, vec_enc);

    // Swap adjacent pair of bits.
    evmovdqul(xtmp1, k0, dst, true, vec_enc);
    vector_swap_nbits(1, 0x55555555, dst, xtmp1, xtmp2, rtmp, vec_enc);

    evmovdqul(xtmp1, k0, dst, true, vec_enc);
    vector_reverse_byte64(bt, dst, xtmp1, xtmp1, xtmp2, rtmp, vec_enc);
  } else {
    vmovdqu(xtmp1, ExternalAddress(StubRoutines::x86::vector_reverse_bit_lut()), vec_enc, rtmp);
    vbroadcast(T_INT, xtmp2, 0x0F0F0F0F, rtmp, vec_enc);

    // Get the reverse bit sequence of lower nibble of each byte.
    vpand(dst, xtmp2, src, vec_enc);
    vpshufb(dst, xtmp1, dst, vec_enc);
    vpsllq(dst, dst, 4, vec_enc);

    // Get the reverse bit sequence of upper nibble of each byte.
    vpandn(xtmp2, xtmp2, src, vec_enc);
    vpsrlq(xtmp2, xtmp2, 4, vec_enc);
    vpshufb(xtmp2, xtmp1, xtmp2, vec_enc);

    // Perform logical OR operation b/w left shifted reverse bit sequence of lower nibble and
    // right shifted reverse bit sequence of upper nibble to obtain the reverse bit sequence of each byte.
    vpor(xtmp2, dst, xtmp2, vec_enc);
    vector_reverse_byte(bt, dst, xtmp2, vec_enc);
  }
}

void C2_MacroAssembler::vector_reverse_bit_gfni(BasicType bt, XMMRegister dst, XMMRegister src, AddressLiteral mask, int vec_enc,
                                                XMMRegister xtmp, Register rscratch) {
  assert(VM_Version::supports_gfni(), "");
  assert(rscratch != noreg || always_reachable(mask), "missing");

  // Galois field instruction based bit reversal based on following algorithm.
  // http://0x80.pl/articles/avx512-galois-field-for-bit-shuffling.html
  vpbroadcastq(xtmp, mask, vec_enc, rscratch);
  vgf2p8affineqb(xtmp, src, xtmp, 0, vec_enc);
  vector_reverse_byte(bt, dst, xtmp, vec_enc);
}

void C2_MacroAssembler::vector_swap_nbits(int nbits, int bitmask, XMMRegister dst, XMMRegister src,
                                          XMMRegister xtmp1, Register rtmp, int vec_enc) {
  vbroadcast(T_INT, xtmp1, bitmask, rtmp, vec_enc);
  evpandq(dst, xtmp1, src, vec_enc);
  vpsllq(dst, dst, nbits, vec_enc);
  vpandn(xtmp1, xtmp1, src, vec_enc);
  vpsrlq(xtmp1, xtmp1, nbits, vec_enc);
  evporq(dst, dst, xtmp1, vec_enc);
}

void C2_MacroAssembler::vector_reverse_byte64(BasicType bt, XMMRegister dst, XMMRegister src, XMMRegister xtmp1,
                                              XMMRegister xtmp2, Register rtmp, int vec_enc) {
  // Shift based bit reversal.
  assert(VM_Version::supports_evex(), "");
  switch(bt) {
    case T_LONG:
      // Swap upper and lower double word of each quad word.
      evprorq(xtmp1, k0, src, 32, true, vec_enc);
      evprord(xtmp1, k0, xtmp1, 16, true, vec_enc);
      vector_swap_nbits(8, 0x00FF00FF, dst, xtmp1, xtmp2, rtmp, vec_enc);
      break;
    case T_INT:
      // Swap upper and lower word of each double word.
      evprord(xtmp1, k0, src, 16, true, vec_enc);
      vector_swap_nbits(8, 0x00FF00FF, dst, xtmp1, xtmp2, rtmp, vec_enc);
      break;
    case T_CHAR:
    case T_SHORT:
      // Swap upper and lower byte of each word.
      vector_swap_nbits(8, 0x00FF00FF, dst, src, xtmp2, rtmp, vec_enc);
      break;
    case T_BYTE:
      evmovdquq(dst, k0, src, true, vec_enc);
      break;
    default:
      fatal("Unsupported type %s", type2name(bt));
      break;
  }
}

void C2_MacroAssembler::vector_reverse_byte(BasicType bt, XMMRegister dst, XMMRegister src, int vec_enc) {
  if (bt == T_BYTE) {
    if (VM_Version::supports_avx512vl() || vec_enc == Assembler::AVX_512bit) {
      evmovdquq(dst, k0, src, true, vec_enc);
    } else {
      vmovdqu(dst, src);
    }
    return;
  }
  // Perform byte reversal by shuffling the bytes of a multi-byte primitive type using
  // pre-computed shuffle indices.
  switch(bt) {
    case T_LONG:
      vmovdqu(dst, ExternalAddress(StubRoutines::x86::vector_reverse_byte_perm_mask_long()), vec_enc, noreg);
      break;
    case T_INT:
      vmovdqu(dst, ExternalAddress(StubRoutines::x86::vector_reverse_byte_perm_mask_int()), vec_enc, noreg);
      break;
    case T_CHAR:
    case T_SHORT:
      vmovdqu(dst, ExternalAddress(StubRoutines::x86::vector_reverse_byte_perm_mask_short()), vec_enc, noreg);
      break;
    default:
      fatal("Unsupported type %s", type2name(bt));
      break;
  }
  vpshufb(dst, src, dst, vec_enc);
}

void C2_MacroAssembler::vector_count_leading_zeros_evex(BasicType bt, XMMRegister dst, XMMRegister src,
                                                        XMMRegister xtmp1, XMMRegister xtmp2, XMMRegister xtmp3,
                                                        KRegister ktmp, Register rtmp, bool merge, int vec_enc) {
  assert(is_integral_type(bt), "");
  assert(VM_Version::supports_avx512vl() || vec_enc == Assembler::AVX_512bit, "");
  assert(VM_Version::supports_avx512cd(), "");
  switch(bt) {
    case T_LONG:
      evplzcntq(dst, ktmp, src, merge, vec_enc);
      break;
    case T_INT:
      evplzcntd(dst, ktmp, src, merge, vec_enc);
      break;
    case T_SHORT:
      vpternlogd(xtmp1, 0xff, xtmp1, xtmp1, vec_enc);
      vpunpcklwd(xtmp2, xtmp1, src, vec_enc);
      evplzcntd(xtmp2, ktmp, xtmp2, merge, vec_enc);
      vpunpckhwd(dst, xtmp1, src, vec_enc);
      evplzcntd(dst, ktmp, dst, merge, vec_enc);
      vpackusdw(dst, xtmp2, dst, vec_enc);
      break;
    case T_BYTE:
      // T1 = Compute leading zero counts of 4 LSB bits of each byte by
      // accessing the lookup table.
      // T2 = Compute leading zero counts of 4 MSB bits of each byte by
      // accessing the lookup table.
      // Add T1 to T2 if 4 MSB bits of byte are all zeros.
      assert(VM_Version::supports_avx512bw(), "");
      evmovdquq(xtmp1, ExternalAddress(StubRoutines::x86::vector_count_leading_zeros_lut()), vec_enc, rtmp);
      vbroadcast(T_INT, dst, 0x0F0F0F0F, rtmp, vec_enc);
      vpand(xtmp2, dst, src, vec_enc);
      vpshufb(xtmp2, xtmp1, xtmp2, vec_enc);
      vpsrlw(xtmp3, src, 4, vec_enc);
      vpand(xtmp3, dst, xtmp3, vec_enc);
      vpshufb(dst, xtmp1, xtmp3, vec_enc);
      vpxor(xtmp1, xtmp1, xtmp1, vec_enc);
      evpcmpeqb(ktmp, xtmp1, xtmp3, vec_enc);
      evpaddb(dst, ktmp, dst, xtmp2, true, vec_enc);
      break;
    default:
      fatal("Unsupported type %s", type2name(bt));
      break;
  }
}

void C2_MacroAssembler::vector_count_leading_zeros_byte_avx(XMMRegister dst, XMMRegister src, XMMRegister xtmp1,
                                                            XMMRegister xtmp2, XMMRegister xtmp3, Register rtmp, int vec_enc) {
  vmovdqu(xtmp1, ExternalAddress(StubRoutines::x86::vector_count_leading_zeros_lut()), rtmp);
  vbroadcast(T_INT, xtmp2, 0x0F0F0F0F, rtmp, vec_enc);
  // T1 = Compute leading zero counts of 4 LSB bits of each byte by
  // accessing the lookup table.
  vpand(dst, xtmp2, src, vec_enc);
  vpshufb(dst, xtmp1, dst, vec_enc);
  // T2 = Compute leading zero counts of 4 MSB bits of each byte by
  // accessing the lookup table.
  vpsrlw(xtmp3, src, 4, vec_enc);
  vpand(xtmp3, xtmp2, xtmp3, vec_enc);
  vpshufb(xtmp2, xtmp1, xtmp3, vec_enc);
  // Add T1 to T2 if 4 MSB bits of byte are all zeros.
  vpxor(xtmp1, xtmp1, xtmp1, vec_enc);
  vpcmpeqb(xtmp3, xtmp1, xtmp3, vec_enc);
  vpaddb(dst, dst, xtmp2, vec_enc);
  vpblendvb(dst, xtmp2, dst, xtmp3, vec_enc);
}

void C2_MacroAssembler::vector_count_leading_zeros_short_avx(XMMRegister dst, XMMRegister src, XMMRegister xtmp1,
                                                             XMMRegister xtmp2, XMMRegister xtmp3, Register rtmp, int vec_enc) {
  vector_count_leading_zeros_byte_avx(dst, src, xtmp1, xtmp2, xtmp3, rtmp, vec_enc);
  // Add zero counts of lower byte and upper byte of a word if
  // upper byte holds a zero value.
  vpsrlw(xtmp3, src, 8, vec_enc);
  // xtmp1 is set to all zeros by vector_count_leading_zeros_byte_avx.
  vpcmpeqw(xtmp3, xtmp1, xtmp3, vec_enc);
  vpsllw(xtmp2, dst, 8, vec_enc);
  vpaddw(xtmp2, xtmp2, dst, vec_enc);
  vpblendvb(dst, dst, xtmp2, xtmp3, vec_enc);
  vpsrlw(dst, dst, 8, vec_enc);
}

void C2_MacroAssembler::vector_count_leading_zeros_int_avx(XMMRegister dst, XMMRegister src, XMMRegister xtmp1,
                                                           XMMRegister xtmp2, XMMRegister xtmp3, int vec_enc) {
  // Since IEEE 754 floating point format represents mantissa in 1.0 format
  // hence biased exponent can be used to compute leading zero count as per
  // following formula:-
  // LZCNT = 32 - (biased_exp - 127)
  // Special handling has been introduced for Zero, Max_Int and -ve source values.

  // Broadcast 0xFF
  vpcmpeqd(xtmp1, xtmp1, xtmp1, vec_enc);
  vpsrld(xtmp1, xtmp1, 24, vec_enc);

  // Extract biased exponent.
  vcvtdq2ps(dst, src, vec_enc);
  vpsrld(dst, dst, 23, vec_enc);
  vpand(dst, dst, xtmp1, vec_enc);

  // Broadcast 127.
  vpsrld(xtmp1, xtmp1, 1, vec_enc);
  // Exponent = biased_exp - 127
  vpsubd(dst, dst, xtmp1, vec_enc);

  // Exponent = Exponent  + 1
  vpsrld(xtmp3, xtmp1, 6, vec_enc);
  vpaddd(dst, dst, xtmp3, vec_enc);

  // Replace -ve exponent with zero, exponent is -ve when src
  // lane contains a zero value.
  vpxor(xtmp2, xtmp2, xtmp2, vec_enc);
  vblendvps(dst, dst, xtmp2, dst, vec_enc);

  // Rematerialize broadcast 32.
  vpslld(xtmp1, xtmp3, 5, vec_enc);
  // Exponent is 32 if corresponding source lane contains max_int value.
  vpcmpeqd(xtmp2, dst, xtmp1, vec_enc);
  // LZCNT = 32 - exponent
  vpsubd(dst, xtmp1, dst, vec_enc);

  // Replace LZCNT with a value 1 if corresponding source lane
  // contains max_int value.
  vpblendvb(dst, dst, xtmp3, xtmp2, vec_enc);

  // Replace biased_exp with 0 if source lane value is less than zero.
  vpxor(xtmp2, xtmp2, xtmp2, vec_enc);
  vblendvps(dst, dst, xtmp2, src, vec_enc);
}

void C2_MacroAssembler::vector_count_leading_zeros_long_avx(XMMRegister dst, XMMRegister src, XMMRegister xtmp1,
                                                            XMMRegister xtmp2, XMMRegister xtmp3, Register rtmp, int vec_enc) {
  vector_count_leading_zeros_short_avx(dst, src, xtmp1, xtmp2, xtmp3, rtmp, vec_enc);
  // Add zero counts of lower word and upper word of a double word if
  // upper word holds a zero value.
  vpsrld(xtmp3, src, 16, vec_enc);
  // xtmp1 is set to all zeros by vector_count_leading_zeros_byte_avx.
  vpcmpeqd(xtmp3, xtmp1, xtmp3, vec_enc);
  vpslld(xtmp2, dst, 16, vec_enc);
  vpaddd(xtmp2, xtmp2, dst, vec_enc);
  vpblendvb(dst, dst, xtmp2, xtmp3, vec_enc);
  vpsrld(dst, dst, 16, vec_enc);
  // Add zero counts of lower doubleword and upper doubleword of a
  // quadword if upper doubleword holds a zero value.
  vpsrlq(xtmp3, src, 32, vec_enc);
  vpcmpeqq(xtmp3, xtmp1, xtmp3, vec_enc);
  vpsllq(xtmp2, dst, 32, vec_enc);
  vpaddq(xtmp2, xtmp2, dst, vec_enc);
  vpblendvb(dst, dst, xtmp2, xtmp3, vec_enc);
  vpsrlq(dst, dst, 32, vec_enc);
}

void C2_MacroAssembler::vector_count_leading_zeros_avx(BasicType bt, XMMRegister dst, XMMRegister src,
                                                       XMMRegister xtmp1, XMMRegister xtmp2, XMMRegister xtmp3,
                                                       Register rtmp, int vec_enc) {
  assert(is_integral_type(bt), "unexpected type");
  assert(vec_enc < Assembler::AVX_512bit, "");
  switch(bt) {
    case T_LONG:
      vector_count_leading_zeros_long_avx(dst, src, xtmp1, xtmp2, xtmp3, rtmp, vec_enc);
      break;
    case T_INT:
      vector_count_leading_zeros_int_avx(dst, src, xtmp1, xtmp2, xtmp3, vec_enc);
      break;
    case T_SHORT:
      vector_count_leading_zeros_short_avx(dst, src, xtmp1, xtmp2, xtmp3, rtmp, vec_enc);
      break;
    case T_BYTE:
      vector_count_leading_zeros_byte_avx(dst, src, xtmp1, xtmp2, xtmp3, rtmp, vec_enc);
      break;
    default:
      fatal("Unsupported type %s", type2name(bt));
      break;
  }
}

void C2_MacroAssembler::vpsub(BasicType bt, XMMRegister dst, XMMRegister src1, XMMRegister src2, int vec_enc) {
  switch(bt) {
    case T_BYTE:
      vpsubb(dst, src1, src2, vec_enc);
      break;
    case T_SHORT:
      vpsubw(dst, src1, src2, vec_enc);
      break;
    case T_INT:
      vpsubd(dst, src1, src2, vec_enc);
      break;
    case T_LONG:
      vpsubq(dst, src1, src2, vec_enc);
      break;
    default:
      fatal("Unsupported type %s", type2name(bt));
      break;
  }
}

// Trailing zero count computation is based on leading zero count operation as per
// following equation. All AVX3 targets support AVX512CD feature which offers
// direct vector instruction to compute leading zero count.
//      CTZ = PRIM_TYPE_WIDHT - CLZ((x - 1) & ~x)
void C2_MacroAssembler::vector_count_trailing_zeros_evex(BasicType bt, XMMRegister dst, XMMRegister src,
                                                         XMMRegister xtmp1, XMMRegister xtmp2, XMMRegister xtmp3,
                                                         XMMRegister xtmp4, KRegister ktmp, Register rtmp, int vec_enc) {
  assert(is_integral_type(bt), "");
  // xtmp = -1
  vpternlogd(xtmp4, 0xff, xtmp4, xtmp4, vec_enc);
  // xtmp = xtmp + src
  vpadd(bt, xtmp4, xtmp4, src, vec_enc);
  // xtmp = xtmp & ~src
  vpternlogd(xtmp4, 0x40, xtmp4, src, vec_enc);
  vector_count_leading_zeros_evex(bt, dst, xtmp4, xtmp1, xtmp2, xtmp3, ktmp, rtmp, true, vec_enc);
  vbroadcast(bt, xtmp4, 8 * type2aelembytes(bt), rtmp, vec_enc);
  vpsub(bt, dst, xtmp4, dst, vec_enc);
}

// Trailing zero count computation for AVX2 targets is based on popcount operation as per following equation
//      CTZ = PRIM_TYPE_WIDHT - POPC(x | -x)
void C2_MacroAssembler::vector_count_trailing_zeros_avx(BasicType bt, XMMRegister dst, XMMRegister src, XMMRegister xtmp1,
                                                        XMMRegister xtmp2, XMMRegister xtmp3, Register rtmp, int vec_enc) {
  assert(is_integral_type(bt), "");
  // xtmp = 0
  vpxor(xtmp3 , xtmp3, xtmp3, vec_enc);
  // xtmp = 0 - src
  vpsub(bt, xtmp3, xtmp3, src, vec_enc);
  // xtmp = xtmp | src
  vpor(xtmp3, xtmp3, src, vec_enc);
  vector_popcount_integral(bt, dst, xtmp3, xtmp1, xtmp2, rtmp, vec_enc);
  vbroadcast(bt, xtmp1, 8 * type2aelembytes(bt), rtmp, vec_enc);
  vpsub(bt, dst, xtmp1, dst, vec_enc);
}

void C2_MacroAssembler::udivI(Register rax, Register divisor, Register rdx) {
  Label done;
  Label neg_divisor_fastpath;
  cmpl(divisor, 0);
  jccb(Assembler::less, neg_divisor_fastpath);
  xorl(rdx, rdx);
  divl(divisor);
  jmpb(done);
  bind(neg_divisor_fastpath);
  // Fastpath for divisor < 0:
  // quotient = (dividend & ~(dividend - divisor)) >>> (Integer.SIZE - 1)
  // See Hacker's Delight (2nd ed), section 9.3 which is implemented in java.lang.Long.divideUnsigned()
  movl(rdx, rax);
  subl(rdx, divisor);
  if (VM_Version::supports_bmi1()) {
    andnl(rax, rdx, rax);
  } else {
    notl(rdx);
    andl(rax, rdx);
  }
  shrl(rax, 31);
  bind(done);
}

void C2_MacroAssembler::umodI(Register rax, Register divisor, Register rdx) {
  Label done;
  Label neg_divisor_fastpath;
  cmpl(divisor, 0);
  jccb(Assembler::less, neg_divisor_fastpath);
  xorl(rdx, rdx);
  divl(divisor);
  jmpb(done);
  bind(neg_divisor_fastpath);
  // Fastpath when divisor < 0:
  // remainder = dividend - (((dividend & ~(dividend - divisor)) >> (Integer.SIZE - 1)) & divisor)
  // See Hacker's Delight (2nd ed), section 9.3 which is implemented in java.lang.Long.remainderUnsigned()
  movl(rdx, rax);
  subl(rax, divisor);
  if (VM_Version::supports_bmi1()) {
    andnl(rax, rax, rdx);
  } else {
    notl(rax);
    andl(rax, rdx);
  }
  sarl(rax, 31);
  andl(rax, divisor);
  subl(rdx, rax);
  bind(done);
}

void C2_MacroAssembler::udivmodI(Register rax, Register divisor, Register rdx, Register tmp) {
  Label done;
  Label neg_divisor_fastpath;

  cmpl(divisor, 0);
  jccb(Assembler::less, neg_divisor_fastpath);
  xorl(rdx, rdx);
  divl(divisor);
  jmpb(done);
  bind(neg_divisor_fastpath);
  // Fastpath for divisor < 0:
  // quotient = (dividend & ~(dividend - divisor)) >>> (Integer.SIZE - 1)
  // remainder = dividend - (((dividend & ~(dividend - divisor)) >> (Integer.SIZE - 1)) & divisor)
  // See Hacker's Delight (2nd ed), section 9.3 which is implemented in
  // java.lang.Long.divideUnsigned() and java.lang.Long.remainderUnsigned()
  movl(rdx, rax);
  subl(rax, divisor);
  if (VM_Version::supports_bmi1()) {
    andnl(rax, rax, rdx);
  } else {
    notl(rax);
    andl(rax, rdx);
  }
  movl(tmp, rax);
  shrl(rax, 31); // quotient
  sarl(tmp, 31);
  andl(tmp, divisor);
  subl(rdx, tmp); // remainder
  bind(done);
}

#ifdef _LP64
void C2_MacroAssembler::reverseI(Register dst, Register src, XMMRegister xtmp1,
                                 XMMRegister xtmp2, Register rtmp) {
  if(VM_Version::supports_gfni()) {
    // Galois field instruction based bit reversal based on following algorithm.
    // http://0x80.pl/articles/avx512-galois-field-for-bit-shuffling.html
    mov64(rtmp, 0x8040201008040201L);
    movq(xtmp1, src);
    movq(xtmp2, rtmp);
    gf2p8affineqb(xtmp1, xtmp2, 0);
    movq(dst, xtmp1);
  } else {
    // Swap even and odd numbered bits.
    movl(rtmp, src);
    andl(rtmp, 0x55555555);
    shll(rtmp, 1);
    movl(dst, src);
    andl(dst, 0xAAAAAAAA);
    shrl(dst, 1);
    orl(dst, rtmp);

    // Swap LSB and MSB 2 bits of each nibble.
    movl(rtmp, dst);
    andl(rtmp, 0x33333333);
    shll(rtmp, 2);
    andl(dst, 0xCCCCCCCC);
    shrl(dst, 2);
    orl(dst, rtmp);

    // Swap LSB and MSB 4 bits of each byte.
    movl(rtmp, dst);
    andl(rtmp, 0x0F0F0F0F);
    shll(rtmp, 4);
    andl(dst, 0xF0F0F0F0);
    shrl(dst, 4);
    orl(dst, rtmp);
  }
  bswapl(dst);
}

void C2_MacroAssembler::reverseL(Register dst, Register src, XMMRegister xtmp1,
                                 XMMRegister xtmp2, Register rtmp1, Register rtmp2) {
  if(VM_Version::supports_gfni()) {
    // Galois field instruction based bit reversal based on following algorithm.
    // http://0x80.pl/articles/avx512-galois-field-for-bit-shuffling.html
    mov64(rtmp1, 0x8040201008040201L);
    movq(xtmp1, src);
    movq(xtmp2, rtmp1);
    gf2p8affineqb(xtmp1, xtmp2, 0);
    movq(dst, xtmp1);
  } else {
    // Swap even and odd numbered bits.
    movq(rtmp1, src);
    mov64(rtmp2, 0x5555555555555555L);
    andq(rtmp1, rtmp2);
    shlq(rtmp1, 1);
    movq(dst, src);
    notq(rtmp2);
    andq(dst, rtmp2);
    shrq(dst, 1);
    orq(dst, rtmp1);

    // Swap LSB and MSB 2 bits of each nibble.
    movq(rtmp1, dst);
    mov64(rtmp2, 0x3333333333333333L);
    andq(rtmp1, rtmp2);
    shlq(rtmp1, 2);
    notq(rtmp2);
    andq(dst, rtmp2);
    shrq(dst, 2);
    orq(dst, rtmp1);

    // Swap LSB and MSB 4 bits of each byte.
    movq(rtmp1, dst);
    mov64(rtmp2, 0x0F0F0F0F0F0F0F0FL);
    andq(rtmp1, rtmp2);
    shlq(rtmp1, 4);
    notq(rtmp2);
    andq(dst, rtmp2);
    shrq(dst, 4);
    orq(dst, rtmp1);
  }
  bswapq(dst);
}

void C2_MacroAssembler::udivL(Register rax, Register divisor, Register rdx) {
  Label done;
  Label neg_divisor_fastpath;
  cmpq(divisor, 0);
  jccb(Assembler::less, neg_divisor_fastpath);
  xorl(rdx, rdx);
  divq(divisor);
  jmpb(done);
  bind(neg_divisor_fastpath);
  // Fastpath for divisor < 0:
  // quotient = (dividend & ~(dividend - divisor)) >>> (Long.SIZE - 1)
  // See Hacker's Delight (2nd ed), section 9.3 which is implemented in java.lang.Long.divideUnsigned()
  movq(rdx, rax);
  subq(rdx, divisor);
  if (VM_Version::supports_bmi1()) {
    andnq(rax, rdx, rax);
  } else {
    notq(rdx);
    andq(rax, rdx);
  }
  shrq(rax, 63);
  bind(done);
}

void C2_MacroAssembler::umodL(Register rax, Register divisor, Register rdx) {
  Label done;
  Label neg_divisor_fastpath;
  cmpq(divisor, 0);
  jccb(Assembler::less, neg_divisor_fastpath);
  xorq(rdx, rdx);
  divq(divisor);
  jmp(done);
  bind(neg_divisor_fastpath);
  // Fastpath when divisor < 0:
  // remainder = dividend - (((dividend & ~(dividend - divisor)) >> (Long.SIZE - 1)) & divisor)
  // See Hacker's Delight (2nd ed), section 9.3 which is implemented in java.lang.Long.remainderUnsigned()
  movq(rdx, rax);
  subq(rax, divisor);
  if (VM_Version::supports_bmi1()) {
    andnq(rax, rax, rdx);
  } else {
    notq(rax);
    andq(rax, rdx);
  }
  sarq(rax, 63);
  andq(rax, divisor);
  subq(rdx, rax);
  bind(done);
}

void C2_MacroAssembler::udivmodL(Register rax, Register divisor, Register rdx, Register tmp) {
  Label done;
  Label neg_divisor_fastpath;
  cmpq(divisor, 0);
  jccb(Assembler::less, neg_divisor_fastpath);
  xorq(rdx, rdx);
  divq(divisor);
  jmp(done);
  bind(neg_divisor_fastpath);
  // Fastpath for divisor < 0:
  // quotient = (dividend & ~(dividend - divisor)) >>> (Long.SIZE - 1)
  // remainder = dividend - (((dividend & ~(dividend - divisor)) >> (Long.SIZE - 1)) & divisor)
  // See Hacker's Delight (2nd ed), section 9.3 which is implemented in
  // java.lang.Long.divideUnsigned() and java.lang.Long.remainderUnsigned()
  movq(rdx, rax);
  subq(rax, divisor);
  if (VM_Version::supports_bmi1()) {
    andnq(rax, rax, rdx);
  } else {
    notq(rax);
    andq(rax, rdx);
  }
  movq(tmp, rax);
  shrq(rax, 63); // quotient
  sarq(tmp, 63);
  andq(tmp, divisor);
  subq(rdx, tmp); // remainder
  bind(done);
}
#endif

void C2_MacroAssembler::rearrange_bytes(XMMRegister dst, XMMRegister shuffle, XMMRegister src, XMMRegister xtmp1,
                                        XMMRegister xtmp2, XMMRegister xtmp3, Register rtmp, KRegister ktmp,
                                        int vlen_enc) {
  assert(VM_Version::supports_avx512bw(), "");
  // Byte shuffles are inlane operations and indices are determined using
  // lower 4 bit of each shuffle lane, thus all shuffle indices are
  // normalized to index range 0-15. This makes sure that all the multiples
  // of an index value are placed at same relative position in 128 bit
  // lane i.e. elements corresponding to shuffle indices 16, 32 and 64
  // will be 16th element in their respective 128 bit lanes.
  movl(rtmp, 16);
  evpbroadcastb(xtmp1, rtmp, vlen_enc);

  // Compute a mask for shuffle vector by comparing indices with expression INDEX < 16,
  // Broadcast first 128 bit lane across entire vector, shuffle the vector lanes using
  // original shuffle indices and move the shuffled lanes corresponding to true
  // mask to destination vector.
  evpcmpb(ktmp, k0, shuffle, xtmp1, Assembler::lt, true, vlen_enc);
  evshufi64x2(xtmp2, src, src, 0x0, vlen_enc);
  evpshufb(dst, ktmp, xtmp2, shuffle, false, vlen_enc);

  // Perform above steps with lane comparison expression as INDEX >= 16 && INDEX < 32
  // and broadcasting second 128 bit lane.
  evpcmpb(ktmp, k0, shuffle,  xtmp1, Assembler::nlt, true, vlen_enc);
  vpsllq(xtmp2, xtmp1, 0x1, vlen_enc);
  evpcmpb(ktmp, ktmp, shuffle, xtmp2, Assembler::lt, true, vlen_enc);
  evshufi64x2(xtmp3, src, src, 0x55, vlen_enc);
  evpshufb(dst, ktmp, xtmp3, shuffle, true, vlen_enc);

  // Perform above steps with lane comparison expression as INDEX >= 32 && INDEX < 48
  // and broadcasting third 128 bit lane.
  evpcmpb(ktmp, k0, shuffle,  xtmp2, Assembler::nlt, true, vlen_enc);
  vpaddb(xtmp1, xtmp1, xtmp2, vlen_enc);
  evpcmpb(ktmp, ktmp, shuffle,  xtmp1, Assembler::lt, true, vlen_enc);
  evshufi64x2(xtmp3, src, src, 0xAA, vlen_enc);
  evpshufb(dst, ktmp, xtmp3, shuffle, true, vlen_enc);

  // Perform above steps with lane comparison expression as INDEX >= 48 && INDEX < 64
  // and broadcasting third 128 bit lane.
  evpcmpb(ktmp, k0, shuffle,  xtmp1, Assembler::nlt, true, vlen_enc);
  vpsllq(xtmp2, xtmp2, 0x1, vlen_enc);
  evpcmpb(ktmp, ktmp, shuffle,  xtmp2, Assembler::lt, true, vlen_enc);
  evshufi64x2(xtmp3, src, src, 0xFF, vlen_enc);
  evpshufb(dst, ktmp, xtmp3, shuffle, true, vlen_enc);
}

void C2_MacroAssembler::vector_rearrange_int_float(BasicType bt, XMMRegister dst,
                                                   XMMRegister shuffle, XMMRegister src, int vlen_enc) {
  if (vlen_enc == AVX_128bit) {
    vpermilps(dst, src, shuffle, vlen_enc);
  } else if (bt == T_INT) {
    vpermd(dst, shuffle, src, vlen_enc);
  } else {
    assert(bt == T_FLOAT, "");
    vpermps(dst, shuffle, src, vlen_enc);
  }
}<|MERGE_RESOLUTION|>--- conflicted
+++ resolved
@@ -1263,19 +1263,6 @@
       // Load cache address
       lea(t, Address(thread, JavaThread::om_cache_oops_offset()));
 
-<<<<<<< HEAD
-      const int num_unrolled = OMC2UnrollCacheLookup ? MIN2(OMC2UnrollCacheEntires, OMCacheSize) : 0;
-      if (OMC2UnrollCacheLookup) {
-        for (int i = 0; i < num_unrolled; i++) {
-          cmpptr(obj, Address(t));
-          jccb(Assembler::equal, monitor_found);
-          if (i + 1 != num_unrolled) {
-            increment(t, in_bytes(OMCache::oop_to_oop_difference()));
-          }
-        }
-      }
-      if (!OMC2UnrollCacheLookup || (OMC2UnrollCacheLookupLoopTail && num_unrolled != OMCacheSize)) {
-=======
       const int num_unrolled = MIN2(OMC2UnrollCacheEntries, OMCacheSize);
       for (int i = 0; i < num_unrolled; i++) {
         cmpptr(obj, Address(t));
@@ -1286,7 +1273,6 @@
       }
 
       if (num_unrolled == 0 || (OMC2UnrollCacheLookupLoopTail && num_unrolled != OMCacheSize)) {
->>>>>>> 28bb8ddc
         if (num_unrolled != 0) {
           // Loop after unrolling, advance iterator.
           increment(t, in_bytes(OMCache::oop_to_oop_difference()));
