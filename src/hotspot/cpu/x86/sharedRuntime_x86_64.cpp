--- conflicted
+++ resolved
@@ -2169,14 +2169,7 @@
       // Save the test result, for recursive case, the result is zero
       __ movptr(Address(lock_reg, mark_word_offset), swap_reg);
       __ jcc(Assembler::notEqual, slow_path_lock);
-<<<<<<< HEAD
     } else if (LockingMode == LM_LIGHTWEIGHT) {
-      // Load object header
-      __ movptr(swap_reg, Address(obj_reg, oopDesc::mark_offset_in_bytes()));
-=======
-    } else {
-      assert(LockingMode == LM_LIGHTWEIGHT, "must be");
->>>>>>> 18cea823
       __ lightweight_lock(obj_reg, swap_reg, r15_thread, rscratch1, slow_path_lock);
     } else {
       assert(LockingMode == LM_PLACEHOLDER, "must be");
@@ -2322,7 +2315,6 @@
       __ jcc(Assembler::notEqual, slow_path_unlock);
       __ dec_held_monitor_count();
     } else if (LockingMode == LM_LIGHTWEIGHT) {
-      assert(LockingMode == LM_LIGHTWEIGHT, "must be");
       __ lightweight_unlock(obj_reg, swap_reg, r15_thread, lock_reg, slow_path_unlock);
       __ dec_held_monitor_count();
     } else {
