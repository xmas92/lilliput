//
// Copyright (c) 1997, 2022, Oracle and/or its affiliates. All rights reserved.
// DO NOT ALTER OR REMOVE COPYRIGHT NOTICES OR THIS FILE HEADER.
//
// This code is free software; you can redistribute it and/or modify it
// under the terms of the GNU General Public License version 2 only, as
// published by the Free Software Foundation.
//
// This code is distributed in the hope that it will be useful, but WITHOUT
// ANY WARRANTY; without even the implied warranty of MERCHANTABILITY or
// FITNESS FOR A PARTICULAR PURPOSE.  See the GNU General Public License
// version 2 for more details (a copy is included in the LICENSE file that
// accompanied this code).
//
// You should have received a copy of the GNU General Public License version
// 2 along with this work; if not, write to the Free Software Foundation,
// Inc., 51 Franklin St, Fifth Floor, Boston, MA 02110-1301 USA.
//
// Please contact Oracle, 500 Oracle Parkway, Redwood Shores, CA 94065 USA
// or visit www.oracle.com if you need additional information or have any
// questions.
//
//

// X86 Architecture Description File

//----------REGISTER DEFINITION BLOCK------------------------------------------
// This information is used by the matcher and the register allocator to
// describe individual registers and classes of registers within the target
// architecture.

register %{
//----------Architecture Description Register Definitions----------------------
// General Registers
// "reg_def"  name ( register save type, C convention save type,
//                   ideal register type, encoding );
// Register Save Types:
//
// NS  = No-Save:       The register allocator assumes that these registers
//                      can be used without saving upon entry to the method, &
//                      that they do not need to be saved at call sites.
//
// SOC = Save-On-Call:  The register allocator assumes that these registers
//                      can be used without saving upon entry to the method,
//                      but that they must be saved at call sites.
//
// SOE = Save-On-Entry: The register allocator assumes that these registers
//                      must be saved before using them upon entry to the
//                      method, but they do not need to be saved at call
//                      sites.
//
// AS  = Always-Save:   The register allocator assumes that these registers
//                      must be saved before using them upon entry to the
//                      method, & that they must be saved at call sites.
//
// Ideal Register Type is used to determine how to save & restore a
// register.  Op_RegI will get spilled with LoadI/StoreI, Op_RegP will get
// spilled with LoadP/StoreP.  If the register supports both, use Op_RegI.
//
// The encoding number is the actual bit-pattern placed into the opcodes.

// General Registers
// Previously set EBX, ESI, and EDI as save-on-entry for java code
// Turn off SOE in java-code due to frequent use of uncommon-traps.
// Now that allocator is better, turn on ESI and EDI as SOE registers.

reg_def EBX(SOC, SOE, Op_RegI, 3, rbx->as_VMReg());
reg_def ECX(SOC, SOC, Op_RegI, 1, rcx->as_VMReg());
reg_def ESI(SOC, SOE, Op_RegI, 6, rsi->as_VMReg());
reg_def EDI(SOC, SOE, Op_RegI, 7, rdi->as_VMReg());
// now that adapter frames are gone EBP is always saved and restored by the prolog/epilog code
reg_def EBP(NS, SOE, Op_RegI, 5, rbp->as_VMReg());
reg_def EDX(SOC, SOC, Op_RegI, 2, rdx->as_VMReg());
reg_def EAX(SOC, SOC, Op_RegI, 0, rax->as_VMReg());
reg_def ESP( NS,  NS, Op_RegI, 4, rsp->as_VMReg());

// Float registers.  We treat TOS/FPR0 special.  It is invisible to the
// allocator, and only shows up in the encodings.
reg_def FPR0L( SOC, SOC, Op_RegF, 0, VMRegImpl::Bad());
reg_def FPR0H( SOC, SOC, Op_RegF, 0, VMRegImpl::Bad());
// Ok so here's the trick FPR1 is really st(0) except in the midst
// of emission of assembly for a machnode. During the emission the fpu stack
// is pushed making FPR1 == st(1) temporarily. However at any safepoint
// the stack will not have this element so FPR1 == st(0) from the
// oopMap viewpoint. This same weirdness with numbering causes
// instruction encoding to have to play games with the register
// encode to correct for this 0/1 issue. See MachSpillCopyNode::implementation
// where it does flt->flt moves to see an example
//
reg_def FPR1L( SOC, SOC, Op_RegF, 1, as_FloatRegister(0)->as_VMReg());
reg_def FPR1H( SOC, SOC, Op_RegF, 1, as_FloatRegister(0)->as_VMReg()->next());
reg_def FPR2L( SOC, SOC, Op_RegF, 2, as_FloatRegister(1)->as_VMReg());
reg_def FPR2H( SOC, SOC, Op_RegF, 2, as_FloatRegister(1)->as_VMReg()->next());
reg_def FPR3L( SOC, SOC, Op_RegF, 3, as_FloatRegister(2)->as_VMReg());
reg_def FPR3H( SOC, SOC, Op_RegF, 3, as_FloatRegister(2)->as_VMReg()->next());
reg_def FPR4L( SOC, SOC, Op_RegF, 4, as_FloatRegister(3)->as_VMReg());
reg_def FPR4H( SOC, SOC, Op_RegF, 4, as_FloatRegister(3)->as_VMReg()->next());
reg_def FPR5L( SOC, SOC, Op_RegF, 5, as_FloatRegister(4)->as_VMReg());
reg_def FPR5H( SOC, SOC, Op_RegF, 5, as_FloatRegister(4)->as_VMReg()->next());
reg_def FPR6L( SOC, SOC, Op_RegF, 6, as_FloatRegister(5)->as_VMReg());
reg_def FPR6H( SOC, SOC, Op_RegF, 6, as_FloatRegister(5)->as_VMReg()->next());
reg_def FPR7L( SOC, SOC, Op_RegF, 7, as_FloatRegister(6)->as_VMReg());
reg_def FPR7H( SOC, SOC, Op_RegF, 7, as_FloatRegister(6)->as_VMReg()->next());
//
// Empty fill registers, which are never used, but supply alignment to xmm regs
//
reg_def FILL0( SOC, SOC, Op_RegF, 8, VMRegImpl::Bad());
reg_def FILL1( SOC, SOC, Op_RegF, 9, VMRegImpl::Bad());
reg_def FILL2( SOC, SOC, Op_RegF, 10, VMRegImpl::Bad());
reg_def FILL3( SOC, SOC, Op_RegF, 11, VMRegImpl::Bad());
reg_def FILL4( SOC, SOC, Op_RegF, 12, VMRegImpl::Bad());
reg_def FILL5( SOC, SOC, Op_RegF, 13, VMRegImpl::Bad());
reg_def FILL6( SOC, SOC, Op_RegF, 14, VMRegImpl::Bad());
reg_def FILL7( SOC, SOC, Op_RegF, 15, VMRegImpl::Bad());

// Specify priority of register selection within phases of register
// allocation.  Highest priority is first.  A useful heuristic is to
// give registers a low priority when they are required by machine
// instructions, like EAX and EDX.  Registers which are used as
// pairs must fall on an even boundary (witness the FPR#L's in this list).
// For the Intel integer registers, the equivalent Long pairs are
// EDX:EAX, EBX:ECX, and EDI:EBP.
alloc_class chunk0( ECX,   EBX,   EBP,   EDI,   EAX,   EDX,   ESI, ESP,
                    FPR0L, FPR0H, FPR1L, FPR1H, FPR2L, FPR2H,
                    FPR3L, FPR3H, FPR4L, FPR4H, FPR5L, FPR5H,
                    FPR6L, FPR6H, FPR7L, FPR7H,
                    FILL0, FILL1, FILL2, FILL3, FILL4, FILL5, FILL6, FILL7);


//----------Architecture Description Register Classes--------------------------
// Several register classes are automatically defined based upon information in
// this architecture description.
// 1) reg_class inline_cache_reg           ( /* as def'd in frame section */ )
// 2) reg_class stack_slots( /* one chunk of stack-based "registers" */ )
//
// Class for no registers (empty set).
reg_class no_reg();

// Class for all registers
reg_class any_reg_with_ebp(EAX, EDX, EBP, EDI, ESI, ECX, EBX, ESP);
// Class for all registers (excluding EBP)
reg_class any_reg_no_ebp(EAX, EDX, EDI, ESI, ECX, EBX, ESP);
// Dynamic register class that selects at runtime between register classes
// any_reg and any_no_ebp_reg (depending on the value of the flag PreserveFramePointer).
// Equivalent to: return PreserveFramePointer ? any_no_ebp_reg : any_reg;
reg_class_dynamic any_reg(any_reg_no_ebp, any_reg_with_ebp, %{ PreserveFramePointer %});

// Class for general registers
reg_class int_reg_with_ebp(EAX, EDX, EBP, EDI, ESI, ECX, EBX);
// Class for general registers (excluding EBP).
// It is also safe for use by tailjumps (we don't want to allocate in ebp).
// Used also if the PreserveFramePointer flag is true.
reg_class int_reg_no_ebp(EAX, EDX, EDI, ESI, ECX, EBX);
// Dynamic register class that selects between int_reg and int_reg_no_ebp.
reg_class_dynamic int_reg(int_reg_no_ebp, int_reg_with_ebp, %{ PreserveFramePointer %});

// Class of "X" registers
reg_class int_x_reg(EBX, ECX, EDX, EAX);

// Class of registers that can appear in an address with no offset.
// EBP and ESP require an extra instruction byte for zero offset.
// Used in fast-unlock
reg_class p_reg(EDX, EDI, ESI, EBX);

// Class for general registers excluding ECX
reg_class ncx_reg_with_ebp(EAX, EDX, EBP, EDI, ESI, EBX);
// Class for general registers excluding ECX (and EBP)
reg_class ncx_reg_no_ebp(EAX, EDX, EDI, ESI, EBX);
// Dynamic register class that selects between ncx_reg and ncx_reg_no_ebp.
reg_class_dynamic ncx_reg(ncx_reg_no_ebp, ncx_reg_with_ebp, %{ PreserveFramePointer %});

// Class for general registers excluding EAX
reg_class nax_reg(EDX, EDI, ESI, ECX, EBX);

// Class for general registers excluding EAX and EBX.
reg_class nabx_reg_with_ebp(EDX, EDI, ESI, ECX, EBP);
// Class for general registers excluding EAX and EBX (and EBP)
reg_class nabx_reg_no_ebp(EDX, EDI, ESI, ECX);
// Dynamic register class that selects between nabx_reg and nabx_reg_no_ebp.
reg_class_dynamic nabx_reg(nabx_reg_no_ebp, nabx_reg_with_ebp, %{ PreserveFramePointer %});

// Class of EAX (for multiply and divide operations)
reg_class eax_reg(EAX);

// Class of EBX (for atomic add)
reg_class ebx_reg(EBX);

// Class of ECX (for shift and JCXZ operations and cmpLTMask)
reg_class ecx_reg(ECX);

// Class of EDX (for multiply and divide operations)
reg_class edx_reg(EDX);

// Class of EDI (for synchronization)
reg_class edi_reg(EDI);

// Class of ESI (for synchronization)
reg_class esi_reg(ESI);

// Singleton class for stack pointer
reg_class sp_reg(ESP);

// Singleton class for instruction pointer
// reg_class ip_reg(EIP);

// Class of integer register pairs
reg_class long_reg_with_ebp( EAX,EDX, ECX,EBX, EBP,EDI );
// Class of integer register pairs (excluding EBP and EDI);
reg_class long_reg_no_ebp( EAX,EDX, ECX,EBX );
// Dynamic register class that selects between long_reg and long_reg_no_ebp.
reg_class_dynamic long_reg(long_reg_no_ebp, long_reg_with_ebp, %{ PreserveFramePointer %});

// Class of integer register pairs that aligns with calling convention
reg_class eadx_reg( EAX,EDX );
reg_class ebcx_reg( ECX,EBX );
reg_class ebpd_reg( EBP,EDI );

// Not AX or DX, used in divides
reg_class nadx_reg_with_ebp(EBX, ECX, ESI, EDI, EBP);
// Not AX or DX (and neither EBP), used in divides
reg_class nadx_reg_no_ebp(EBX, ECX, ESI, EDI);
// Dynamic register class that selects between nadx_reg and nadx_reg_no_ebp.
reg_class_dynamic nadx_reg(nadx_reg_no_ebp, nadx_reg_with_ebp, %{ PreserveFramePointer %});

// Floating point registers.  Notice FPR0 is not a choice.
// FPR0 is not ever allocated; we use clever encodings to fake
// a 2-address instructions out of Intels FP stack.
reg_class fp_flt_reg( FPR1L,FPR2L,FPR3L,FPR4L,FPR5L,FPR6L,FPR7L );

reg_class fp_dbl_reg( FPR1L,FPR1H, FPR2L,FPR2H, FPR3L,FPR3H,
                      FPR4L,FPR4H, FPR5L,FPR5H, FPR6L,FPR6H,
                      FPR7L,FPR7H );

reg_class fp_flt_reg0( FPR1L );
reg_class fp_dbl_reg0( FPR1L,FPR1H );
reg_class fp_dbl_reg1( FPR2L,FPR2H );
reg_class fp_dbl_notreg0( FPR2L,FPR2H, FPR3L,FPR3H, FPR4L,FPR4H,
                          FPR5L,FPR5H, FPR6L,FPR6H, FPR7L,FPR7H );

%}


//----------SOURCE BLOCK-------------------------------------------------------
// This is a block of C++ code which provides values, functions, and
// definitions necessary in the rest of the architecture description
source_hpp %{
// Must be visible to the DFA in dfa_x86_32.cpp
extern bool is_operand_hi32_zero(Node* n);
%}

source %{
#define   RELOC_IMM32    Assembler::imm_operand
#define   RELOC_DISP32   Assembler::disp32_operand

#define __ _masm.

// How to find the high register of a Long pair, given the low register
#define   HIGH_FROM_LOW(x) (as_Register((x)->encoding()+2))
#define   HIGH_FROM_LOW_ENC(x) ((x)+2)

// These masks are used to provide 128-bit aligned bitmasks to the XMM
// instructions, to allow sign-masking or sign-bit flipping.  They allow
// fast versions of NegF/NegD and AbsF/AbsD.

void reg_mask_init() {}

// Note: 'double' and 'long long' have 32-bits alignment on x86.
static jlong* double_quadword(jlong *adr, jlong lo, jlong hi) {
  // Use the expression (adr)&(~0xF) to provide 128-bits aligned address
  // of 128-bits operands for SSE instructions.
  jlong *operand = (jlong*)(((uintptr_t)adr)&((uintptr_t)(~0xF)));
  // Store the value to a 128-bits operand.
  operand[0] = lo;
  operand[1] = hi;
  return operand;
}

// Buffer for 128-bits masks used by SSE instructions.
static jlong fp_signmask_pool[(4+1)*2]; // 4*128bits(data) + 128bits(alignment)

// Static initialization during VM startup.
static jlong *float_signmask_pool  = double_quadword(&fp_signmask_pool[1*2], CONST64(0x7FFFFFFF7FFFFFFF), CONST64(0x7FFFFFFF7FFFFFFF));
static jlong *double_signmask_pool = double_quadword(&fp_signmask_pool[2*2], CONST64(0x7FFFFFFFFFFFFFFF), CONST64(0x7FFFFFFFFFFFFFFF));
static jlong *float_signflip_pool  = double_quadword(&fp_signmask_pool[3*2], CONST64(0x8000000080000000), CONST64(0x8000000080000000));
static jlong *double_signflip_pool = double_quadword(&fp_signmask_pool[4*2], CONST64(0x8000000000000000), CONST64(0x8000000000000000));

// Offset hacking within calls.
static int pre_call_resets_size() {
  int size = 0;
  Compile* C = Compile::current();
  if (C->in_24_bit_fp_mode()) {
    size += 6; // fldcw
  }
  if (VM_Version::supports_vzeroupper()) {
    size += 3; // vzeroupper
  }
  return size;
}

// !!!!! Special hack to get all type of calls to specify the byte offset
//       from the start of the call to the point where the return address
//       will point.
int MachCallStaticJavaNode::ret_addr_offset() {
  return 5 + pre_call_resets_size();  // 5 bytes from start of call to where return address points
}

int MachCallDynamicJavaNode::ret_addr_offset() {
  return 10 + pre_call_resets_size();  // 10 bytes from start of call to where return address points
}

static int sizeof_FFree_Float_Stack_All = -1;

int MachCallRuntimeNode::ret_addr_offset() {
  assert(sizeof_FFree_Float_Stack_All != -1, "must have been emitted already");
  return 5 + pre_call_resets_size() + (_leaf_no_fp ? 0 : sizeof_FFree_Float_Stack_All);
}

//
// Compute padding required for nodes which need alignment
//

// The address of the call instruction needs to be 4-byte aligned to
// ensure that it does not span a cache line so that it can be patched.
int CallStaticJavaDirectNode::compute_padding(int current_offset) const {
  current_offset += pre_call_resets_size();  // skip fldcw, if any
  current_offset += 1;      // skip call opcode byte
  return align_up(current_offset, alignment_required()) - current_offset;
}

// The address of the call instruction needs to be 4-byte aligned to
// ensure that it does not span a cache line so that it can be patched.
int CallDynamicJavaDirectNode::compute_padding(int current_offset) const {
  current_offset += pre_call_resets_size();  // skip fldcw, if any
  current_offset += 5;      // skip MOV instruction
  current_offset += 1;      // skip call opcode byte
  return align_up(current_offset, alignment_required()) - current_offset;
}

// EMIT_RM()
void emit_rm(CodeBuffer &cbuf, int f1, int f2, int f3) {
  unsigned char c = (unsigned char)((f1 << 6) | (f2 << 3) | f3);
  cbuf.insts()->emit_int8(c);
}

// EMIT_CC()
void emit_cc(CodeBuffer &cbuf, int f1, int f2) {
  unsigned char c = (unsigned char)( f1 | f2 );
  cbuf.insts()->emit_int8(c);
}

// EMIT_OPCODE()
void emit_opcode(CodeBuffer &cbuf, int code) {
  cbuf.insts()->emit_int8((unsigned char) code);
}

// EMIT_OPCODE() w/ relocation information
void emit_opcode(CodeBuffer &cbuf, int code, relocInfo::relocType reloc, int offset = 0) {
  cbuf.relocate(cbuf.insts_mark() + offset, reloc);
  emit_opcode(cbuf, code);
}

// EMIT_D8()
void emit_d8(CodeBuffer &cbuf, int d8) {
  cbuf.insts()->emit_int8((unsigned char) d8);
}

// EMIT_D16()
void emit_d16(CodeBuffer &cbuf, int d16) {
  cbuf.insts()->emit_int16(d16);
}

// EMIT_D32()
void emit_d32(CodeBuffer &cbuf, int d32) {
  cbuf.insts()->emit_int32(d32);
}

// emit 32 bit value and construct relocation entry from relocInfo::relocType
void emit_d32_reloc(CodeBuffer &cbuf, int d32, relocInfo::relocType reloc,
        int format) {
  cbuf.relocate(cbuf.insts_mark(), reloc, format);
  cbuf.insts()->emit_int32(d32);
}

// emit 32 bit value and construct relocation entry from RelocationHolder
void emit_d32_reloc(CodeBuffer &cbuf, int d32, RelocationHolder const& rspec,
        int format) {
#ifdef ASSERT
  if (rspec.reloc()->type() == relocInfo::oop_type && d32 != 0 && d32 != (int)Universe::non_oop_word()) {
    assert(oopDesc::is_oop(cast_to_oop(d32)), "cannot embed broken oops in code");
  }
#endif
  cbuf.relocate(cbuf.insts_mark(), rspec, format);
  cbuf.insts()->emit_int32(d32);
}

// Access stack slot for load or store
void store_to_stackslot(CodeBuffer &cbuf, int opcode, int rm_field, int disp) {
  emit_opcode( cbuf, opcode );               // (e.g., FILD   [ESP+src])
  if( -128 <= disp && disp <= 127 ) {
    emit_rm( cbuf, 0x01, rm_field, ESP_enc );  // R/M byte
    emit_rm( cbuf, 0x00, ESP_enc, ESP_enc);    // SIB byte
    emit_d8 (cbuf, disp);     // Displacement  // R/M byte
  } else {
    emit_rm( cbuf, 0x02, rm_field, ESP_enc );  // R/M byte
    emit_rm( cbuf, 0x00, ESP_enc, ESP_enc);    // SIB byte
    emit_d32(cbuf, disp);     // Displacement  // R/M byte
  }
}

   // rRegI ereg, memory mem) %{    // emit_reg_mem
void encode_RegMem( CodeBuffer &cbuf, int reg_encoding, int base, int index, int scale, int displace, relocInfo::relocType disp_reloc ) {
  // There is no index & no scale, use form without SIB byte
  if ((index == 0x4) &&
      (scale == 0) && (base != ESP_enc)) {
    // If no displacement, mode is 0x0; unless base is [EBP]
    if ( (displace == 0) && (base != EBP_enc) ) {
      emit_rm(cbuf, 0x0, reg_encoding, base);
    }
    else {                    // If 8-bit displacement, mode 0x1
      if ((displace >= -128) && (displace <= 127)
          && (disp_reloc == relocInfo::none) ) {
        emit_rm(cbuf, 0x1, reg_encoding, base);
        emit_d8(cbuf, displace);
      }
      else {                  // If 32-bit displacement
        if (base == -1) { // Special flag for absolute address
          emit_rm(cbuf, 0x0, reg_encoding, 0x5);
          // (manual lies; no SIB needed here)
          if ( disp_reloc != relocInfo::none ) {
            emit_d32_reloc(cbuf, displace, disp_reloc, 1);
          } else {
            emit_d32      (cbuf, displace);
          }
        }
        else {                // Normal base + offset
          emit_rm(cbuf, 0x2, reg_encoding, base);
          if ( disp_reloc != relocInfo::none ) {
            emit_d32_reloc(cbuf, displace, disp_reloc, 1);
          } else {
            emit_d32      (cbuf, displace);
          }
        }
      }
    }
  }
  else {                      // Else, encode with the SIB byte
    // If no displacement, mode is 0x0; unless base is [EBP]
    if (displace == 0 && (base != EBP_enc)) {  // If no displacement
      emit_rm(cbuf, 0x0, reg_encoding, 0x4);
      emit_rm(cbuf, scale, index, base);
    }
    else {                    // If 8-bit displacement, mode 0x1
      if ((displace >= -128) && (displace <= 127)
          && (disp_reloc == relocInfo::none) ) {
        emit_rm(cbuf, 0x1, reg_encoding, 0x4);
        emit_rm(cbuf, scale, index, base);
        emit_d8(cbuf, displace);
      }
      else {                  // If 32-bit displacement
        if (base == 0x04 ) {
          emit_rm(cbuf, 0x2, reg_encoding, 0x4);
          emit_rm(cbuf, scale, index, 0x04);
        } else {
          emit_rm(cbuf, 0x2, reg_encoding, 0x4);
          emit_rm(cbuf, scale, index, base);
        }
        if ( disp_reloc != relocInfo::none ) {
          emit_d32_reloc(cbuf, displace, disp_reloc, 1);
        } else {
          emit_d32      (cbuf, displace);
        }
      }
    }
  }
}


void encode_Copy( CodeBuffer &cbuf, int dst_encoding, int src_encoding ) {
  if( dst_encoding == src_encoding ) {
    // reg-reg copy, use an empty encoding
  } else {
    emit_opcode( cbuf, 0x8B );
    emit_rm(cbuf, 0x3, dst_encoding, src_encoding );
  }
}

void emit_cmpfp_fixup(MacroAssembler& _masm) {
  Label exit;
  __ jccb(Assembler::noParity, exit);
  __ pushf();
  //
  // comiss/ucomiss instructions set ZF,PF,CF flags and
  // zero OF,AF,SF for NaN values.
  // Fixup flags by zeroing ZF,PF so that compare of NaN
  // values returns 'less than' result (CF is set).
  // Leave the rest of flags unchanged.
  //
  //    7 6 5 4 3 2 1 0
  //   |S|Z|r|A|r|P|r|C|  (r - reserved bit)
  //    0 0 1 0 1 0 1 1   (0x2B)
  //
  __ andl(Address(rsp, 0), 0xffffff2b);
  __ popf();
  __ bind(exit);
}

void emit_cmpfp3(MacroAssembler& _masm, Register dst) {
  Label done;
  __ movl(dst, -1);
  __ jcc(Assembler::parity, done);
  __ jcc(Assembler::below, done);
  __ setb(Assembler::notEqual, dst);
  __ movzbl(dst, dst);
  __ bind(done);
}


//=============================================================================
const RegMask& MachConstantBaseNode::_out_RegMask = RegMask::Empty;

int ConstantTable::calculate_table_base_offset() const {
  return 0;  // absolute addressing, no offset
}

bool MachConstantBaseNode::requires_postalloc_expand() const { return false; }
void MachConstantBaseNode::postalloc_expand(GrowableArray <Node *> *nodes, PhaseRegAlloc *ra_) {
  ShouldNotReachHere();
}

void MachConstantBaseNode::emit(CodeBuffer& cbuf, PhaseRegAlloc* ra_) const {
  // Empty encoding
}

uint MachConstantBaseNode::size(PhaseRegAlloc* ra_) const {
  return 0;
}

#ifndef PRODUCT
void MachConstantBaseNode::format(PhaseRegAlloc* ra_, outputStream* st) const {
  st->print("# MachConstantBaseNode (empty encoding)");
}
#endif


//=============================================================================
#ifndef PRODUCT
void MachPrologNode::format(PhaseRegAlloc* ra_, outputStream* st) const {
  Compile* C = ra_->C;

  int framesize = C->output()->frame_size_in_bytes();
  int bangsize = C->output()->bang_size_in_bytes();
  assert((framesize & (StackAlignmentInBytes-1)) == 0, "frame size not aligned");
  // Remove wordSize for return addr which is already pushed.
  framesize -= wordSize;

  if (C->output()->need_stack_bang(bangsize)) {
    framesize -= wordSize;
    st->print("# stack bang (%d bytes)", bangsize);
    st->print("\n\t");
    st->print("PUSH   EBP\t# Save EBP");
    if (PreserveFramePointer) {
      st->print("\n\t");
      st->print("MOV    EBP, ESP\t# Save the caller's SP into EBP");
    }
    if (framesize) {
      st->print("\n\t");
      st->print("SUB    ESP, #%d\t# Create frame",framesize);
    }
  } else {
    st->print("SUB    ESP, #%d\t# Create frame",framesize);
    st->print("\n\t");
    framesize -= wordSize;
    st->print("MOV    [ESP + #%d], EBP\t# Save EBP",framesize);
    if (PreserveFramePointer) {
      st->print("\n\t");
      st->print("MOV    EBP, ESP\t# Save the caller's SP into EBP");
      if (framesize > 0) {
        st->print("\n\t");
        st->print("ADD    EBP, #%d", framesize);
      }
    }
  }

  if (VerifyStackAtCalls) {
    st->print("\n\t");
    framesize -= wordSize;
    st->print("MOV    [ESP + #%d], 0xBADB100D\t# Majik cookie for stack depth check",framesize);
  }

  if( C->in_24_bit_fp_mode() ) {
    st->print("\n\t");
    st->print("FLDCW  \t# load 24 bit fpu control word");
  }
  if (UseSSE >= 2 && VerifyFPU) {
    st->print("\n\t");
    st->print("# verify FPU stack (must be clean on entry)");
  }

#ifdef ASSERT
  if (VerifyStackAtCalls) {
    st->print("\n\t");
    st->print("# stack alignment check");
  }
#endif
  st->cr();
}
#endif


void MachPrologNode::emit(CodeBuffer &cbuf, PhaseRegAlloc *ra_) const {
  Compile* C = ra_->C;
  C2_MacroAssembler _masm(&cbuf);

  int framesize = C->output()->frame_size_in_bytes();
  int bangsize = C->output()->bang_size_in_bytes();

  int max_monitors = C->method() != NULL ? C->max_monitors() : 0;
  __ verified_entry(framesize, C->output()->need_stack_bang(bangsize)?bangsize:0, C->in_24_bit_fp_mode(), C->stub_function() != NULL, max_monitors);

  C->output()->set_frame_complete(cbuf.insts_size());

  if (C->has_mach_constant_base_node()) {
    // NOTE: We set the table base offset here because users might be
    // emitted before MachConstantBaseNode.
    ConstantTable& constant_table = C->output()->constant_table();
    constant_table.set_table_base_offset(constant_table.calculate_table_base_offset());
  }
}

uint MachPrologNode::size(PhaseRegAlloc *ra_) const {
  return MachNode::size(ra_); // too many variables; just compute it the hard way
}

int MachPrologNode::reloc() const {
  return 0; // a large enough number
}

//=============================================================================
#ifndef PRODUCT
void MachEpilogNode::format( PhaseRegAlloc *ra_, outputStream* st ) const {
  Compile *C = ra_->C;
  int framesize = C->output()->frame_size_in_bytes();
  assert((framesize & (StackAlignmentInBytes-1)) == 0, "frame size not aligned");
  // Remove two words for return addr and rbp,
  framesize -= 2*wordSize;

  if (C->max_vector_size() > 16) {
    st->print("VZEROUPPER");
    st->cr(); st->print("\t");
  }
  if (C->in_24_bit_fp_mode()) {
    st->print("FLDCW  standard control word");
    st->cr(); st->print("\t");
  }
  if (framesize) {
    st->print("ADD    ESP,%d\t# Destroy frame",framesize);
    st->cr(); st->print("\t");
  }
  st->print_cr("POPL   EBP"); st->print("\t");
  if (do_polling() && C->is_method_compilation()) {
    st->print("CMPL    rsp, poll_offset[thread]  \n\t"
              "JA      #safepoint_stub\t"
              "# Safepoint: poll for GC");
  }
}
#endif

void MachEpilogNode::emit(CodeBuffer &cbuf, PhaseRegAlloc *ra_) const {
  Compile *C = ra_->C;
  MacroAssembler _masm(&cbuf);

  if (C->max_vector_size() > 16) {
    // Clear upper bits of YMM registers when current compiled code uses
    // wide vectors to avoid AVX <-> SSE transition penalty during call.
    _masm.vzeroupper();
  }
  // If method set FPU control word, restore to standard control word
  if (C->in_24_bit_fp_mode()) {
    _masm.fldcw(ExternalAddress(StubRoutines::x86::addr_fpu_cntrl_wrd_std()));
  }

  int framesize = C->output()->frame_size_in_bytes();
  assert((framesize & (StackAlignmentInBytes-1)) == 0, "frame size not aligned");
  // Remove two words for return addr and rbp,
  framesize -= 2*wordSize;

  // Note that VerifyStackAtCalls' Majik cookie does not change the frame size popped here

  if (framesize >= 128) {
    emit_opcode(cbuf, 0x81); // add  SP, #framesize
    emit_rm(cbuf, 0x3, 0x00, ESP_enc);
    emit_d32(cbuf, framesize);
  } else if (framesize) {
    emit_opcode(cbuf, 0x83); // add  SP, #framesize
    emit_rm(cbuf, 0x3, 0x00, ESP_enc);
    emit_d8(cbuf, framesize);
  }

  emit_opcode(cbuf, 0x58 | EBP_enc);

  if (StackReservedPages > 0 && C->has_reserved_stack_access()) {
    __ reserved_stack_check();
  }

  if (do_polling() && C->is_method_compilation()) {
    Register thread = as_Register(EBX_enc);
    MacroAssembler masm(&cbuf);
    __ get_thread(thread);
    Label dummy_label;
    Label* code_stub = &dummy_label;
    if (!C->output()->in_scratch_emit_size()) {
      C2SafepointPollStub* stub = new (C->comp_arena()) C2SafepointPollStub(__ offset());
      C->output()->add_stub(stub);
      code_stub = &stub->entry();
    }
    __ relocate(relocInfo::poll_return_type);
    __ safepoint_poll(*code_stub, thread, true /* at_return */, true /* in_nmethod */);
  }
}

uint MachEpilogNode::size(PhaseRegAlloc *ra_) const {
  return MachNode::size(ra_); // too many variables; just compute it
                              // the hard way
}

int MachEpilogNode::reloc() const {
  return 0; // a large enough number
}

const Pipeline * MachEpilogNode::pipeline() const {
  return MachNode::pipeline_class();
}

//=============================================================================

enum RC { rc_bad, rc_int, rc_kreg, rc_float, rc_xmm, rc_stack };
static enum RC rc_class( OptoReg::Name reg ) {

  if( !OptoReg::is_valid(reg)  ) return rc_bad;
  if (OptoReg::is_stack(reg)) return rc_stack;

  VMReg r = OptoReg::as_VMReg(reg);
  if (r->is_Register()) return rc_int;
  if (r->is_FloatRegister()) {
    assert(UseSSE < 2, "shouldn't be used in SSE2+ mode");
    return rc_float;
  }
  if (r->is_KRegister()) return rc_kreg;
  assert(r->is_XMMRegister(), "must be");
  return rc_xmm;
}

static int impl_helper( CodeBuffer *cbuf, bool do_size, bool is_load, int offset, int reg,
                        int opcode, const char *op_str, int size, outputStream* st ) {
  if( cbuf ) {
    emit_opcode  (*cbuf, opcode );
    encode_RegMem(*cbuf, Matcher::_regEncode[reg], ESP_enc, 0x4, 0, offset, relocInfo::none);
#ifndef PRODUCT
  } else if( !do_size ) {
    if( size != 0 ) st->print("\n\t");
    if( opcode == 0x8B || opcode == 0x89 ) { // MOV
      if( is_load ) st->print("%s   %s,[ESP + #%d]",op_str,Matcher::regName[reg],offset);
      else          st->print("%s   [ESP + #%d],%s",op_str,offset,Matcher::regName[reg]);
    } else { // FLD, FST, PUSH, POP
      st->print("%s [ESP + #%d]",op_str,offset);
    }
#endif
  }
  int offset_size = (offset == 0) ? 0 : ((offset <= 127) ? 1 : 4);
  return size+3+offset_size;
}

// Helper for XMM registers.  Extra opcode bits, limited syntax.
static int impl_x_helper( CodeBuffer *cbuf, bool do_size, bool is_load,
                         int offset, int reg_lo, int reg_hi, int size, outputStream* st ) {
  int in_size_in_bits = Assembler::EVEX_32bit;
  int evex_encoding = 0;
  if (reg_lo+1 == reg_hi) {
    in_size_in_bits = Assembler::EVEX_64bit;
    evex_encoding = Assembler::VEX_W;
  }
  if (cbuf) {
    MacroAssembler _masm(cbuf);
    // EVEX spills remain EVEX: Compressed displacemement is better than AVX on spill mem operations,
    //                          it maps more cases to single byte displacement
    _masm.set_managed();
    if (reg_lo+1 == reg_hi) { // double move?
      if (is_load) {
        __ movdbl(as_XMMRegister(Matcher::_regEncode[reg_lo]), Address(rsp, offset));
      } else {
        __ movdbl(Address(rsp, offset), as_XMMRegister(Matcher::_regEncode[reg_lo]));
      }
    } else {
      if (is_load) {
        __ movflt(as_XMMRegister(Matcher::_regEncode[reg_lo]), Address(rsp, offset));
      } else {
        __ movflt(Address(rsp, offset), as_XMMRegister(Matcher::_regEncode[reg_lo]));
      }
    }
#ifndef PRODUCT
  } else if (!do_size) {
    if (size != 0) st->print("\n\t");
    if (reg_lo+1 == reg_hi) { // double move?
      if (is_load) st->print("%s %s,[ESP + #%d]",
                              UseXmmLoadAndClearUpper ? "MOVSD " : "MOVLPD",
                              Matcher::regName[reg_lo], offset);
      else         st->print("MOVSD  [ESP + #%d],%s",
                              offset, Matcher::regName[reg_lo]);
    } else {
      if (is_load) st->print("MOVSS  %s,[ESP + #%d]",
                              Matcher::regName[reg_lo], offset);
      else         st->print("MOVSS  [ESP + #%d],%s",
                              offset, Matcher::regName[reg_lo]);
    }
#endif
  }
  bool is_single_byte = false;
  if ((UseAVX > 2) && (offset != 0)) {
    is_single_byte = Assembler::query_compressed_disp_byte(offset, true, 0, Assembler::EVEX_T1S, in_size_in_bits, evex_encoding);
  }
  int offset_size = 0;
  if (UseAVX > 2 ) {
    offset_size = (offset == 0) ? 0 : ((is_single_byte) ? 1 : 4);
  } else {
    offset_size = (offset == 0) ? 0 : ((offset <= 127) ? 1 : 4);
  }
  size += (UseAVX > 2) ? 2 : 0; // Need an additional two bytes for EVEX
  // VEX_2bytes prefix is used if UseAVX > 0, so it takes the same 2 bytes as SIMD prefix.
  return size+5+offset_size;
}


static int impl_movx_helper( CodeBuffer *cbuf, bool do_size, int src_lo, int dst_lo,
                            int src_hi, int dst_hi, int size, outputStream* st ) {
  if (cbuf) {
    MacroAssembler _masm(cbuf);
    // EVEX spills remain EVEX: logic complex between full EVEX, partial and AVX, manage EVEX spill code one way.
    _masm.set_managed();
    if (src_lo+1 == src_hi && dst_lo+1 == dst_hi) { // double move?
      __ movdbl(as_XMMRegister(Matcher::_regEncode[dst_lo]),
                as_XMMRegister(Matcher::_regEncode[src_lo]));
    } else {
      __ movflt(as_XMMRegister(Matcher::_regEncode[dst_lo]),
                as_XMMRegister(Matcher::_regEncode[src_lo]));
    }
#ifndef PRODUCT
  } else if (!do_size) {
    if (size != 0) st->print("\n\t");
    if (UseXmmRegToRegMoveAll) {//Use movaps,movapd to move between xmm registers
      if (src_lo+1 == src_hi && dst_lo+1 == dst_hi) { // double move?
        st->print("MOVAPD %s,%s",Matcher::regName[dst_lo],Matcher::regName[src_lo]);
      } else {
        st->print("MOVAPS %s,%s",Matcher::regName[dst_lo],Matcher::regName[src_lo]);
      }
    } else {
      if( src_lo+1 == src_hi && dst_lo+1 == dst_hi ) { // double move?
        st->print("MOVSD  %s,%s",Matcher::regName[dst_lo],Matcher::regName[src_lo]);
      } else {
        st->print("MOVSS  %s,%s",Matcher::regName[dst_lo],Matcher::regName[src_lo]);
      }
    }
#endif
  }
  // VEX_2bytes prefix is used if UseAVX > 0, and it takes the same 2 bytes as SIMD prefix.
  // Only MOVAPS SSE prefix uses 1 byte.  EVEX uses an additional 2 bytes.
  int sz = (UseAVX > 2) ? 6 : 4;
  if (!(src_lo+1 == src_hi && dst_lo+1 == dst_hi) &&
      UseXmmRegToRegMoveAll && (UseAVX == 0)) sz = 3;
  return size + sz;
}

static int impl_movgpr2x_helper( CodeBuffer *cbuf, bool do_size, int src_lo, int dst_lo,
                            int src_hi, int dst_hi, int size, outputStream* st ) {
  // 32-bit
  if (cbuf) {
    MacroAssembler _masm(cbuf);
    // EVEX spills remain EVEX: logic complex between full EVEX, partial and AVX, manage EVEX spill code one way.
    _masm.set_managed();
    __ movdl(as_XMMRegister(Matcher::_regEncode[dst_lo]),
             as_Register(Matcher::_regEncode[src_lo]));
#ifndef PRODUCT
  } else if (!do_size) {
    st->print("movdl   %s, %s\t# spill", Matcher::regName[dst_lo], Matcher::regName[src_lo]);
#endif
  }
  return (UseAVX> 2) ? 6 : 4;
}


static int impl_movx2gpr_helper( CodeBuffer *cbuf, bool do_size, int src_lo, int dst_lo,
                                 int src_hi, int dst_hi, int size, outputStream* st ) {
  // 32-bit
  if (cbuf) {
    MacroAssembler _masm(cbuf);
    // EVEX spills remain EVEX: logic complex between full EVEX, partial and AVX, manage EVEX spill code one way.
    _masm.set_managed();
    __ movdl(as_Register(Matcher::_regEncode[dst_lo]),
             as_XMMRegister(Matcher::_regEncode[src_lo]));
#ifndef PRODUCT
  } else if (!do_size) {
    st->print("movdl   %s, %s\t# spill", Matcher::regName[dst_lo], Matcher::regName[src_lo]);
#endif
  }
  return (UseAVX> 2) ? 6 : 4;
}

static int impl_mov_helper( CodeBuffer *cbuf, bool do_size, int src, int dst, int size, outputStream* st ) {
  if( cbuf ) {
    emit_opcode(*cbuf, 0x8B );
    emit_rm    (*cbuf, 0x3, Matcher::_regEncode[dst], Matcher::_regEncode[src] );
#ifndef PRODUCT
  } else if( !do_size ) {
    if( size != 0 ) st->print("\n\t");
    st->print("MOV    %s,%s",Matcher::regName[dst],Matcher::regName[src]);
#endif
  }
  return size+2;
}

static int impl_fp_store_helper( CodeBuffer *cbuf, bool do_size, int src_lo, int src_hi, int dst_lo, int dst_hi,
                                 int offset, int size, outputStream* st ) {
  if( src_lo != FPR1L_num ) {      // Move value to top of FP stack, if not already there
    if( cbuf ) {
      emit_opcode( *cbuf, 0xD9 );  // FLD (i.e., push it)
      emit_d8( *cbuf, 0xC0-1+Matcher::_regEncode[src_lo] );
#ifndef PRODUCT
    } else if( !do_size ) {
      if( size != 0 ) st->print("\n\t");
      st->print("FLD    %s",Matcher::regName[src_lo]);
#endif
    }
    size += 2;
  }

  int st_op = (src_lo != FPR1L_num) ? EBX_num /*store & pop*/ : EDX_num /*store no pop*/;
  const char *op_str;
  int op;
  if( src_lo+1 == src_hi && dst_lo+1 == dst_hi ) { // double store?
    op_str = (src_lo != FPR1L_num) ? "FSTP_D" : "FST_D ";
    op = 0xDD;
  } else {                   // 32-bit store
    op_str = (src_lo != FPR1L_num) ? "FSTP_S" : "FST_S ";
    op = 0xD9;
    assert( !OptoReg::is_valid(src_hi) && !OptoReg::is_valid(dst_hi), "no non-adjacent float-stores" );
  }

  return impl_helper(cbuf,do_size,false,offset,st_op,op,op_str,size, st);
}

// Next two methods are shared by 32- and 64-bit VM. They are defined in x86.ad.
static void vec_mov_helper(CodeBuffer *cbuf, int src_lo, int dst_lo,
                          int src_hi, int dst_hi, uint ireg, outputStream* st);

void vec_spill_helper(CodeBuffer *cbuf, bool is_load,
                            int stack_offset, int reg, uint ireg, outputStream* st);

static void vec_stack_to_stack_helper(CodeBuffer *cbuf, int src_offset,
                                     int dst_offset, uint ireg, outputStream* st) {
  if (cbuf) {
    MacroAssembler _masm(cbuf);
    switch (ireg) {
    case Op_VecS:
      __ pushl(Address(rsp, src_offset));
      __ popl (Address(rsp, dst_offset));
      break;
    case Op_VecD:
      __ pushl(Address(rsp, src_offset));
      __ popl (Address(rsp, dst_offset));
      __ pushl(Address(rsp, src_offset+4));
      __ popl (Address(rsp, dst_offset+4));
      break;
    case Op_VecX:
      __ movdqu(Address(rsp, -16), xmm0);
      __ movdqu(xmm0, Address(rsp, src_offset));
      __ movdqu(Address(rsp, dst_offset), xmm0);
      __ movdqu(xmm0, Address(rsp, -16));
      break;
    case Op_VecY:
      __ vmovdqu(Address(rsp, -32), xmm0);
      __ vmovdqu(xmm0, Address(rsp, src_offset));
      __ vmovdqu(Address(rsp, dst_offset), xmm0);
      __ vmovdqu(xmm0, Address(rsp, -32));
      break;
    case Op_VecZ:
      __ evmovdquq(Address(rsp, -64), xmm0, 2);
      __ evmovdquq(xmm0, Address(rsp, src_offset), 2);
      __ evmovdquq(Address(rsp, dst_offset), xmm0, 2);
      __ evmovdquq(xmm0, Address(rsp, -64), 2);
      break;
    default:
      ShouldNotReachHere();
    }
#ifndef PRODUCT
  } else {
    switch (ireg) {
    case Op_VecS:
      st->print("pushl   [rsp + #%d]\t# 32-bit mem-mem spill\n\t"
                "popl    [rsp + #%d]",
                src_offset, dst_offset);
      break;
    case Op_VecD:
      st->print("pushl   [rsp + #%d]\t# 64-bit mem-mem spill\n\t"
                "popq    [rsp + #%d]\n\t"
                "pushl   [rsp + #%d]\n\t"
                "popq    [rsp + #%d]",
                src_offset, dst_offset, src_offset+4, dst_offset+4);
      break;
     case Op_VecX:
      st->print("movdqu  [rsp - #16], xmm0\t# 128-bit mem-mem spill\n\t"
                "movdqu  xmm0, [rsp + #%d]\n\t"
                "movdqu  [rsp + #%d], xmm0\n\t"
                "movdqu  xmm0, [rsp - #16]",
                src_offset, dst_offset);
      break;
    case Op_VecY:
      st->print("vmovdqu [rsp - #32], xmm0\t# 256-bit mem-mem spill\n\t"
                "vmovdqu xmm0, [rsp + #%d]\n\t"
                "vmovdqu [rsp + #%d], xmm0\n\t"
                "vmovdqu xmm0, [rsp - #32]",
                src_offset, dst_offset);
      break;
    case Op_VecZ:
      st->print("vmovdqu [rsp - #64], xmm0\t# 512-bit mem-mem spill\n\t"
                "vmovdqu xmm0, [rsp + #%d]\n\t"
                "vmovdqu [rsp + #%d], xmm0\n\t"
                "vmovdqu xmm0, [rsp - #64]",
                src_offset, dst_offset);
      break;
    default:
      ShouldNotReachHere();
    }
#endif
  }
}

uint MachSpillCopyNode::implementation( CodeBuffer *cbuf, PhaseRegAlloc *ra_, bool do_size, outputStream* st ) const {
  // Get registers to move
  OptoReg::Name src_second = ra_->get_reg_second(in(1));
  OptoReg::Name src_first = ra_->get_reg_first(in(1));
  OptoReg::Name dst_second = ra_->get_reg_second(this );
  OptoReg::Name dst_first = ra_->get_reg_first(this );

  enum RC src_second_rc = rc_class(src_second);
  enum RC src_first_rc = rc_class(src_first);
  enum RC dst_second_rc = rc_class(dst_second);
  enum RC dst_first_rc = rc_class(dst_first);

  assert( OptoReg::is_valid(src_first) && OptoReg::is_valid(dst_first), "must move at least 1 register" );

  // Generate spill code!
  int size = 0;

  if( src_first == dst_first && src_second == dst_second )
    return size;            // Self copy, no move

  if (bottom_type()->isa_vect() != NULL && bottom_type()->isa_vectmask() == NULL) {
    uint ireg = ideal_reg();
    assert((src_first_rc != rc_int && dst_first_rc != rc_int), "sanity");
    assert((src_first_rc != rc_float && dst_first_rc != rc_float), "sanity");
    assert((ireg == Op_VecS || ireg == Op_VecD || ireg == Op_VecX || ireg == Op_VecY || ireg == Op_VecZ ), "sanity");
    if( src_first_rc == rc_stack && dst_first_rc == rc_stack ) {
      // mem -> mem
      int src_offset = ra_->reg2offset(src_first);
      int dst_offset = ra_->reg2offset(dst_first);
      vec_stack_to_stack_helper(cbuf, src_offset, dst_offset, ireg, st);
    } else if (src_first_rc == rc_xmm && dst_first_rc == rc_xmm ) {
      vec_mov_helper(cbuf, src_first, dst_first, src_second, dst_second, ireg, st);
    } else if (src_first_rc == rc_xmm && dst_first_rc == rc_stack ) {
      int stack_offset = ra_->reg2offset(dst_first);
      vec_spill_helper(cbuf, false, stack_offset, src_first, ireg, st);
    } else if (src_first_rc == rc_stack && dst_first_rc == rc_xmm ) {
      int stack_offset = ra_->reg2offset(src_first);
      vec_spill_helper(cbuf, true,  stack_offset, dst_first, ireg, st);
    } else {
      ShouldNotReachHere();
    }
    return 0;
  }

  // --------------------------------------
  // Check for mem-mem move.  push/pop to move.
  if( src_first_rc == rc_stack && dst_first_rc == rc_stack ) {
    if( src_second == dst_first ) { // overlapping stack copy ranges
      assert( src_second_rc == rc_stack && dst_second_rc == rc_stack, "we only expect a stk-stk copy here" );
      size = impl_helper(cbuf,do_size,true ,ra_->reg2offset(src_second),ESI_num,0xFF,"PUSH  ",size, st);
      size = impl_helper(cbuf,do_size,false,ra_->reg2offset(dst_second),EAX_num,0x8F,"POP   ",size, st);
      src_second_rc = dst_second_rc = rc_bad;  // flag as already moved the second bits
    }
    // move low bits
    size = impl_helper(cbuf,do_size,true ,ra_->reg2offset(src_first),ESI_num,0xFF,"PUSH  ",size, st);
    size = impl_helper(cbuf,do_size,false,ra_->reg2offset(dst_first),EAX_num,0x8F,"POP   ",size, st);
    if( src_second_rc == rc_stack && dst_second_rc == rc_stack ) { // mov second bits
      size = impl_helper(cbuf,do_size,true ,ra_->reg2offset(src_second),ESI_num,0xFF,"PUSH  ",size, st);
      size = impl_helper(cbuf,do_size,false,ra_->reg2offset(dst_second),EAX_num,0x8F,"POP   ",size, st);
    }
    return size;
  }

  // --------------------------------------
  // Check for integer reg-reg copy
  if( src_first_rc == rc_int && dst_first_rc == rc_int )
    size = impl_mov_helper(cbuf,do_size,src_first,dst_first,size, st);

  // Check for integer store
  if( src_first_rc == rc_int && dst_first_rc == rc_stack )
    size = impl_helper(cbuf,do_size,false,ra_->reg2offset(dst_first),src_first,0x89,"MOV ",size, st);

  // Check for integer load
  if( src_first_rc == rc_stack && dst_first_rc == rc_int )
    size = impl_helper(cbuf,do_size,true ,ra_->reg2offset(src_first),dst_first,0x8B,"MOV ",size, st);

  // Check for integer reg-xmm reg copy
  if( src_first_rc == rc_int && dst_first_rc == rc_xmm ) {
    assert( (src_second_rc == rc_bad && dst_second_rc == rc_bad),
            "no 64 bit integer-float reg moves" );
    return impl_movgpr2x_helper(cbuf,do_size,src_first,dst_first,src_second, dst_second, size, st);
  }
  // --------------------------------------
  // Check for float reg-reg copy
  if( src_first_rc == rc_float && dst_first_rc == rc_float ) {
    assert( (src_second_rc == rc_bad && dst_second_rc == rc_bad) ||
            (src_first+1 == src_second && dst_first+1 == dst_second), "no non-adjacent float-moves" );
    if( cbuf ) {

      // Note the mucking with the register encode to compensate for the 0/1
      // indexing issue mentioned in a comment in the reg_def sections
      // for FPR registers many lines above here.

      if( src_first != FPR1L_num ) {
        emit_opcode  (*cbuf, 0xD9 );           // FLD    ST(i)
        emit_d8      (*cbuf, 0xC0+Matcher::_regEncode[src_first]-1 );
        emit_opcode  (*cbuf, 0xDD );           // FSTP   ST(i)
        emit_d8      (*cbuf, 0xD8+Matcher::_regEncode[dst_first] );
     } else {
        emit_opcode  (*cbuf, 0xDD );           // FST    ST(i)
        emit_d8      (*cbuf, 0xD0+Matcher::_regEncode[dst_first]-1 );
     }
#ifndef PRODUCT
    } else if( !do_size ) {
      if( size != 0 ) st->print("\n\t");
      if( src_first != FPR1L_num ) st->print("FLD    %s\n\tFSTP   %s",Matcher::regName[src_first],Matcher::regName[dst_first]);
      else                      st->print(             "FST    %s",                            Matcher::regName[dst_first]);
#endif
    }
    return size + ((src_first != FPR1L_num) ? 2+2 : 2);
  }

  // Check for float store
  if( src_first_rc == rc_float && dst_first_rc == rc_stack ) {
    return impl_fp_store_helper(cbuf,do_size,src_first,src_second,dst_first,dst_second,ra_->reg2offset(dst_first),size, st);
  }

  // Check for float load
  if( dst_first_rc == rc_float && src_first_rc == rc_stack ) {
    int offset = ra_->reg2offset(src_first);
    const char *op_str;
    int op;
    if( src_first+1 == src_second && dst_first+1 == dst_second ) { // double load?
      op_str = "FLD_D";
      op = 0xDD;
    } else {                   // 32-bit load
      op_str = "FLD_S";
      op = 0xD9;
      assert( src_second_rc == rc_bad && dst_second_rc == rc_bad, "no non-adjacent float-loads" );
    }
    if( cbuf ) {
      emit_opcode  (*cbuf, op );
      encode_RegMem(*cbuf, 0x0, ESP_enc, 0x4, 0, offset, relocInfo::none);
      emit_opcode  (*cbuf, 0xDD );           // FSTP   ST(i)
      emit_d8      (*cbuf, 0xD8+Matcher::_regEncode[dst_first] );
#ifndef PRODUCT
    } else if( !do_size ) {
      if( size != 0 ) st->print("\n\t");
      st->print("%s  ST,[ESP + #%d]\n\tFSTP   %s",op_str, offset,Matcher::regName[dst_first]);
#endif
    }
    int offset_size = (offset == 0) ? 0 : ((offset <= 127) ? 1 : 4);
    return size + 3+offset_size+2;
  }

  // Check for xmm reg-reg copy
  if( src_first_rc == rc_xmm && dst_first_rc == rc_xmm ) {
    assert( (src_second_rc == rc_bad && dst_second_rc == rc_bad) ||
            (src_first+1 == src_second && dst_first+1 == dst_second),
            "no non-adjacent float-moves" );
    return impl_movx_helper(cbuf,do_size,src_first,dst_first,src_second, dst_second, size, st);
  }

  // Check for xmm reg-integer reg copy
  if( src_first_rc == rc_xmm && dst_first_rc == rc_int ) {
    assert( (src_second_rc == rc_bad && dst_second_rc == rc_bad),
            "no 64 bit float-integer reg moves" );
    return impl_movx2gpr_helper(cbuf,do_size,src_first,dst_first,src_second, dst_second, size, st);
  }

  // Check for xmm store
  if( src_first_rc == rc_xmm && dst_first_rc == rc_stack ) {
    return impl_x_helper(cbuf,do_size,false,ra_->reg2offset(dst_first), src_first, src_second, size, st);
  }

  // Check for float xmm load
  if( src_first_rc == rc_stack && dst_first_rc == rc_xmm ) {
    return impl_x_helper(cbuf,do_size,true ,ra_->reg2offset(src_first),dst_first, dst_second, size, st);
  }

  // Copy from float reg to xmm reg
  if( src_first_rc == rc_float && dst_first_rc == rc_xmm ) {
    // copy to the top of stack from floating point reg
    // and use LEA to preserve flags
    if( cbuf ) {
      emit_opcode(*cbuf,0x8D);  // LEA  ESP,[ESP-8]
      emit_rm(*cbuf, 0x1, ESP_enc, 0x04);
      emit_rm(*cbuf, 0x0, 0x04, ESP_enc);
      emit_d8(*cbuf,0xF8);
#ifndef PRODUCT
    } else if( !do_size ) {
      if( size != 0 ) st->print("\n\t");
      st->print("LEA    ESP,[ESP-8]");
#endif
    }
    size += 4;

    size = impl_fp_store_helper(cbuf,do_size,src_first,src_second,dst_first,dst_second,0,size, st);

    // Copy from the temp memory to the xmm reg.
    size = impl_x_helper(cbuf,do_size,true ,0,dst_first, dst_second, size, st);

    if( cbuf ) {
      emit_opcode(*cbuf,0x8D);  // LEA  ESP,[ESP+8]
      emit_rm(*cbuf, 0x1, ESP_enc, 0x04);
      emit_rm(*cbuf, 0x0, 0x04, ESP_enc);
      emit_d8(*cbuf,0x08);
#ifndef PRODUCT
    } else if( !do_size ) {
      if( size != 0 ) st->print("\n\t");
      st->print("LEA    ESP,[ESP+8]");
#endif
    }
    size += 4;
    return size;
  }

  // AVX-512 opmask specific spilling.
  if (src_first_rc == rc_stack && dst_first_rc == rc_kreg) {
    assert((src_first & 1) == 0 && src_first + 1 == src_second, "invalid register pair");
    assert((dst_first & 1) == 0 && dst_first + 1 == dst_second, "invalid register pair");
    int offset = ra_->reg2offset(src_first);
    if (cbuf != nullptr) {
      MacroAssembler _masm(cbuf);
      __ kmov(as_KRegister(Matcher::_regEncode[dst_first]), Address(rsp, offset));
#ifndef PRODUCT
    } else {
      st->print("KMOV    %s, [ESP + %d]", Matcher::regName[dst_first], offset);
#endif
    }
    return 0;
  }

  if (src_first_rc == rc_kreg && dst_first_rc == rc_stack) {
    assert((src_first & 1) == 0 && src_first + 1 == src_second, "invalid register pair");
    assert((dst_first & 1) == 0 && dst_first + 1 == dst_second, "invalid register pair");
    int offset = ra_->reg2offset(dst_first);
    if (cbuf != nullptr) {
      MacroAssembler _masm(cbuf);
      __ kmov(Address(rsp, offset), as_KRegister(Matcher::_regEncode[src_first]));
#ifndef PRODUCT
    } else {
      st->print("KMOV    [ESP + %d], %s", offset, Matcher::regName[src_first]);
#endif
    }
    return 0;
  }

  if (src_first_rc == rc_kreg && dst_first_rc == rc_int) {
    Unimplemented();
    return 0;
  }

  if (src_first_rc == rc_int && dst_first_rc == rc_kreg) {
    Unimplemented();
    return 0;
  }

  if (src_first_rc == rc_kreg && dst_first_rc == rc_kreg) {
    assert((src_first & 1) == 0 && src_first + 1 == src_second, "invalid register pair");
    assert((dst_first & 1) == 0 && dst_first + 1 == dst_second, "invalid register pair");
    if (cbuf != nullptr) {
      MacroAssembler _masm(cbuf);
      __ kmov(as_KRegister(Matcher::_regEncode[dst_first]), as_KRegister(Matcher::_regEncode[src_first]));
#ifndef PRODUCT
    } else {
      st->print("KMOV    %s, %s", Matcher::regName[dst_first], Matcher::regName[src_first]);
#endif
    }
    return 0;
  }

  assert( size > 0, "missed a case" );

  // --------------------------------------------------------------------
  // Check for second bits still needing moving.
  if( src_second == dst_second )
    return size;               // Self copy; no move
  assert( src_second_rc != rc_bad && dst_second_rc != rc_bad, "src_second & dst_second cannot be Bad" );

  // Check for second word int-int move
  if( src_second_rc == rc_int && dst_second_rc == rc_int )
    return impl_mov_helper(cbuf,do_size,src_second,dst_second,size, st);

  // Check for second word integer store
  if( src_second_rc == rc_int && dst_second_rc == rc_stack )
    return impl_helper(cbuf,do_size,false,ra_->reg2offset(dst_second),src_second,0x89,"MOV ",size, st);

  // Check for second word integer load
  if( dst_second_rc == rc_int && src_second_rc == rc_stack )
    return impl_helper(cbuf,do_size,true ,ra_->reg2offset(src_second),dst_second,0x8B,"MOV ",size, st);

  Unimplemented();
  return 0; // Mute compiler
}

#ifndef PRODUCT
void MachSpillCopyNode::format(PhaseRegAlloc *ra_, outputStream* st) const {
  implementation( NULL, ra_, false, st );
}
#endif

void MachSpillCopyNode::emit(CodeBuffer &cbuf, PhaseRegAlloc *ra_) const {
  implementation( &cbuf, ra_, false, NULL );
}

uint MachSpillCopyNode::size(PhaseRegAlloc *ra_) const {
  return MachNode::size(ra_);
}


//=============================================================================
#ifndef PRODUCT
void BoxLockNode::format( PhaseRegAlloc *ra_, outputStream* st ) const {
  int offset = ra_->reg2offset(in_RegMask(0).find_first_elem());
  int reg = ra_->get_reg_first(this);
  st->print("LEA    %s,[ESP + #%d]",Matcher::regName[reg],offset);
}
#endif

void BoxLockNode::emit(CodeBuffer &cbuf, PhaseRegAlloc *ra_) const {
  int offset = ra_->reg2offset(in_RegMask(0).find_first_elem());
  int reg = ra_->get_encode(this);
  if( offset >= 128 ) {
    emit_opcode(cbuf, 0x8D);      // LEA  reg,[SP+offset]
    emit_rm(cbuf, 0x2, reg, 0x04);
    emit_rm(cbuf, 0x0, 0x04, ESP_enc);
    emit_d32(cbuf, offset);
  }
  else {
    emit_opcode(cbuf, 0x8D);      // LEA  reg,[SP+offset]
    emit_rm(cbuf, 0x1, reg, 0x04);
    emit_rm(cbuf, 0x0, 0x04, ESP_enc);
    emit_d8(cbuf, offset);
  }
}

uint BoxLockNode::size(PhaseRegAlloc *ra_) const {
  int offset = ra_->reg2offset(in_RegMask(0).find_first_elem());
  if( offset >= 128 ) {
    return 7;
  }
  else {
    return 4;
  }
}

//=============================================================================
#ifndef PRODUCT
void MachUEPNode::format( PhaseRegAlloc *ra_, outputStream* st ) const {
  st->print_cr(  "CMP    EAX,[ECX+4]\t# Inline cache check");
  st->print_cr("\tJNE    SharedRuntime::handle_ic_miss_stub");
  st->print_cr("\tNOP");
  st->print_cr("\tNOP");
  if( !OptoBreakpoint )
    st->print_cr("\tNOP");
}
#endif

void MachUEPNode::emit(CodeBuffer &cbuf, PhaseRegAlloc *ra_) const {
  MacroAssembler masm(&cbuf);
#ifdef ASSERT
  uint insts_size = cbuf.insts_size();
#endif
  masm.cmpptr(rax, Address(rcx, oopDesc::klass_offset_in_bytes()));
  masm.jump_cc(Assembler::notEqual,
               RuntimeAddress(SharedRuntime::get_ic_miss_stub()));
  /* WARNING these NOPs are critical so that verified entry point is properly
     aligned for patching by NativeJump::patch_verified_entry() */
  int nops_cnt = 2;
  if( !OptoBreakpoint ) // Leave space for int3
     nops_cnt += 1;
  masm.nop(nops_cnt);

  assert(cbuf.insts_size() - insts_size == size(ra_), "checking code size of inline cache node");
}

uint MachUEPNode::size(PhaseRegAlloc *ra_) const {
  return OptoBreakpoint ? 11 : 12;
}


//=============================================================================

// Vector calling convention not supported.
const bool Matcher::supports_vector_calling_convention() {
  return false;
}

OptoRegPair Matcher::vector_return_value(uint ideal_reg) {
  Unimplemented();
  return OptoRegPair(0, 0);
}

// Is this branch offset short enough that a short branch can be used?
//
// NOTE: If the platform does not provide any short branch variants, then
//       this method should return false for offset 0.
bool Matcher::is_short_branch_offset(int rule, int br_size, int offset) {
  // The passed offset is relative to address of the branch.
  // On 86 a branch displacement is calculated relative to address
  // of a next instruction.
  offset -= br_size;

  // the short version of jmpConUCF2 contains multiple branches,
  // making the reach slightly less
  if (rule == jmpConUCF2_rule)
    return (-126 <= offset && offset <= 125);
  return (-128 <= offset && offset <= 127);
}

// Return whether or not this register is ever used as an argument.  This
// function is used on startup to build the trampoline stubs in generateOptoStub.
// Registers not mentioned will be killed by the VM call in the trampoline, and
// arguments in those registers not be available to the callee.
bool Matcher::can_be_java_arg( int reg ) {
  if(  reg == ECX_num   || reg == EDX_num   ) return true;
  if( (reg == XMM0_num  || reg == XMM1_num ) && UseSSE>=1 ) return true;
  if( (reg == XMM0b_num || reg == XMM1b_num) && UseSSE>=2 ) return true;
  return false;
}

bool Matcher::is_spillable_arg( int reg ) {
  return can_be_java_arg(reg);
}

uint Matcher::int_pressure_limit()
{
  return (INTPRESSURE == -1) ? 6 : INTPRESSURE;
}

uint Matcher::float_pressure_limit()
{
  return (FLOATPRESSURE == -1) ? 6 : FLOATPRESSURE;
}

bool Matcher::use_asm_for_ldiv_by_con( jlong divisor ) {
  // Use hardware integer DIV instruction when
  // it is faster than a code which use multiply.
  // Only when constant divisor fits into 32 bit
  // (min_jint is excluded to get only correct
  // positive 32 bit values from negative).
  return VM_Version::has_fast_idiv() &&
         (divisor == (int)divisor && divisor != min_jint);
}

// Register for DIVI projection of divmodI
RegMask Matcher::divI_proj_mask() {
  return EAX_REG_mask();
}

// Register for MODI projection of divmodI
RegMask Matcher::modI_proj_mask() {
  return EDX_REG_mask();
}

// Register for DIVL projection of divmodL
RegMask Matcher::divL_proj_mask() {
  ShouldNotReachHere();
  return RegMask();
}

// Register for MODL projection of divmodL
RegMask Matcher::modL_proj_mask() {
  ShouldNotReachHere();
  return RegMask();
}

const RegMask Matcher::method_handle_invoke_SP_save_mask() {
  return NO_REG_mask();
}

// Returns true if the high 32 bits of the value is known to be zero.
bool is_operand_hi32_zero(Node* n) {
  int opc = n->Opcode();
  if (opc == Op_AndL) {
    Node* o2 = n->in(2);
    if (o2->is_Con() && (o2->get_long() & 0xFFFFFFFF00000000LL) == 0LL) {
      return true;
    }
  }
  if (opc == Op_ConL && (n->get_long() & 0xFFFFFFFF00000000LL) == 0LL) {
    return true;
  }
  return false;
}

%}

//----------ENCODING BLOCK-----------------------------------------------------
// This block specifies the encoding classes used by the compiler to output
// byte streams.  Encoding classes generate functions which are called by
// Machine Instruction Nodes in order to generate the bit encoding of the
// instruction.  Operands specify their base encoding interface with the
// interface keyword.  There are currently supported four interfaces,
// REG_INTER, CONST_INTER, MEMORY_INTER, & COND_INTER.  REG_INTER causes an
// operand to generate a function which returns its register number when
// queried.   CONST_INTER causes an operand to generate a function which
// returns the value of the constant when queried.  MEMORY_INTER causes an
// operand to generate four functions which return the Base Register, the
// Index Register, the Scale Value, and the Offset Value of the operand when
// queried.  COND_INTER causes an operand to generate six functions which
// return the encoding code (ie - encoding bits for the instruction)
// associated with each basic boolean condition for a conditional instruction.
// Instructions specify two basic values for encoding.  They use the
// ins_encode keyword to specify their encoding class (which must be one of
// the class names specified in the encoding block), and they use the
// opcode keyword to specify, in order, their primary, secondary, and
// tertiary opcode.  Only the opcode sections which a particular instruction
// needs for encoding need to be specified.
encode %{
  // Build emit functions for each basic byte or larger field in the intel
  // encoding scheme (opcode, rm, sib, immediate), and call them from C++
  // code in the enc_class source block.  Emit functions will live in the
  // main source block for now.  In future, we can generalize this by
  // adding a syntax that specifies the sizes of fields in an order,
  // so that the adlc can build the emit functions automagically

  // Emit primary opcode
  enc_class OpcP %{
    emit_opcode(cbuf, $primary);
  %}

  // Emit secondary opcode
  enc_class OpcS %{
    emit_opcode(cbuf, $secondary);
  %}

  // Emit opcode directly
  enc_class Opcode(immI d8) %{
    emit_opcode(cbuf, $d8$$constant);
  %}

  enc_class SizePrefix %{
    emit_opcode(cbuf,0x66);
  %}

  enc_class RegReg (rRegI dst, rRegI src) %{    // RegReg(Many)
    emit_rm(cbuf, 0x3, $dst$$reg, $src$$reg);
  %}

  enc_class OpcRegReg (immI opcode, rRegI dst, rRegI src) %{    // OpcRegReg(Many)
    emit_opcode(cbuf,$opcode$$constant);
    emit_rm(cbuf, 0x3, $dst$$reg, $src$$reg);
  %}

  enc_class mov_r32_imm0( rRegI dst ) %{
    emit_opcode( cbuf, 0xB8 + $dst$$reg ); // 0xB8+ rd   -- MOV r32  ,imm32
    emit_d32   ( cbuf, 0x0  );             //                         imm32==0x0
  %}

  enc_class cdq_enc %{
    // Full implementation of Java idiv and irem; checks for
    // special case as described in JVM spec., p.243 & p.271.
    //
    //         normal case                           special case
    //
    // input : rax,: dividend                         min_int
    //         reg: divisor                          -1
    //
    // output: rax,: quotient  (= rax, idiv reg)       min_int
    //         rdx: remainder (= rax, irem reg)       0
    //
    //  Code sequnce:
    //
    //  81 F8 00 00 00 80    cmp         rax,80000000h
    //  0F 85 0B 00 00 00    jne         normal_case
    //  33 D2                xor         rdx,edx
    //  83 F9 FF             cmp         rcx,0FFh
    //  0F 84 03 00 00 00    je          done
    //                  normal_case:
    //  99                   cdq
    //  F7 F9                idiv        rax,ecx
    //                  done:
    //
    emit_opcode(cbuf,0x81); emit_d8(cbuf,0xF8);
    emit_opcode(cbuf,0x00); emit_d8(cbuf,0x00);
    emit_opcode(cbuf,0x00); emit_d8(cbuf,0x80);                     // cmp rax,80000000h
    emit_opcode(cbuf,0x0F); emit_d8(cbuf,0x85);
    emit_opcode(cbuf,0x0B); emit_d8(cbuf,0x00);
    emit_opcode(cbuf,0x00); emit_d8(cbuf,0x00);                     // jne normal_case
    emit_opcode(cbuf,0x33); emit_d8(cbuf,0xD2);                     // xor rdx,edx
    emit_opcode(cbuf,0x83); emit_d8(cbuf,0xF9); emit_d8(cbuf,0xFF); // cmp rcx,0FFh
    emit_opcode(cbuf,0x0F); emit_d8(cbuf,0x84);
    emit_opcode(cbuf,0x03); emit_d8(cbuf,0x00);
    emit_opcode(cbuf,0x00); emit_d8(cbuf,0x00);                     // je done
    // normal_case:
    emit_opcode(cbuf,0x99);                                         // cdq
    // idiv (note: must be emitted by the user of this rule)
    // normal:
  %}

  // Dense encoding for older common ops
  enc_class Opc_plus(immI opcode, rRegI reg) %{
    emit_opcode(cbuf, $opcode$$constant + $reg$$reg);
  %}


  // Opcde enc_class for 8/32 bit immediate instructions with sign-extension
  enc_class OpcSE (immI imm) %{ // Emit primary opcode and set sign-extend bit
    // Check for 8-bit immediate, and set sign extend bit in opcode
    if (($imm$$constant >= -128) && ($imm$$constant <= 127)) {
      emit_opcode(cbuf, $primary | 0x02);
    }
    else {                          // If 32-bit immediate
      emit_opcode(cbuf, $primary);
    }
  %}

  enc_class OpcSErm (rRegI dst, immI imm) %{    // OpcSEr/m
    // Emit primary opcode and set sign-extend bit
    // Check for 8-bit immediate, and set sign extend bit in opcode
    if (($imm$$constant >= -128) && ($imm$$constant <= 127)) {
      emit_opcode(cbuf, $primary | 0x02);    }
    else {                          // If 32-bit immediate
      emit_opcode(cbuf, $primary);
    }
    // Emit r/m byte with secondary opcode, after primary opcode.
    emit_rm(cbuf, 0x3, $secondary, $dst$$reg);
  %}

  enc_class Con8or32 (immI imm) %{    // Con8or32(storeImmI), 8 or 32 bits
    // Check for 8-bit immediate, and set sign extend bit in opcode
    if (($imm$$constant >= -128) && ($imm$$constant <= 127)) {
      $$$emit8$imm$$constant;
    }
    else {                          // If 32-bit immediate
      // Output immediate
      $$$emit32$imm$$constant;
    }
  %}

  enc_class Long_OpcSErm_Lo(eRegL dst, immL imm) %{
    // Emit primary opcode and set sign-extend bit
    // Check for 8-bit immediate, and set sign extend bit in opcode
    int con = (int)$imm$$constant; // Throw away top bits
    emit_opcode(cbuf, ((con >= -128) && (con <= 127)) ? ($primary | 0x02) : $primary);
    // Emit r/m byte with secondary opcode, after primary opcode.
    emit_rm(cbuf, 0x3, $secondary, $dst$$reg);
    if ((con >= -128) && (con <= 127)) emit_d8 (cbuf,con);
    else                               emit_d32(cbuf,con);
  %}

  enc_class Long_OpcSErm_Hi(eRegL dst, immL imm) %{
    // Emit primary opcode and set sign-extend bit
    // Check for 8-bit immediate, and set sign extend bit in opcode
    int con = (int)($imm$$constant >> 32); // Throw away bottom bits
    emit_opcode(cbuf, ((con >= -128) && (con <= 127)) ? ($primary | 0x02) : $primary);
    // Emit r/m byte with tertiary opcode, after primary opcode.
    emit_rm(cbuf, 0x3, $tertiary, HIGH_FROM_LOW_ENC($dst$$reg));
    if ((con >= -128) && (con <= 127)) emit_d8 (cbuf,con);
    else                               emit_d32(cbuf,con);
  %}

  enc_class OpcSReg (rRegI dst) %{    // BSWAP
    emit_cc(cbuf, $secondary, $dst$$reg );
  %}

  enc_class bswap_long_bytes(eRegL dst) %{ // BSWAP
    int destlo = $dst$$reg;
    int desthi = HIGH_FROM_LOW_ENC(destlo);
    // bswap lo
    emit_opcode(cbuf, 0x0F);
    emit_cc(cbuf, 0xC8, destlo);
    // bswap hi
    emit_opcode(cbuf, 0x0F);
    emit_cc(cbuf, 0xC8, desthi);
    // xchg lo and hi
    emit_opcode(cbuf, 0x87);
    emit_rm(cbuf, 0x3, destlo, desthi);
  %}

  enc_class RegOpc (rRegI div) %{    // IDIV, IMOD, JMP indirect, ...
    emit_rm(cbuf, 0x3, $secondary, $div$$reg );
  %}

  enc_class enc_cmov(cmpOp cop ) %{ // CMOV
    $$$emit8$primary;
    emit_cc(cbuf, $secondary, $cop$$cmpcode);
  %}

  enc_class enc_cmov_dpr(cmpOp cop, regDPR src ) %{ // CMOV
    int op = 0xDA00 + $cop$$cmpcode + ($src$$reg-1);
    emit_d8(cbuf, op >> 8 );
    emit_d8(cbuf, op & 255);
  %}

  // emulate a CMOV with a conditional branch around a MOV
  enc_class enc_cmov_branch( cmpOp cop, immI brOffs ) %{ // CMOV
    // Invert sense of branch from sense of CMOV
    emit_cc( cbuf, 0x70, ($cop$$cmpcode^1) );
    emit_d8( cbuf, $brOffs$$constant );
  %}

  enc_class enc_PartialSubtypeCheck( ) %{
    Register Redi = as_Register(EDI_enc); // result register
    Register Reax = as_Register(EAX_enc); // super class
    Register Recx = as_Register(ECX_enc); // killed
    Register Resi = as_Register(ESI_enc); // sub class
    Label miss;

    MacroAssembler _masm(&cbuf);
    __ check_klass_subtype_slow_path(Resi, Reax, Recx, Redi,
                                     NULL, &miss,
                                     /*set_cond_codes:*/ true);
    if ($primary) {
      __ xorptr(Redi, Redi);
    }
    __ bind(miss);
  %}

  enc_class FFree_Float_Stack_All %{    // Free_Float_Stack_All
    MacroAssembler masm(&cbuf);
    int start = masm.offset();
    if (UseSSE >= 2) {
      if (VerifyFPU) {
        masm.verify_FPU(0, "must be empty in SSE2+ mode");
      }
    } else {
      // External c_calling_convention expects the FPU stack to be 'clean'.
      // Compiled code leaves it dirty.  Do cleanup now.
      masm.empty_FPU_stack();
    }
    if (sizeof_FFree_Float_Stack_All == -1) {
      sizeof_FFree_Float_Stack_All = masm.offset() - start;
    } else {
      assert(masm.offset() - start == sizeof_FFree_Float_Stack_All, "wrong size");
    }
  %}

  enc_class Verify_FPU_For_Leaf %{
    if( VerifyFPU ) {
      MacroAssembler masm(&cbuf);
      masm.verify_FPU( -3, "Returning from Runtime Leaf call");
    }
  %}

  enc_class Java_To_Runtime (method meth) %{    // CALL Java_To_Runtime, Java_To_Runtime_Leaf
    // This is the instruction starting address for relocation info.
    MacroAssembler _masm(&cbuf);
    cbuf.set_insts_mark();
    $$$emit8$primary;
    // CALL directly to the runtime
    emit_d32_reloc(cbuf, ($meth$$method - (int)(cbuf.insts_end()) - 4),
                runtime_call_Relocation::spec(), RELOC_IMM32 );
    __ post_call_nop();

    if (UseSSE >= 2) {
      MacroAssembler _masm(&cbuf);
      BasicType rt = tf()->return_type();

      if ((rt == T_FLOAT || rt == T_DOUBLE) && !return_value_is_used()) {
        // A C runtime call where the return value is unused.  In SSE2+
        // mode the result needs to be removed from the FPU stack.  It's
        // likely that this function call could be removed by the
        // optimizer if the C function is a pure function.
        __ ffree(0);
      } else if (rt == T_FLOAT) {
        __ lea(rsp, Address(rsp, -4));
        __ fstp_s(Address(rsp, 0));
        __ movflt(xmm0, Address(rsp, 0));
        __ lea(rsp, Address(rsp,  4));
      } else if (rt == T_DOUBLE) {
        __ lea(rsp, Address(rsp, -8));
        __ fstp_d(Address(rsp, 0));
        __ movdbl(xmm0, Address(rsp, 0));
        __ lea(rsp, Address(rsp,  8));
      }
    }
  %}

  enc_class pre_call_resets %{
    // If method sets FPU control word restore it here
    debug_only(int off0 = cbuf.insts_size());
    if (ra_->C->in_24_bit_fp_mode()) {
      MacroAssembler _masm(&cbuf);
      __ fldcw(ExternalAddress(StubRoutines::x86::addr_fpu_cntrl_wrd_std()));
    }
    // Clear upper bits of YMM registers when current compiled code uses
    // wide vectors to avoid AVX <-> SSE transition penalty during call.
    MacroAssembler _masm(&cbuf);
    __ vzeroupper();
    debug_only(int off1 = cbuf.insts_size());
    assert(off1 - off0 == pre_call_resets_size(), "correct size prediction");
  %}

  enc_class post_call_FPU %{
    // If method sets FPU control word do it here also
    if (Compile::current()->in_24_bit_fp_mode()) {
      MacroAssembler masm(&cbuf);
      masm.fldcw(ExternalAddress(StubRoutines::x86::addr_fpu_cntrl_wrd_24()));
    }
  %}

  enc_class Java_Static_Call (method meth) %{    // JAVA STATIC CALL
    // CALL to fixup routine.  Fixup routine uses ScopeDesc info to determine
    // who we intended to call.
    MacroAssembler _masm(&cbuf);
    cbuf.set_insts_mark();
    $$$emit8$primary;

    if (!_method) {
      emit_d32_reloc(cbuf, ($meth$$method - (int)(cbuf.insts_end()) - 4),
                     runtime_call_Relocation::spec(),
                     RELOC_IMM32);
      __ post_call_nop();
    } else {
      int method_index = resolved_method_index(cbuf);
      RelocationHolder rspec = _optimized_virtual ? opt_virtual_call_Relocation::spec(method_index)
                                                  : static_call_Relocation::spec(method_index);
      emit_d32_reloc(cbuf, ($meth$$method - (int)(cbuf.insts_end()) - 4),
                     rspec, RELOC_DISP32);
      __ post_call_nop();
      address mark = cbuf.insts_mark();
      if (CodeBuffer::supports_shared_stubs() && _method->can_be_statically_bound()) {
        // Calls of the same statically bound method can share
        // a stub to the interpreter.
        cbuf.shared_stub_to_interp_for(_method, cbuf.insts()->mark_off());
      } else {
        // Emit stubs for static call.
        address stub = CompiledStaticCall::emit_to_interp_stub(cbuf, mark);
        if (stub == NULL) {
          ciEnv::current()->record_failure("CodeCache is full");
          return;
        }
      }
    }
  %}

  enc_class Java_Dynamic_Call (method meth) %{    // JAVA DYNAMIC CALL
    MacroAssembler _masm(&cbuf);
    __ ic_call((address)$meth$$method, resolved_method_index(cbuf));
    __ post_call_nop();
  %}

  enc_class Java_Compiled_Call (method meth) %{    // JAVA COMPILED CALL
    int disp = in_bytes(Method::from_compiled_offset());
    assert( -128 <= disp && disp <= 127, "compiled_code_offset isn't small");

    // CALL *[EAX+in_bytes(Method::from_compiled_code_entry_point_offset())]
    MacroAssembler _masm(&cbuf);
    cbuf.set_insts_mark();
    $$$emit8$primary;
    emit_rm(cbuf, 0x01, $secondary, EAX_enc );  // R/M byte
    emit_d8(cbuf, disp);             // Displacement
    __ post_call_nop();
  %}

//   Following encoding is no longer used, but may be restored if calling
//   convention changes significantly.
//   Became: Xor_Reg(EBP), Java_To_Runtime( labl )
//
//   enc_class Java_Interpreter_Call (label labl) %{    // JAVA INTERPRETER CALL
//     // int ic_reg     = Matcher::inline_cache_reg();
//     // int ic_encode  = Matcher::_regEncode[ic_reg];
//     // int imo_reg    = Matcher::interpreter_method_reg();
//     // int imo_encode = Matcher::_regEncode[imo_reg];
//
//     // // Interpreter expects method_ptr in EBX, currently a callee-saved register,
//     // // so we load it immediately before the call
//     // emit_opcode(cbuf, 0x8B);                     // MOV    imo_reg,ic_reg  # method_ptr
//     // emit_rm(cbuf, 0x03, imo_encode, ic_encode ); // R/M byte
//
//     // xor rbp,ebp
//     emit_opcode(cbuf, 0x33);
//     emit_rm(cbuf, 0x3, EBP_enc, EBP_enc);
//
//     // CALL to interpreter.
//     cbuf.set_insts_mark();
//     $$$emit8$primary;
//     emit_d32_reloc(cbuf, ($labl$$label - (int)(cbuf.insts_end()) - 4),
//                 runtime_call_Relocation::spec(), RELOC_IMM32 );
//   %}

  enc_class RegOpcImm (rRegI dst, immI8 shift) %{    // SHL, SAR, SHR
    $$$emit8$primary;
    emit_rm(cbuf, 0x3, $secondary, $dst$$reg);
    $$$emit8$shift$$constant;
  %}

  enc_class LdImmI (rRegI dst, immI src) %{    // Load Immediate
    // Load immediate does not have a zero or sign extended version
    // for 8-bit immediates
    emit_opcode(cbuf, 0xB8 + $dst$$reg);
    $$$emit32$src$$constant;
  %}

  enc_class LdImmP (rRegI dst, immI src) %{    // Load Immediate
    // Load immediate does not have a zero or sign extended version
    // for 8-bit immediates
    emit_opcode(cbuf, $primary + $dst$$reg);
    $$$emit32$src$$constant;
  %}

  enc_class LdImmL_Lo( eRegL dst, immL src) %{    // Load Immediate
    // Load immediate does not have a zero or sign extended version
    // for 8-bit immediates
    int dst_enc = $dst$$reg;
    int src_con = $src$$constant & 0x0FFFFFFFFL;
    if (src_con == 0) {
      // xor dst, dst
      emit_opcode(cbuf, 0x33);
      emit_rm(cbuf, 0x3, dst_enc, dst_enc);
    } else {
      emit_opcode(cbuf, $primary + dst_enc);
      emit_d32(cbuf, src_con);
    }
  %}

  enc_class LdImmL_Hi( eRegL dst, immL src) %{    // Load Immediate
    // Load immediate does not have a zero or sign extended version
    // for 8-bit immediates
    int dst_enc = $dst$$reg + 2;
    int src_con = ((julong)($src$$constant)) >> 32;
    if (src_con == 0) {
      // xor dst, dst
      emit_opcode(cbuf, 0x33);
      emit_rm(cbuf, 0x3, dst_enc, dst_enc);
    } else {
      emit_opcode(cbuf, $primary + dst_enc);
      emit_d32(cbuf, src_con);
    }
  %}


  // Encode a reg-reg copy.  If it is useless, then empty encoding.
  enc_class enc_Copy( rRegI dst, rRegI src ) %{
    encode_Copy( cbuf, $dst$$reg, $src$$reg );
  %}

  enc_class enc_CopyL_Lo( rRegI dst, eRegL src ) %{
    encode_Copy( cbuf, $dst$$reg, $src$$reg );
  %}

  enc_class RegReg (rRegI dst, rRegI src) %{    // RegReg(Many)
    emit_rm(cbuf, 0x3, $dst$$reg, $src$$reg);
  %}

  enc_class RegReg_Lo(eRegL dst, eRegL src) %{    // RegReg(Many)
    $$$emit8$primary;
    emit_rm(cbuf, 0x3, $dst$$reg, $src$$reg);
  %}

  enc_class RegReg_Hi(eRegL dst, eRegL src) %{    // RegReg(Many)
    $$$emit8$secondary;
    emit_rm(cbuf, 0x3, HIGH_FROM_LOW_ENC($dst$$reg), HIGH_FROM_LOW_ENC($src$$reg));
  %}

  enc_class RegReg_Lo2(eRegL dst, eRegL src) %{    // RegReg(Many)
    emit_rm(cbuf, 0x3, $dst$$reg, $src$$reg);
  %}

  enc_class RegReg_Hi2(eRegL dst, eRegL src) %{    // RegReg(Many)
    emit_rm(cbuf, 0x3, HIGH_FROM_LOW_ENC($dst$$reg), HIGH_FROM_LOW_ENC($src$$reg));
  %}

  enc_class RegReg_HiLo( eRegL src, rRegI dst ) %{
    emit_rm(cbuf, 0x3, $dst$$reg, HIGH_FROM_LOW_ENC($src$$reg));
  %}

  enc_class Con32 (immI src) %{    // Con32(storeImmI)
    // Output immediate
    $$$emit32$src$$constant;
  %}

  enc_class Con32FPR_as_bits(immFPR src) %{        // storeF_imm
    // Output Float immediate bits
    jfloat jf = $src$$constant;
    int    jf_as_bits = jint_cast( jf );
    emit_d32(cbuf, jf_as_bits);
  %}

  enc_class Con32F_as_bits(immF src) %{      // storeX_imm
    // Output Float immediate bits
    jfloat jf = $src$$constant;
    int    jf_as_bits = jint_cast( jf );
    emit_d32(cbuf, jf_as_bits);
  %}

  enc_class Con16 (immI src) %{    // Con16(storeImmI)
    // Output immediate
    $$$emit16$src$$constant;
  %}

  enc_class Con_d32(immI src) %{
    emit_d32(cbuf,$src$$constant);
  %}

  enc_class conmemref (eRegP t1) %{    // Con32(storeImmI)
    // Output immediate memory reference
    emit_rm(cbuf, 0x00, $t1$$reg, 0x05 );
    emit_d32(cbuf, 0x00);
  %}

  enc_class lock_prefix( ) %{
    emit_opcode(cbuf,0xF0);         // [Lock]
  %}

  // Cmp-xchg long value.
  // Note: we need to swap rbx, and rcx before and after the
  //       cmpxchg8 instruction because the instruction uses
  //       rcx as the high order word of the new value to store but
  //       our register encoding uses rbx,.
  enc_class enc_cmpxchg8(eSIRegP mem_ptr) %{

    // XCHG  rbx,ecx
    emit_opcode(cbuf,0x87);
    emit_opcode(cbuf,0xD9);
    // [Lock]
    emit_opcode(cbuf,0xF0);
    // CMPXCHG8 [Eptr]
    emit_opcode(cbuf,0x0F);
    emit_opcode(cbuf,0xC7);
    emit_rm( cbuf, 0x0, 1, $mem_ptr$$reg );
    // XCHG  rbx,ecx
    emit_opcode(cbuf,0x87);
    emit_opcode(cbuf,0xD9);
  %}

  enc_class enc_cmpxchg(eSIRegP mem_ptr) %{
    // [Lock]
    emit_opcode(cbuf,0xF0);

    // CMPXCHG [Eptr]
    emit_opcode(cbuf,0x0F);
    emit_opcode(cbuf,0xB1);
    emit_rm( cbuf, 0x0, 1, $mem_ptr$$reg );
  %}

  enc_class enc_cmpxchgb(eSIRegP mem_ptr) %{
    // [Lock]
    emit_opcode(cbuf,0xF0);

    // CMPXCHGB [Eptr]
    emit_opcode(cbuf,0x0F);
    emit_opcode(cbuf,0xB0);
    emit_rm( cbuf, 0x0, 1, $mem_ptr$$reg );
  %}

  enc_class enc_cmpxchgw(eSIRegP mem_ptr) %{
    // [Lock]
    emit_opcode(cbuf,0xF0);

    // 16-bit mode
    emit_opcode(cbuf, 0x66);

    // CMPXCHGW [Eptr]
    emit_opcode(cbuf,0x0F);
    emit_opcode(cbuf,0xB1);
    emit_rm( cbuf, 0x0, 1, $mem_ptr$$reg );
  %}

  enc_class enc_flags_ne_to_boolean( iRegI res ) %{
    int res_encoding = $res$$reg;

    // MOV  res,0
    emit_opcode( cbuf, 0xB8 + res_encoding);
    emit_d32( cbuf, 0 );
    // JNE,s  fail
    emit_opcode(cbuf,0x75);
    emit_d8(cbuf, 5 );
    // MOV  res,1
    emit_opcode( cbuf, 0xB8 + res_encoding);
    emit_d32( cbuf, 1 );
    // fail:
  %}

  enc_class set_instruction_start( ) %{
    cbuf.set_insts_mark();            // Mark start of opcode for reloc info in mem operand
  %}

  enc_class RegMem (rRegI ereg, memory mem) %{    // emit_reg_mem
    int reg_encoding = $ereg$$reg;
    int base  = $mem$$base;
    int index = $mem$$index;
    int scale = $mem$$scale;
    int displace = $mem$$disp;
    relocInfo::relocType disp_reloc = $mem->disp_reloc();
    encode_RegMem(cbuf, reg_encoding, base, index, scale, displace, disp_reloc);
  %}

  enc_class RegMem_Hi(eRegL ereg, memory mem) %{    // emit_reg_mem
    int reg_encoding = HIGH_FROM_LOW_ENC($ereg$$reg);  // Hi register of pair, computed from lo
    int base  = $mem$$base;
    int index = $mem$$index;
    int scale = $mem$$scale;
    int displace = $mem$$disp + 4;      // Offset is 4 further in memory
    assert( $mem->disp_reloc() == relocInfo::none, "Cannot add 4 to oop" );
    encode_RegMem(cbuf, reg_encoding, base, index, scale, displace, relocInfo::none);
  %}

  enc_class move_long_small_shift( eRegL dst, immI_1_31 cnt ) %{
    int r1, r2;
    if( $tertiary == 0xA4 ) { r1 = $dst$$reg;  r2 = HIGH_FROM_LOW_ENC($dst$$reg); }
    else                    { r2 = $dst$$reg;  r1 = HIGH_FROM_LOW_ENC($dst$$reg); }
    emit_opcode(cbuf,0x0F);
    emit_opcode(cbuf,$tertiary);
    emit_rm(cbuf, 0x3, r1, r2);
    emit_d8(cbuf,$cnt$$constant);
    emit_d8(cbuf,$primary);
    emit_rm(cbuf, 0x3, $secondary, r1);
    emit_d8(cbuf,$cnt$$constant);
  %}

  enc_class move_long_big_shift_sign( eRegL dst, immI_32_63 cnt ) %{
    emit_opcode( cbuf, 0x8B ); // Move
    emit_rm(cbuf, 0x3, $dst$$reg, HIGH_FROM_LOW_ENC($dst$$reg));
    if( $cnt$$constant > 32 ) { // Shift, if not by zero
      emit_d8(cbuf,$primary);
      emit_rm(cbuf, 0x3, $secondary, $dst$$reg);
      emit_d8(cbuf,$cnt$$constant-32);
    }
    emit_d8(cbuf,$primary);
    emit_rm(cbuf, 0x3, $secondary, HIGH_FROM_LOW_ENC($dst$$reg));
    emit_d8(cbuf,31);
  %}

  enc_class move_long_big_shift_clr( eRegL dst, immI_32_63 cnt ) %{
    int r1, r2;
    if( $secondary == 0x5 ) { r1 = $dst$$reg;  r2 = HIGH_FROM_LOW_ENC($dst$$reg); }
    else                    { r2 = $dst$$reg;  r1 = HIGH_FROM_LOW_ENC($dst$$reg); }

    emit_opcode( cbuf, 0x8B ); // Move r1,r2
    emit_rm(cbuf, 0x3, r1, r2);
    if( $cnt$$constant > 32 ) { // Shift, if not by zero
      emit_opcode(cbuf,$primary);
      emit_rm(cbuf, 0x3, $secondary, r1);
      emit_d8(cbuf,$cnt$$constant-32);
    }
    emit_opcode(cbuf,0x33);  // XOR r2,r2
    emit_rm(cbuf, 0x3, r2, r2);
  %}

  // Clone of RegMem but accepts an extra parameter to access each
  // half of a double in memory; it never needs relocation info.
  enc_class Mov_MemD_half_to_Reg (immI opcode, memory mem, immI disp_for_half, rRegI rm_reg) %{
    emit_opcode(cbuf,$opcode$$constant);
    int reg_encoding = $rm_reg$$reg;
    int base     = $mem$$base;
    int index    = $mem$$index;
    int scale    = $mem$$scale;
    int displace = $mem$$disp + $disp_for_half$$constant;
    relocInfo::relocType disp_reloc = relocInfo::none;
    encode_RegMem(cbuf, reg_encoding, base, index, scale, displace, disp_reloc);
  %}

  // !!!!! Special Custom Code used by MemMove, and stack access instructions !!!!!
  //
  // Clone of RegMem except the RM-byte's reg/opcode field is an ADLC-time constant
  // and it never needs relocation information.
  // Frequently used to move data between FPU's Stack Top and memory.
  enc_class RMopc_Mem_no_oop (immI rm_opcode, memory mem) %{
    int rm_byte_opcode = $rm_opcode$$constant;
    int base     = $mem$$base;
    int index    = $mem$$index;
    int scale    = $mem$$scale;
    int displace = $mem$$disp;
    assert( $mem->disp_reloc() == relocInfo::none, "No oops here because no reloc info allowed" );
    encode_RegMem(cbuf, rm_byte_opcode, base, index, scale, displace, relocInfo::none);
  %}

  enc_class RMopc_Mem (immI rm_opcode, memory mem) %{
    int rm_byte_opcode = $rm_opcode$$constant;
    int base     = $mem$$base;
    int index    = $mem$$index;
    int scale    = $mem$$scale;
    int displace = $mem$$disp;
    relocInfo::relocType disp_reloc = $mem->disp_reloc(); // disp-as-oop when working with static globals
    encode_RegMem(cbuf, rm_byte_opcode, base, index, scale, displace, disp_reloc);
  %}

  enc_class RegLea (rRegI dst, rRegI src0, immI src1 ) %{    // emit_reg_lea
    int reg_encoding = $dst$$reg;
    int base         = $src0$$reg;      // 0xFFFFFFFF indicates no base
    int index        = 0x04;            // 0x04 indicates no index
    int scale        = 0x00;            // 0x00 indicates no scale
    int displace     = $src1$$constant; // 0x00 indicates no displacement
    relocInfo::relocType disp_reloc = relocInfo::none;
    encode_RegMem(cbuf, reg_encoding, base, index, scale, displace, disp_reloc);
  %}

  enc_class min_enc (rRegI dst, rRegI src) %{    // MIN
    // Compare dst,src
    emit_opcode(cbuf,0x3B);
    emit_rm(cbuf, 0x3, $dst$$reg, $src$$reg);
    // jmp dst < src around move
    emit_opcode(cbuf,0x7C);
    emit_d8(cbuf,2);
    // move dst,src
    emit_opcode(cbuf,0x8B);
    emit_rm(cbuf, 0x3, $dst$$reg, $src$$reg);
  %}

  enc_class max_enc (rRegI dst, rRegI src) %{    // MAX
    // Compare dst,src
    emit_opcode(cbuf,0x3B);
    emit_rm(cbuf, 0x3, $dst$$reg, $src$$reg);
    // jmp dst > src around move
    emit_opcode(cbuf,0x7F);
    emit_d8(cbuf,2);
    // move dst,src
    emit_opcode(cbuf,0x8B);
    emit_rm(cbuf, 0x3, $dst$$reg, $src$$reg);
  %}

  enc_class enc_FPR_store(memory mem, regDPR src) %{
    // If src is FPR1, we can just FST to store it.
    // Else we need to FLD it to FPR1, then FSTP to store/pop it.
    int reg_encoding = 0x2; // Just store
    int base  = $mem$$base;
    int index = $mem$$index;
    int scale = $mem$$scale;
    int displace = $mem$$disp;
    relocInfo::relocType disp_reloc = $mem->disp_reloc(); // disp-as-oop when working with static globals
    if( $src$$reg != FPR1L_enc ) {
      reg_encoding = 0x3;  // Store & pop
      emit_opcode( cbuf, 0xD9 ); // FLD (i.e., push it)
      emit_d8( cbuf, 0xC0-1+$src$$reg );
    }
    cbuf.set_insts_mark();       // Mark start of opcode for reloc info in mem operand
    emit_opcode(cbuf,$primary);
    encode_RegMem(cbuf, reg_encoding, base, index, scale, displace, disp_reloc);
  %}

  enc_class neg_reg(rRegI dst) %{
    // NEG $dst
    emit_opcode(cbuf,0xF7);
    emit_rm(cbuf, 0x3, 0x03, $dst$$reg );
  %}

  enc_class setLT_reg(eCXRegI dst) %{
    // SETLT $dst
    emit_opcode(cbuf,0x0F);
    emit_opcode(cbuf,0x9C);
    emit_rm( cbuf, 0x3, 0x4, $dst$$reg );
  %}

  enc_class enc_cmpLTP(ncxRegI p, ncxRegI q, ncxRegI y, eCXRegI tmp) %{    // cadd_cmpLT
    int tmpReg = $tmp$$reg;

    // SUB $p,$q
    emit_opcode(cbuf,0x2B);
    emit_rm(cbuf, 0x3, $p$$reg, $q$$reg);
    // SBB $tmp,$tmp
    emit_opcode(cbuf,0x1B);
    emit_rm(cbuf, 0x3, tmpReg, tmpReg);
    // AND $tmp,$y
    emit_opcode(cbuf,0x23);
    emit_rm(cbuf, 0x3, tmpReg, $y$$reg);
    // ADD $p,$tmp
    emit_opcode(cbuf,0x03);
    emit_rm(cbuf, 0x3, $p$$reg, tmpReg);
  %}

  enc_class shift_left_long( eRegL dst, eCXRegI shift ) %{
    // TEST shift,32
    emit_opcode(cbuf,0xF7);
    emit_rm(cbuf, 0x3, 0, ECX_enc);
    emit_d32(cbuf,0x20);
    // JEQ,s small
    emit_opcode(cbuf, 0x74);
    emit_d8(cbuf, 0x04);
    // MOV    $dst.hi,$dst.lo
    emit_opcode( cbuf, 0x8B );
    emit_rm(cbuf, 0x3, HIGH_FROM_LOW_ENC($dst$$reg), $dst$$reg );
    // CLR    $dst.lo
    emit_opcode(cbuf, 0x33);
    emit_rm(cbuf, 0x3, $dst$$reg, $dst$$reg);
// small:
    // SHLD   $dst.hi,$dst.lo,$shift
    emit_opcode(cbuf,0x0F);
    emit_opcode(cbuf,0xA5);
    emit_rm(cbuf, 0x3, $dst$$reg, HIGH_FROM_LOW_ENC($dst$$reg));
    // SHL    $dst.lo,$shift"
    emit_opcode(cbuf,0xD3);
    emit_rm(cbuf, 0x3, 0x4, $dst$$reg );
  %}

  enc_class shift_right_long( eRegL dst, eCXRegI shift ) %{
    // TEST shift,32
    emit_opcode(cbuf,0xF7);
    emit_rm(cbuf, 0x3, 0, ECX_enc);
    emit_d32(cbuf,0x20);
    // JEQ,s small
    emit_opcode(cbuf, 0x74);
    emit_d8(cbuf, 0x04);
    // MOV    $dst.lo,$dst.hi
    emit_opcode( cbuf, 0x8B );
    emit_rm(cbuf, 0x3, $dst$$reg, HIGH_FROM_LOW_ENC($dst$$reg) );
    // CLR    $dst.hi
    emit_opcode(cbuf, 0x33);
    emit_rm(cbuf, 0x3, HIGH_FROM_LOW_ENC($dst$$reg), HIGH_FROM_LOW_ENC($dst$$reg));
// small:
    // SHRD   $dst.lo,$dst.hi,$shift
    emit_opcode(cbuf,0x0F);
    emit_opcode(cbuf,0xAD);
    emit_rm(cbuf, 0x3, HIGH_FROM_LOW_ENC($dst$$reg), $dst$$reg);
    // SHR    $dst.hi,$shift"
    emit_opcode(cbuf,0xD3);
    emit_rm(cbuf, 0x3, 0x5, HIGH_FROM_LOW_ENC($dst$$reg) );
  %}

  enc_class shift_right_arith_long( eRegL dst, eCXRegI shift ) %{
    // TEST shift,32
    emit_opcode(cbuf,0xF7);
    emit_rm(cbuf, 0x3, 0, ECX_enc);
    emit_d32(cbuf,0x20);
    // JEQ,s small
    emit_opcode(cbuf, 0x74);
    emit_d8(cbuf, 0x05);
    // MOV    $dst.lo,$dst.hi
    emit_opcode( cbuf, 0x8B );
    emit_rm(cbuf, 0x3, $dst$$reg, HIGH_FROM_LOW_ENC($dst$$reg) );
    // SAR    $dst.hi,31
    emit_opcode(cbuf, 0xC1);
    emit_rm(cbuf, 0x3, 7, HIGH_FROM_LOW_ENC($dst$$reg) );
    emit_d8(cbuf, 0x1F );
// small:
    // SHRD   $dst.lo,$dst.hi,$shift
    emit_opcode(cbuf,0x0F);
    emit_opcode(cbuf,0xAD);
    emit_rm(cbuf, 0x3, HIGH_FROM_LOW_ENC($dst$$reg), $dst$$reg);
    // SAR    $dst.hi,$shift"
    emit_opcode(cbuf,0xD3);
    emit_rm(cbuf, 0x3, 0x7, HIGH_FROM_LOW_ENC($dst$$reg) );
  %}


  // ----------------- Encodings for floating point unit -----------------
  // May leave result in FPU-TOS or FPU reg depending on opcodes
  enc_class OpcReg_FPR(regFPR src) %{    // FMUL, FDIV
    $$$emit8$primary;
    emit_rm(cbuf, 0x3, $secondary, $src$$reg );
  %}

  // Pop argument in FPR0 with FSTP ST(0)
  enc_class PopFPU() %{
    emit_opcode( cbuf, 0xDD );
    emit_d8( cbuf, 0xD8 );
  %}

  // !!!!! equivalent to Pop_Reg_F
  enc_class Pop_Reg_DPR( regDPR dst ) %{
    emit_opcode( cbuf, 0xDD );           // FSTP   ST(i)
    emit_d8( cbuf, 0xD8+$dst$$reg );
  %}

  enc_class Push_Reg_DPR( regDPR dst ) %{
    emit_opcode( cbuf, 0xD9 );
    emit_d8( cbuf, 0xC0-1+$dst$$reg );   // FLD ST(i-1)
  %}

  enc_class strictfp_bias1( regDPR dst ) %{
    emit_opcode( cbuf, 0xDB );           // FLD m80real
    emit_opcode( cbuf, 0x2D );
    emit_d32( cbuf, (int)StubRoutines::x86::addr_fpu_subnormal_bias1() );
    emit_opcode( cbuf, 0xDE );           // FMULP ST(dst), ST0
    emit_opcode( cbuf, 0xC8+$dst$$reg );
  %}

  enc_class strictfp_bias2( regDPR dst ) %{
    emit_opcode( cbuf, 0xDB );           // FLD m80real
    emit_opcode( cbuf, 0x2D );
    emit_d32( cbuf, (int)StubRoutines::x86::addr_fpu_subnormal_bias2() );
    emit_opcode( cbuf, 0xDE );           // FMULP ST(dst), ST0
    emit_opcode( cbuf, 0xC8+$dst$$reg );
  %}

  // Special case for moving an integer register to a stack slot.
  enc_class OpcPRegSS( stackSlotI dst, rRegI src ) %{ // RegSS
    store_to_stackslot( cbuf, $primary, $src$$reg, $dst$$disp );
  %}

  // Special case for moving a register to a stack slot.
  enc_class RegSS( stackSlotI dst, rRegI src ) %{ // RegSS
    // Opcode already emitted
    emit_rm( cbuf, 0x02, $src$$reg, ESP_enc );   // R/M byte
    emit_rm( cbuf, 0x00, ESP_enc, ESP_enc);          // SIB byte
    emit_d32(cbuf, $dst$$disp);   // Displacement
  %}

  // Push the integer in stackSlot 'src' onto FP-stack
  enc_class Push_Mem_I( memory src ) %{    // FILD   [ESP+src]
    store_to_stackslot( cbuf, $primary, $secondary, $src$$disp );
  %}

  // Push FPU's TOS float to a stack-slot, and pop FPU-stack
  enc_class Pop_Mem_FPR( stackSlotF dst ) %{ // FSTP_S [ESP+dst]
    store_to_stackslot( cbuf, 0xD9, 0x03, $dst$$disp );
  %}

  // Same as Pop_Mem_F except for opcode
  // Push FPU's TOS double to a stack-slot, and pop FPU-stack
  enc_class Pop_Mem_DPR( stackSlotD dst ) %{ // FSTP_D [ESP+dst]
    store_to_stackslot( cbuf, 0xDD, 0x03, $dst$$disp );
  %}

  enc_class Pop_Reg_FPR( regFPR dst ) %{
    emit_opcode( cbuf, 0xDD );           // FSTP   ST(i)
    emit_d8( cbuf, 0xD8+$dst$$reg );
  %}

  enc_class Push_Reg_FPR( regFPR dst ) %{
    emit_opcode( cbuf, 0xD9 );           // FLD    ST(i-1)
    emit_d8( cbuf, 0xC0-1+$dst$$reg );
  %}

  // Push FPU's float to a stack-slot, and pop FPU-stack
  enc_class Pop_Mem_Reg_FPR( stackSlotF dst, regFPR src ) %{
    int pop = 0x02;
    if ($src$$reg != FPR1L_enc) {
      emit_opcode( cbuf, 0xD9 );         // FLD    ST(i-1)
      emit_d8( cbuf, 0xC0-1+$src$$reg );
      pop = 0x03;
    }
    store_to_stackslot( cbuf, 0xD9, pop, $dst$$disp ); // FST<P>_S  [ESP+dst]
  %}

  // Push FPU's double to a stack-slot, and pop FPU-stack
  enc_class Pop_Mem_Reg_DPR( stackSlotD dst, regDPR src ) %{
    int pop = 0x02;
    if ($src$$reg != FPR1L_enc) {
      emit_opcode( cbuf, 0xD9 );         // FLD    ST(i-1)
      emit_d8( cbuf, 0xC0-1+$src$$reg );
      pop = 0x03;
    }
    store_to_stackslot( cbuf, 0xDD, pop, $dst$$disp ); // FST<P>_D  [ESP+dst]
  %}

  // Push FPU's double to a FPU-stack-slot, and pop FPU-stack
  enc_class Pop_Reg_Reg_DPR( regDPR dst, regFPR src ) %{
    int pop = 0xD0 - 1; // -1 since we skip FLD
    if ($src$$reg != FPR1L_enc) {
      emit_opcode( cbuf, 0xD9 );         // FLD    ST(src-1)
      emit_d8( cbuf, 0xC0-1+$src$$reg );
      pop = 0xD8;
    }
    emit_opcode( cbuf, 0xDD );
    emit_d8( cbuf, pop+$dst$$reg );      // FST<P> ST(i)
  %}


  enc_class Push_Reg_Mod_DPR( regDPR dst, regDPR src) %{
    // load dst in FPR0
    emit_opcode( cbuf, 0xD9 );
    emit_d8( cbuf, 0xC0-1+$dst$$reg );
    if ($src$$reg != FPR1L_enc) {
      // fincstp
      emit_opcode (cbuf, 0xD9);
      emit_opcode (cbuf, 0xF7);
      // swap src with FPR1:
      // FXCH FPR1 with src
      emit_opcode(cbuf, 0xD9);
      emit_d8(cbuf, 0xC8-1+$src$$reg );
      // fdecstp
      emit_opcode (cbuf, 0xD9);
      emit_opcode (cbuf, 0xF6);
    }
  %}

  enc_class Push_ModD_encoding(regD src0, regD src1) %{
    MacroAssembler _masm(&cbuf);
    __ subptr(rsp, 8);
    __ movdbl(Address(rsp, 0), $src1$$XMMRegister);
    __ fld_d(Address(rsp, 0));
    __ movdbl(Address(rsp, 0), $src0$$XMMRegister);
    __ fld_d(Address(rsp, 0));
  %}

  enc_class Push_ModF_encoding(regF src0, regF src1) %{
    MacroAssembler _masm(&cbuf);
    __ subptr(rsp, 4);
    __ movflt(Address(rsp, 0), $src1$$XMMRegister);
    __ fld_s(Address(rsp, 0));
    __ movflt(Address(rsp, 0), $src0$$XMMRegister);
    __ fld_s(Address(rsp, 0));
  %}

  enc_class Push_ResultD(regD dst) %{
    MacroAssembler _masm(&cbuf);
    __ fstp_d(Address(rsp, 0));
    __ movdbl($dst$$XMMRegister, Address(rsp, 0));
    __ addptr(rsp, 8);
  %}

  enc_class Push_ResultF(regF dst, immI d8) %{
    MacroAssembler _masm(&cbuf);
    __ fstp_s(Address(rsp, 0));
    __ movflt($dst$$XMMRegister, Address(rsp, 0));
    __ addptr(rsp, $d8$$constant);
  %}

  enc_class Push_SrcD(regD src) %{
    MacroAssembler _masm(&cbuf);
    __ subptr(rsp, 8);
    __ movdbl(Address(rsp, 0), $src$$XMMRegister);
    __ fld_d(Address(rsp, 0));
  %}

  enc_class push_stack_temp_qword() %{
    MacroAssembler _masm(&cbuf);
    __ subptr(rsp, 8);
  %}

  enc_class pop_stack_temp_qword() %{
    MacroAssembler _masm(&cbuf);
    __ addptr(rsp, 8);
  %}

  enc_class push_xmm_to_fpr1(regD src) %{
    MacroAssembler _masm(&cbuf);
    __ movdbl(Address(rsp, 0), $src$$XMMRegister);
    __ fld_d(Address(rsp, 0));
  %}

  enc_class Push_Result_Mod_DPR( regDPR src) %{
    if ($src$$reg != FPR1L_enc) {
      // fincstp
      emit_opcode (cbuf, 0xD9);
      emit_opcode (cbuf, 0xF7);
      // FXCH FPR1 with src
      emit_opcode(cbuf, 0xD9);
      emit_d8(cbuf, 0xC8-1+$src$$reg );
      // fdecstp
      emit_opcode (cbuf, 0xD9);
      emit_opcode (cbuf, 0xF6);
    }
    // // following asm replaced with Pop_Reg_F or Pop_Mem_F
    // // FSTP   FPR$dst$$reg
    // emit_opcode( cbuf, 0xDD );
    // emit_d8( cbuf, 0xD8+$dst$$reg );
  %}

  enc_class fnstsw_sahf_skip_parity() %{
    // fnstsw ax
    emit_opcode( cbuf, 0xDF );
    emit_opcode( cbuf, 0xE0 );
    // sahf
    emit_opcode( cbuf, 0x9E );
    // jnp  ::skip
    emit_opcode( cbuf, 0x7B );
    emit_opcode( cbuf, 0x05 );
  %}

  enc_class emitModDPR() %{
    // fprem must be iterative
    // :: loop
    // fprem
    emit_opcode( cbuf, 0xD9 );
    emit_opcode( cbuf, 0xF8 );
    // wait
    emit_opcode( cbuf, 0x9b );
    // fnstsw ax
    emit_opcode( cbuf, 0xDF );
    emit_opcode( cbuf, 0xE0 );
    // sahf
    emit_opcode( cbuf, 0x9E );
    // jp  ::loop
    emit_opcode( cbuf, 0x0F );
    emit_opcode( cbuf, 0x8A );
    emit_opcode( cbuf, 0xF4 );
    emit_opcode( cbuf, 0xFF );
    emit_opcode( cbuf, 0xFF );
    emit_opcode( cbuf, 0xFF );
  %}

  enc_class fpu_flags() %{
    // fnstsw_ax
    emit_opcode( cbuf, 0xDF);
    emit_opcode( cbuf, 0xE0);
    // test ax,0x0400
    emit_opcode( cbuf, 0x66 );   // operand-size prefix for 16-bit immediate
    emit_opcode( cbuf, 0xA9 );
    emit_d16   ( cbuf, 0x0400 );
    // // // This sequence works, but stalls for 12-16 cycles on PPro
    // // test rax,0x0400
    // emit_opcode( cbuf, 0xA9 );
    // emit_d32   ( cbuf, 0x00000400 );
    //
    // jz exit (no unordered comparison)
    emit_opcode( cbuf, 0x74 );
    emit_d8    ( cbuf, 0x02 );
    // mov ah,1 - treat as LT case (set carry flag)
    emit_opcode( cbuf, 0xB4 );
    emit_d8    ( cbuf, 0x01 );
    // sahf
    emit_opcode( cbuf, 0x9E);
  %}

  enc_class cmpF_P6_fixup() %{
    // Fixup the integer flags in case comparison involved a NaN
    //
    // JNP exit (no unordered comparison, P-flag is set by NaN)
    emit_opcode( cbuf, 0x7B );
    emit_d8    ( cbuf, 0x03 );
    // MOV AH,1 - treat as LT case (set carry flag)
    emit_opcode( cbuf, 0xB4 );
    emit_d8    ( cbuf, 0x01 );
    // SAHF
    emit_opcode( cbuf, 0x9E);
    // NOP     // target for branch to avoid branch to branch
    emit_opcode( cbuf, 0x90);
  %}

//     fnstsw_ax();
//     sahf();
//     movl(dst, nan_result);
//     jcc(Assembler::parity, exit);
//     movl(dst, less_result);
//     jcc(Assembler::below, exit);
//     movl(dst, equal_result);
//     jcc(Assembler::equal, exit);
//     movl(dst, greater_result);

// less_result     =  1;
// greater_result  = -1;
// equal_result    = 0;
// nan_result      = -1;

  enc_class CmpF_Result(rRegI dst) %{
    // fnstsw_ax();
    emit_opcode( cbuf, 0xDF);
    emit_opcode( cbuf, 0xE0);
    // sahf
    emit_opcode( cbuf, 0x9E);
    // movl(dst, nan_result);
    emit_opcode( cbuf, 0xB8 + $dst$$reg);
    emit_d32( cbuf, -1 );
    // jcc(Assembler::parity, exit);
    emit_opcode( cbuf, 0x7A );
    emit_d8    ( cbuf, 0x13 );
    // movl(dst, less_result);
    emit_opcode( cbuf, 0xB8 + $dst$$reg);
    emit_d32( cbuf, -1 );
    // jcc(Assembler::below, exit);
    emit_opcode( cbuf, 0x72 );
    emit_d8    ( cbuf, 0x0C );
    // movl(dst, equal_result);
    emit_opcode( cbuf, 0xB8 + $dst$$reg);
    emit_d32( cbuf, 0 );
    // jcc(Assembler::equal, exit);
    emit_opcode( cbuf, 0x74 );
    emit_d8    ( cbuf, 0x05 );
    // movl(dst, greater_result);
    emit_opcode( cbuf, 0xB8 + $dst$$reg);
    emit_d32( cbuf, 1 );
  %}


  // Compare the longs and set flags
  // BROKEN!  Do Not use as-is
  enc_class cmpl_test( eRegL src1, eRegL src2 ) %{
    // CMP    $src1.hi,$src2.hi
    emit_opcode( cbuf, 0x3B );
    emit_rm(cbuf, 0x3, HIGH_FROM_LOW_ENC($src1$$reg), HIGH_FROM_LOW_ENC($src2$$reg) );
    // JNE,s  done
    emit_opcode(cbuf,0x75);
    emit_d8(cbuf, 2 );
    // CMP    $src1.lo,$src2.lo
    emit_opcode( cbuf, 0x3B );
    emit_rm(cbuf, 0x3, $src1$$reg, $src2$$reg );
// done:
  %}

  enc_class convert_int_long( regL dst, rRegI src ) %{
    // mov $dst.lo,$src
    int dst_encoding = $dst$$reg;
    int src_encoding = $src$$reg;
    encode_Copy( cbuf, dst_encoding  , src_encoding );
    // mov $dst.hi,$src
    encode_Copy( cbuf, HIGH_FROM_LOW_ENC(dst_encoding), src_encoding );
    // sar $dst.hi,31
    emit_opcode( cbuf, 0xC1 );
    emit_rm(cbuf, 0x3, 7, HIGH_FROM_LOW_ENC(dst_encoding) );
    emit_d8(cbuf, 0x1F );
  %}

  enc_class convert_long_double( eRegL src ) %{
    // push $src.hi
    emit_opcode(cbuf, 0x50+HIGH_FROM_LOW_ENC($src$$reg));
    // push $src.lo
    emit_opcode(cbuf, 0x50+$src$$reg  );
    // fild 64-bits at [SP]
    emit_opcode(cbuf,0xdf);
    emit_d8(cbuf, 0x6C);
    emit_d8(cbuf, 0x24);
    emit_d8(cbuf, 0x00);
    // pop stack
    emit_opcode(cbuf, 0x83); // add  SP, #8
    emit_rm(cbuf, 0x3, 0x00, ESP_enc);
    emit_d8(cbuf, 0x8);
  %}

  enc_class multiply_con_and_shift_high( eDXRegI dst, nadxRegI src1, eADXRegL_low_only src2, immI_32_63 cnt, eFlagsReg cr ) %{
    // IMUL   EDX:EAX,$src1
    emit_opcode( cbuf, 0xF7 );
    emit_rm( cbuf, 0x3, 0x5, $src1$$reg );
    // SAR    EDX,$cnt-32
    int shift_count = ((int)$cnt$$constant) - 32;
    if (shift_count > 0) {
      emit_opcode(cbuf, 0xC1);
      emit_rm(cbuf, 0x3, 7, $dst$$reg );
      emit_d8(cbuf, shift_count);
    }
  %}

  // this version doesn't have add sp, 8
  enc_class convert_long_double2( eRegL src ) %{
    // push $src.hi
    emit_opcode(cbuf, 0x50+HIGH_FROM_LOW_ENC($src$$reg));
    // push $src.lo
    emit_opcode(cbuf, 0x50+$src$$reg  );
    // fild 64-bits at [SP]
    emit_opcode(cbuf,0xdf);
    emit_d8(cbuf, 0x6C);
    emit_d8(cbuf, 0x24);
    emit_d8(cbuf, 0x00);
  %}

  enc_class long_int_multiply( eADXRegL dst, nadxRegI src) %{
    // Basic idea: long = (long)int * (long)int
    // IMUL EDX:EAX, src
    emit_opcode( cbuf, 0xF7 );
    emit_rm( cbuf, 0x3, 0x5, $src$$reg);
  %}

  enc_class long_uint_multiply( eADXRegL dst, nadxRegI src) %{
    // Basic Idea:  long = (int & 0xffffffffL) * (int & 0xffffffffL)
    // MUL EDX:EAX, src
    emit_opcode( cbuf, 0xF7 );
    emit_rm( cbuf, 0x3, 0x4, $src$$reg);
  %}

  enc_class long_multiply( eADXRegL dst, eRegL src, rRegI tmp ) %{
    // Basic idea: lo(result) = lo(x_lo * y_lo)
    //             hi(result) = hi(x_lo * y_lo) + lo(x_hi * y_lo) + lo(x_lo * y_hi)
    // MOV    $tmp,$src.lo
    encode_Copy( cbuf, $tmp$$reg, $src$$reg );
    // IMUL   $tmp,EDX
    emit_opcode( cbuf, 0x0F );
    emit_opcode( cbuf, 0xAF );
    emit_rm( cbuf, 0x3, $tmp$$reg, HIGH_FROM_LOW_ENC($dst$$reg) );
    // MOV    EDX,$src.hi
    encode_Copy( cbuf, HIGH_FROM_LOW_ENC($dst$$reg), HIGH_FROM_LOW_ENC($src$$reg) );
    // IMUL   EDX,EAX
    emit_opcode( cbuf, 0x0F );
    emit_opcode( cbuf, 0xAF );
    emit_rm( cbuf, 0x3, HIGH_FROM_LOW_ENC($dst$$reg), $dst$$reg );
    // ADD    $tmp,EDX
    emit_opcode( cbuf, 0x03 );
    emit_rm( cbuf, 0x3, $tmp$$reg, HIGH_FROM_LOW_ENC($dst$$reg) );
    // MUL   EDX:EAX,$src.lo
    emit_opcode( cbuf, 0xF7 );
    emit_rm( cbuf, 0x3, 0x4, $src$$reg );
    // ADD    EDX,ESI
    emit_opcode( cbuf, 0x03 );
    emit_rm( cbuf, 0x3, HIGH_FROM_LOW_ENC($dst$$reg), $tmp$$reg );
  %}

  enc_class long_multiply_con( eADXRegL dst, immL_127 src, rRegI tmp ) %{
    // Basic idea: lo(result) = lo(src * y_lo)
    //             hi(result) = hi(src * y_lo) + lo(src * y_hi)
    // IMUL   $tmp,EDX,$src
    emit_opcode( cbuf, 0x6B );
    emit_rm( cbuf, 0x3, $tmp$$reg, HIGH_FROM_LOW_ENC($dst$$reg) );
    emit_d8( cbuf, (int)$src$$constant );
    // MOV    EDX,$src
    emit_opcode(cbuf, 0xB8 + EDX_enc);
    emit_d32( cbuf, (int)$src$$constant );
    // MUL   EDX:EAX,EDX
    emit_opcode( cbuf, 0xF7 );
    emit_rm( cbuf, 0x3, 0x4, EDX_enc );
    // ADD    EDX,ESI
    emit_opcode( cbuf, 0x03 );
    emit_rm( cbuf, 0x3, EDX_enc, $tmp$$reg );
  %}

  enc_class long_div( eRegL src1, eRegL src2 ) %{
    // PUSH src1.hi
    emit_opcode(cbuf, HIGH_FROM_LOW_ENC(0x50+$src1$$reg) );
    // PUSH src1.lo
    emit_opcode(cbuf,               0x50+$src1$$reg  );
    // PUSH src2.hi
    emit_opcode(cbuf, HIGH_FROM_LOW_ENC(0x50+$src2$$reg) );
    // PUSH src2.lo
    emit_opcode(cbuf,               0x50+$src2$$reg  );
    // CALL directly to the runtime
    MacroAssembler _masm(&cbuf);
    cbuf.set_insts_mark();
    emit_opcode(cbuf,0xE8);       // Call into runtime
    emit_d32_reloc(cbuf, (CAST_FROM_FN_PTR(address, SharedRuntime::ldiv) - cbuf.insts_end()) - 4, runtime_call_Relocation::spec(), RELOC_IMM32 );
    __ post_call_nop();
    // Restore stack
    emit_opcode(cbuf, 0x83); // add  SP, #framesize
    emit_rm(cbuf, 0x3, 0x00, ESP_enc);
    emit_d8(cbuf, 4*4);
  %}

  enc_class long_mod( eRegL src1, eRegL src2 ) %{
    // PUSH src1.hi
    emit_opcode(cbuf, HIGH_FROM_LOW_ENC(0x50+$src1$$reg) );
    // PUSH src1.lo
    emit_opcode(cbuf,               0x50+$src1$$reg  );
    // PUSH src2.hi
    emit_opcode(cbuf, HIGH_FROM_LOW_ENC(0x50+$src2$$reg) );
    // PUSH src2.lo
    emit_opcode(cbuf,               0x50+$src2$$reg  );
    // CALL directly to the runtime
    MacroAssembler _masm(&cbuf);
    cbuf.set_insts_mark();
    emit_opcode(cbuf,0xE8);       // Call into runtime
    emit_d32_reloc(cbuf, (CAST_FROM_FN_PTR(address, SharedRuntime::lrem ) - cbuf.insts_end()) - 4, runtime_call_Relocation::spec(), RELOC_IMM32 );
    __ post_call_nop();
    // Restore stack
    emit_opcode(cbuf, 0x83); // add  SP, #framesize
    emit_rm(cbuf, 0x3, 0x00, ESP_enc);
    emit_d8(cbuf, 4*4);
  %}

  enc_class long_cmp_flags0( eRegL src, rRegI tmp ) %{
    // MOV   $tmp,$src.lo
    emit_opcode(cbuf, 0x8B);
    emit_rm(cbuf, 0x3, $tmp$$reg, $src$$reg);
    // OR    $tmp,$src.hi
    emit_opcode(cbuf, 0x0B);
    emit_rm(cbuf, 0x3, $tmp$$reg, HIGH_FROM_LOW_ENC($src$$reg));
  %}

  enc_class long_cmp_flags1( eRegL src1, eRegL src2 ) %{
    // CMP    $src1.lo,$src2.lo
    emit_opcode( cbuf, 0x3B );
    emit_rm(cbuf, 0x3, $src1$$reg, $src2$$reg );
    // JNE,s  skip
    emit_cc(cbuf, 0x70, 0x5);
    emit_d8(cbuf,2);
    // CMP    $src1.hi,$src2.hi
    emit_opcode( cbuf, 0x3B );
    emit_rm(cbuf, 0x3, HIGH_FROM_LOW_ENC($src1$$reg), HIGH_FROM_LOW_ENC($src2$$reg) );
  %}

  enc_class long_cmp_flags2( eRegL src1, eRegL src2, rRegI tmp ) %{
    // CMP    $src1.lo,$src2.lo\t! Long compare; set flags for low bits
    emit_opcode( cbuf, 0x3B );
    emit_rm(cbuf, 0x3, $src1$$reg, $src2$$reg );
    // MOV    $tmp,$src1.hi
    emit_opcode( cbuf, 0x8B );
    emit_rm(cbuf, 0x3, $tmp$$reg, HIGH_FROM_LOW_ENC($src1$$reg) );
    // SBB   $tmp,$src2.hi\t! Compute flags for long compare
    emit_opcode( cbuf, 0x1B );
    emit_rm(cbuf, 0x3, $tmp$$reg, HIGH_FROM_LOW_ENC($src2$$reg) );
  %}

  enc_class long_cmp_flags3( eRegL src, rRegI tmp ) %{
    // XOR    $tmp,$tmp
    emit_opcode(cbuf,0x33);  // XOR
    emit_rm(cbuf,0x3, $tmp$$reg, $tmp$$reg);
    // CMP    $tmp,$src.lo
    emit_opcode( cbuf, 0x3B );
    emit_rm(cbuf, 0x3, $tmp$$reg, $src$$reg );
    // SBB    $tmp,$src.hi
    emit_opcode( cbuf, 0x1B );
    emit_rm(cbuf, 0x3, $tmp$$reg, HIGH_FROM_LOW_ENC($src$$reg) );
  %}

 // Sniff, sniff... smells like Gnu Superoptimizer
  enc_class neg_long( eRegL dst ) %{
    emit_opcode(cbuf,0xF7);    // NEG hi
    emit_rm    (cbuf,0x3, 0x3, HIGH_FROM_LOW_ENC($dst$$reg));
    emit_opcode(cbuf,0xF7);    // NEG lo
    emit_rm    (cbuf,0x3, 0x3,               $dst$$reg );
    emit_opcode(cbuf,0x83);    // SBB hi,0
    emit_rm    (cbuf,0x3, 0x3, HIGH_FROM_LOW_ENC($dst$$reg));
    emit_d8    (cbuf,0 );
  %}

  enc_class enc_pop_rdx() %{
    emit_opcode(cbuf,0x5A);
  %}

  enc_class enc_rethrow() %{
    MacroAssembler _masm(&cbuf);
    cbuf.set_insts_mark();
    emit_opcode(cbuf, 0xE9);        // jmp    entry
    emit_d32_reloc(cbuf, (int)OptoRuntime::rethrow_stub() - ((int)cbuf.insts_end())-4,
                   runtime_call_Relocation::spec(), RELOC_IMM32 );
    __ post_call_nop();
  %}


  // Convert a double to an int.  Java semantics require we do complex
  // manglelations in the corner cases.  So we set the rounding mode to
  // 'zero', store the darned double down as an int, and reset the
  // rounding mode to 'nearest'.  The hardware throws an exception which
  // patches up the correct value directly to the stack.
  enc_class DPR2I_encoding( regDPR src ) %{
    // Flip to round-to-zero mode.  We attempted to allow invalid-op
    // exceptions here, so that a NAN or other corner-case value will
    // thrown an exception (but normal values get converted at full speed).
    // However, I2C adapters and other float-stack manglers leave pending
    // invalid-op exceptions hanging.  We would have to clear them before
    // enabling them and that is more expensive than just testing for the
    // invalid value Intel stores down in the corner cases.
    emit_opcode(cbuf,0xD9);            // FLDCW  trunc
    emit_opcode(cbuf,0x2D);
    emit_d32(cbuf,(int)StubRoutines::x86::addr_fpu_cntrl_wrd_trunc());
    // Allocate a word
    emit_opcode(cbuf,0x83);            // SUB ESP,4
    emit_opcode(cbuf,0xEC);
    emit_d8(cbuf,0x04);
    // Encoding assumes a double has been pushed into FPR0.
    // Store down the double as an int, popping the FPU stack
    emit_opcode(cbuf,0xDB);            // FISTP [ESP]
    emit_opcode(cbuf,0x1C);
    emit_d8(cbuf,0x24);
    // Restore the rounding mode; mask the exception
    emit_opcode(cbuf,0xD9);            // FLDCW   std/24-bit mode
    emit_opcode(cbuf,0x2D);
    emit_d32( cbuf, Compile::current()->in_24_bit_fp_mode()
        ? (int)StubRoutines::x86::addr_fpu_cntrl_wrd_24()
        : (int)StubRoutines::x86::addr_fpu_cntrl_wrd_std());

    // Load the converted int; adjust CPU stack
    emit_opcode(cbuf,0x58);       // POP EAX
    emit_opcode(cbuf,0x3D);       // CMP EAX,imm
    emit_d32   (cbuf,0x80000000); //         0x80000000
    emit_opcode(cbuf,0x75);       // JNE around_slow_call
    emit_d8    (cbuf,0x07);       // Size of slow_call
    // Push src onto stack slow-path
    emit_opcode(cbuf,0xD9 );      // FLD     ST(i)
    emit_d8    (cbuf,0xC0-1+$src$$reg );
    // CALL directly to the runtime
    MacroAssembler _masm(&cbuf);
    cbuf.set_insts_mark();
    emit_opcode(cbuf,0xE8);       // Call into runtime
    emit_d32_reloc(cbuf, (StubRoutines::x86::d2i_wrapper() - cbuf.insts_end()) - 4, runtime_call_Relocation::spec(), RELOC_IMM32 );
    __ post_call_nop();
    // Carry on here...
  %}

  enc_class DPR2L_encoding( regDPR src ) %{
    emit_opcode(cbuf,0xD9);            // FLDCW  trunc
    emit_opcode(cbuf,0x2D);
    emit_d32(cbuf,(int)StubRoutines::x86::addr_fpu_cntrl_wrd_trunc());
    // Allocate a word
    emit_opcode(cbuf,0x83);            // SUB ESP,8
    emit_opcode(cbuf,0xEC);
    emit_d8(cbuf,0x08);
    // Encoding assumes a double has been pushed into FPR0.
    // Store down the double as a long, popping the FPU stack
    emit_opcode(cbuf,0xDF);            // FISTP [ESP]
    emit_opcode(cbuf,0x3C);
    emit_d8(cbuf,0x24);
    // Restore the rounding mode; mask the exception
    emit_opcode(cbuf,0xD9);            // FLDCW   std/24-bit mode
    emit_opcode(cbuf,0x2D);
    emit_d32( cbuf, Compile::current()->in_24_bit_fp_mode()
        ? (int)StubRoutines::x86::addr_fpu_cntrl_wrd_24()
        : (int)StubRoutines::x86::addr_fpu_cntrl_wrd_std());

    // Load the converted int; adjust CPU stack
    emit_opcode(cbuf,0x58);       // POP EAX
    emit_opcode(cbuf,0x5A);       // POP EDX
    emit_opcode(cbuf,0x81);       // CMP EDX,imm
    emit_d8    (cbuf,0xFA);       // rdx
    emit_d32   (cbuf,0x80000000); //         0x80000000
    emit_opcode(cbuf,0x75);       // JNE around_slow_call
    emit_d8    (cbuf,0x07+4);     // Size of slow_call
    emit_opcode(cbuf,0x85);       // TEST EAX,EAX
    emit_opcode(cbuf,0xC0);       // 2/rax,/rax,
    emit_opcode(cbuf,0x75);       // JNE around_slow_call
    emit_d8    (cbuf,0x07);       // Size of slow_call
    // Push src onto stack slow-path
    emit_opcode(cbuf,0xD9 );      // FLD     ST(i)
    emit_d8    (cbuf,0xC0-1+$src$$reg );
    // CALL directly to the runtime
    MacroAssembler _masm(&cbuf);
    cbuf.set_insts_mark();
    emit_opcode(cbuf,0xE8);       // Call into runtime
    emit_d32_reloc(cbuf, (StubRoutines::x86::d2l_wrapper() - cbuf.insts_end()) - 4, runtime_call_Relocation::spec(), RELOC_IMM32 );
    __ post_call_nop();
    // Carry on here...
  %}

  enc_class FMul_ST_reg( eRegFPR src1 ) %{
    // Operand was loaded from memory into fp ST (stack top)
    // FMUL   ST,$src  /* D8 C8+i */
    emit_opcode(cbuf, 0xD8);
    emit_opcode(cbuf, 0xC8 + $src1$$reg);
  %}

  enc_class FAdd_ST_reg( eRegFPR src2 ) %{
    // FADDP  ST,src2  /* D8 C0+i */
    emit_opcode(cbuf, 0xD8);
    emit_opcode(cbuf, 0xC0 + $src2$$reg);
    //could use FADDP  src2,fpST  /* DE C0+i */
  %}

  enc_class FAddP_reg_ST( eRegFPR src2 ) %{
    // FADDP  src2,ST  /* DE C0+i */
    emit_opcode(cbuf, 0xDE);
    emit_opcode(cbuf, 0xC0 + $src2$$reg);
  %}

  enc_class subFPR_divFPR_encode( eRegFPR src1, eRegFPR src2) %{
    // Operand has been loaded into fp ST (stack top)
      // FSUB   ST,$src1
      emit_opcode(cbuf, 0xD8);
      emit_opcode(cbuf, 0xE0 + $src1$$reg);

      // FDIV
      emit_opcode(cbuf, 0xD8);
      emit_opcode(cbuf, 0xF0 + $src2$$reg);
  %}

  enc_class MulFAddF (eRegFPR src1, eRegFPR src2) %{
    // Operand was loaded from memory into fp ST (stack top)
    // FADD   ST,$src  /* D8 C0+i */
    emit_opcode(cbuf, 0xD8);
    emit_opcode(cbuf, 0xC0 + $src1$$reg);

    // FMUL  ST,src2  /* D8 C*+i */
    emit_opcode(cbuf, 0xD8);
    emit_opcode(cbuf, 0xC8 + $src2$$reg);
  %}


  enc_class MulFAddFreverse (eRegFPR src1, eRegFPR src2) %{
    // Operand was loaded from memory into fp ST (stack top)
    // FADD   ST,$src  /* D8 C0+i */
    emit_opcode(cbuf, 0xD8);
    emit_opcode(cbuf, 0xC0 + $src1$$reg);

    // FMULP  src2,ST  /* DE C8+i */
    emit_opcode(cbuf, 0xDE);
    emit_opcode(cbuf, 0xC8 + $src2$$reg);
  %}

  // Atomically load the volatile long
  enc_class enc_loadL_volatile( memory mem, stackSlotL dst ) %{
    emit_opcode(cbuf,0xDF);
    int rm_byte_opcode = 0x05;
    int base     = $mem$$base;
    int index    = $mem$$index;
    int scale    = $mem$$scale;
    int displace = $mem$$disp;
    relocInfo::relocType disp_reloc = $mem->disp_reloc(); // disp-as-oop when working with static globals
    encode_RegMem(cbuf, rm_byte_opcode, base, index, scale, displace, disp_reloc);
    store_to_stackslot( cbuf, 0x0DF, 0x07, $dst$$disp );
  %}

  // Volatile Store Long.  Must be atomic, so move it into
  // the FP TOS and then do a 64-bit FIST.  Has to probe the
  // target address before the store (for null-ptr checks)
  // so the memory operand is used twice in the encoding.
  enc_class enc_storeL_volatile( memory mem, stackSlotL src ) %{
    store_to_stackslot( cbuf, 0x0DF, 0x05, $src$$disp );
    cbuf.set_insts_mark();            // Mark start of FIST in case $mem has an oop
    emit_opcode(cbuf,0xDF);
    int rm_byte_opcode = 0x07;
    int base     = $mem$$base;
    int index    = $mem$$index;
    int scale    = $mem$$scale;
    int displace = $mem$$disp;
    relocInfo::relocType disp_reloc = $mem->disp_reloc(); // disp-as-oop when working with static globals
    encode_RegMem(cbuf, rm_byte_opcode, base, index, scale, displace, disp_reloc);
  %}

%}


//----------FRAME--------------------------------------------------------------
// Definition of frame structure and management information.
//
//  S T A C K   L A Y O U T    Allocators stack-slot number
//                             |   (to get allocators register number
//  G  Owned by    |        |  v    add OptoReg::stack0())
//  r   CALLER     |        |
//  o     |        +--------+      pad to even-align allocators stack-slot
//  w     V        |  pad0  |        numbers; owned by CALLER
//  t   -----------+--------+----> Matcher::_in_arg_limit, unaligned
//  h     ^        |   in   |  5
//        |        |  args  |  4   Holes in incoming args owned by SELF
//  |     |        |        |  3
//  |     |        +--------+
//  V     |        | old out|      Empty on Intel, window on Sparc
//        |    old |preserve|      Must be even aligned.
//        |     SP-+--------+----> Matcher::_old_SP, even aligned
//        |        |   in   |  3   area for Intel ret address
//     Owned by    |preserve|      Empty on Sparc.
//       SELF      +--------+
//        |        |  pad2  |  2   pad to align old SP
//        |        +--------+  1
//        |        | locks  |  0
//        |        +--------+----> OptoReg::stack0(), even aligned
//        |        |  pad1  | 11   pad to align new SP
//        |        +--------+
//        |        |        | 10
//        |        | spills |  9   spills
//        V        |        |  8   (pad0 slot for callee)
//      -----------+--------+----> Matcher::_out_arg_limit, unaligned
//        ^        |  out   |  7
//        |        |  args  |  6   Holes in outgoing args owned by CALLEE
//     Owned by    +--------+
//      CALLEE     | new out|  6   Empty on Intel, window on Sparc
//        |    new |preserve|      Must be even-aligned.
//        |     SP-+--------+----> Matcher::_new_SP, even aligned
//        |        |        |
//
// Note 1: Only region 8-11 is determined by the allocator.  Region 0-5 is
//         known from SELF's arguments and the Java calling convention.
//         Region 6-7 is determined per call site.
// Note 2: If the calling convention leaves holes in the incoming argument
//         area, those holes are owned by SELF.  Holes in the outgoing area
//         are owned by the CALLEE.  Holes should not be necessary in the
//         incoming area, as the Java calling convention is completely under
//         the control of the AD file.  Doubles can be sorted and packed to
//         avoid holes.  Holes in the outgoing arguments may be necessary for
//         varargs C calling conventions.
// Note 3: Region 0-3 is even aligned, with pad2 as needed.  Region 3-5 is
//         even aligned with pad0 as needed.
//         Region 6 is even aligned.  Region 6-7 is NOT even aligned;
//         region 6-11 is even aligned; it may be padded out more so that
//         the region from SP to FP meets the minimum stack alignment.

frame %{
  // These three registers define part of the calling convention
  // between compiled code and the interpreter.
  inline_cache_reg(EAX);                // Inline Cache Register

  // Optional: name the operand used by cisc-spilling to access [stack_pointer + offset]
  cisc_spilling_operand_name(indOffset32);

  // Number of stack slots consumed by locking an object
  sync_stack_slots(1);

  // Compiled code's Frame Pointer
  frame_pointer(ESP);
  // Interpreter stores its frame pointer in a register which is
  // stored to the stack by I2CAdaptors.
  // I2CAdaptors convert from interpreted java to compiled java.
  interpreter_frame_pointer(EBP);

  // Stack alignment requirement
  // Alignment size in bytes (128-bit -> 16 bytes)
  stack_alignment(StackAlignmentInBytes);

  // Number of outgoing stack slots killed above the out_preserve_stack_slots
  // for calls to C.  Supports the var-args backing area for register parms.
  varargs_C_out_slots_killed(0);

  // The after-PROLOG location of the return address.  Location of
  // return address specifies a type (REG or STACK) and a number
  // representing the register number (i.e. - use a register name) or
  // stack slot.
  // Ret Addr is on stack in slot 0 if no locks or verification or alignment.
  // Otherwise, it is above the locks and verification slot and alignment word
  return_addr(STACK - 1 +
              align_up((Compile::current()->in_preserve_stack_slots() +
                        Compile::current()->fixed_slots()),
                       stack_alignment_in_slots()));

  // Location of C & interpreter return values
  c_return_value %{
    assert( ideal_reg >= Op_RegI && ideal_reg <= Op_RegL, "only return normal values" );
    static int lo[Op_RegL+1] = { 0, 0, OptoReg::Bad, EAX_num,      EAX_num,      FPR1L_num,    FPR1L_num, EAX_num };
    static int hi[Op_RegL+1] = { 0, 0, OptoReg::Bad, OptoReg::Bad, OptoReg::Bad, OptoReg::Bad, FPR1H_num, EDX_num };

    // in SSE2+ mode we want to keep the FPU stack clean so pretend
    // that C functions return float and double results in XMM0.
    if( ideal_reg == Op_RegD && UseSSE>=2 )
      return OptoRegPair(XMM0b_num,XMM0_num);
    if( ideal_reg == Op_RegF && UseSSE>=2 )
      return OptoRegPair(OptoReg::Bad,XMM0_num);

    return OptoRegPair(hi[ideal_reg],lo[ideal_reg]);
  %}

  // Location of return values
  return_value %{
    assert( ideal_reg >= Op_RegI && ideal_reg <= Op_RegL, "only return normal values" );
    static int lo[Op_RegL+1] = { 0, 0, OptoReg::Bad, EAX_num,      EAX_num,      FPR1L_num,    FPR1L_num, EAX_num };
    static int hi[Op_RegL+1] = { 0, 0, OptoReg::Bad, OptoReg::Bad, OptoReg::Bad, OptoReg::Bad, FPR1H_num, EDX_num };
    if( ideal_reg == Op_RegD && UseSSE>=2 )
      return OptoRegPair(XMM0b_num,XMM0_num);
    if( ideal_reg == Op_RegF && UseSSE>=1 )
      return OptoRegPair(OptoReg::Bad,XMM0_num);
    return OptoRegPair(hi[ideal_reg],lo[ideal_reg]);
  %}

%}

//----------ATTRIBUTES---------------------------------------------------------
//----------Operand Attributes-------------------------------------------------
op_attrib op_cost(0);        // Required cost attribute

//----------Instruction Attributes---------------------------------------------
ins_attrib ins_cost(100);       // Required cost attribute
ins_attrib ins_size(8);         // Required size attribute (in bits)
ins_attrib ins_short_branch(0); // Required flag: is this instruction a
                                // non-matching short branch variant of some
                                                            // long branch?
ins_attrib ins_alignment(1);    // Required alignment attribute (must be a power of 2)
                                // specifies the alignment that some part of the instruction (not
                                // necessarily the start) requires.  If > 1, a compute_padding()
                                // function must be provided for the instruction

//----------OPERANDS-----------------------------------------------------------
// Operand definitions must precede instruction definitions for correct parsing
// in the ADLC because operands constitute user defined types which are used in
// instruction definitions.

//----------Simple Operands----------------------------------------------------
// Immediate Operands
// Integer Immediate
operand immI() %{
  match(ConI);

  op_cost(10);
  format %{ %}
  interface(CONST_INTER);
%}

// Constant for test vs zero
operand immI_0() %{
  predicate(n->get_int() == 0);
  match(ConI);

  op_cost(0);
  format %{ %}
  interface(CONST_INTER);
%}

// Constant for increment
operand immI_1() %{
  predicate(n->get_int() == 1);
  match(ConI);

  op_cost(0);
  format %{ %}
  interface(CONST_INTER);
%}

// Constant for decrement
operand immI_M1() %{
  predicate(n->get_int() == -1);
  match(ConI);

  op_cost(0);
  format %{ %}
  interface(CONST_INTER);
%}

// Valid scale values for addressing modes
operand immI2() %{
  predicate(0 <= n->get_int() && (n->get_int() <= 3));
  match(ConI);

  format %{ %}
  interface(CONST_INTER);
%}

operand immI8() %{
  predicate((-128 <= n->get_int()) && (n->get_int() <= 127));
  match(ConI);

  op_cost(5);
  format %{ %}
  interface(CONST_INTER);
%}

operand immU8() %{
  predicate((0 <= n->get_int()) && (n->get_int() <= 255));
  match(ConI);

  op_cost(5);
  format %{ %}
  interface(CONST_INTER);
%}

operand immI16() %{
  predicate((-32768 <= n->get_int()) && (n->get_int() <= 32767));
  match(ConI);

  op_cost(10);
  format %{ %}
  interface(CONST_INTER);
%}

// Int Immediate non-negative
operand immU31()
%{
  predicate(n->get_int() >= 0);
  match(ConI);

  op_cost(0);
  format %{ %}
  interface(CONST_INTER);
%}

// Constant for long shifts
operand immI_32() %{
  predicate( n->get_int() == 32 );
  match(ConI);

  op_cost(0);
  format %{ %}
  interface(CONST_INTER);
%}

operand immI_1_31() %{
  predicate( n->get_int() >= 1 && n->get_int() <= 31 );
  match(ConI);

  op_cost(0);
  format %{ %}
  interface(CONST_INTER);
%}

operand immI_32_63() %{
  predicate( n->get_int() >= 32 && n->get_int() <= 63 );
  match(ConI);
  op_cost(0);

  format %{ %}
  interface(CONST_INTER);
%}

operand immI_2() %{
  predicate( n->get_int() == 2 );
  match(ConI);

  op_cost(0);
  format %{ %}
  interface(CONST_INTER);
%}

operand immI_3() %{
  predicate( n->get_int() == 3 );
  match(ConI);

  op_cost(0);
  format %{ %}
  interface(CONST_INTER);
%}

operand immI_4()
%{
  predicate(n->get_int() == 4);
  match(ConI);

  op_cost(0);
  format %{ %}
  interface(CONST_INTER);
%}

operand immI_8()
%{
  predicate(n->get_int() == 8);
  match(ConI);

  op_cost(0);
  format %{ %}
  interface(CONST_INTER);
%}

// Pointer Immediate
operand immP() %{
  match(ConP);

  op_cost(10);
  format %{ %}
  interface(CONST_INTER);
%}

// NULL Pointer Immediate
operand immP0() %{
  predicate( n->get_ptr() == 0 );
  match(ConP);
  op_cost(0);

  format %{ %}
  interface(CONST_INTER);
%}

// Long Immediate
operand immL() %{
  match(ConL);

  op_cost(20);
  format %{ %}
  interface(CONST_INTER);
%}

// Long Immediate zero
operand immL0() %{
  predicate( n->get_long() == 0L );
  match(ConL);
  op_cost(0);

  format %{ %}
  interface(CONST_INTER);
%}

// Long Immediate zero
operand immL_M1() %{
  predicate( n->get_long() == -1L );
  match(ConL);
  op_cost(0);

  format %{ %}
  interface(CONST_INTER);
%}

// Long immediate from 0 to 127.
// Used for a shorter form of long mul by 10.
operand immL_127() %{
  predicate((0 <= n->get_long()) && (n->get_long() <= 127));
  match(ConL);
  op_cost(0);

  format %{ %}
  interface(CONST_INTER);
%}

// Long Immediate: low 32-bit mask
operand immL_32bits() %{
  predicate(n->get_long() == 0xFFFFFFFFL);
  match(ConL);
  op_cost(0);

  format %{ %}
  interface(CONST_INTER);
%}

// Long Immediate: low 32-bit mask
operand immL32() %{
  predicate(n->get_long() == (int)(n->get_long()));
  match(ConL);
  op_cost(20);

  format %{ %}
  interface(CONST_INTER);
%}

//Double Immediate zero
operand immDPR0() %{
  // Do additional (and counter-intuitive) test against NaN to work around VC++
  // bug that generates code such that NaNs compare equal to 0.0
  predicate( UseSSE<=1 && n->getd() == 0.0 && !g_isnan(n->getd()) );
  match(ConD);

  op_cost(5);
  format %{ %}
  interface(CONST_INTER);
%}

// Double Immediate one
operand immDPR1() %{
  predicate( UseSSE<=1 && n->getd() == 1.0 );
  match(ConD);

  op_cost(5);
  format %{ %}
  interface(CONST_INTER);
%}

// Double Immediate
operand immDPR() %{
  predicate(UseSSE<=1);
  match(ConD);

  op_cost(5);
  format %{ %}
  interface(CONST_INTER);
%}

operand immD() %{
  predicate(UseSSE>=2);
  match(ConD);

  op_cost(5);
  format %{ %}
  interface(CONST_INTER);
%}

// Double Immediate zero
operand immD0() %{
  // Do additional (and counter-intuitive) test against NaN to work around VC++
  // bug that generates code such that NaNs compare equal to 0.0 AND do not
  // compare equal to -0.0.
  predicate( UseSSE>=2 && jlong_cast(n->getd()) == 0 );
  match(ConD);

  format %{ %}
  interface(CONST_INTER);
%}

// Float Immediate zero
operand immFPR0() %{
  predicate(UseSSE == 0 && n->getf() == 0.0F);
  match(ConF);

  op_cost(5);
  format %{ %}
  interface(CONST_INTER);
%}

// Float Immediate one
operand immFPR1() %{
  predicate(UseSSE == 0 && n->getf() == 1.0F);
  match(ConF);

  op_cost(5);
  format %{ %}
  interface(CONST_INTER);
%}

// Float Immediate
operand immFPR() %{
  predicate( UseSSE == 0 );
  match(ConF);

  op_cost(5);
  format %{ %}
  interface(CONST_INTER);
%}

// Float Immediate
operand immF() %{
  predicate(UseSSE >= 1);
  match(ConF);

  op_cost(5);
  format %{ %}
  interface(CONST_INTER);
%}

// Float Immediate zero.  Zero and not -0.0
operand immF0() %{
  predicate( UseSSE >= 1 && jint_cast(n->getf()) == 0 );
  match(ConF);

  op_cost(5);
  format %{ %}
  interface(CONST_INTER);
%}

// Immediates for special shifts (sign extend)

// Constants for increment
operand immI_16() %{
  predicate( n->get_int() == 16 );
  match(ConI);

  format %{ %}
  interface(CONST_INTER);
%}

operand immI_24() %{
  predicate( n->get_int() == 24 );
  match(ConI);

  format %{ %}
  interface(CONST_INTER);
%}

// Constant for byte-wide masking
operand immI_255() %{
  predicate( n->get_int() == 255 );
  match(ConI);

  format %{ %}
  interface(CONST_INTER);
%}

// Constant for short-wide masking
operand immI_65535() %{
  predicate(n->get_int() == 65535);
  match(ConI);

  format %{ %}
  interface(CONST_INTER);
%}

operand kReg()
%{
  constraint(ALLOC_IN_RC(vectmask_reg));
  match(RegVectMask);
  format %{%}
  interface(REG_INTER);
%}

operand kReg_K1()
%{
  constraint(ALLOC_IN_RC(vectmask_reg_K1));
  match(RegVectMask);
  format %{%}
  interface(REG_INTER);
%}

operand kReg_K2()
%{
  constraint(ALLOC_IN_RC(vectmask_reg_K2));
  match(RegVectMask);
  format %{%}
  interface(REG_INTER);
%}

// Special Registers
operand kReg_K3()
%{
  constraint(ALLOC_IN_RC(vectmask_reg_K3));
  match(RegVectMask);
  format %{%}
  interface(REG_INTER);
%}

operand kReg_K4()
%{
  constraint(ALLOC_IN_RC(vectmask_reg_K4));
  match(RegVectMask);
  format %{%}
  interface(REG_INTER);
%}

operand kReg_K5()
%{
  constraint(ALLOC_IN_RC(vectmask_reg_K5));
  match(RegVectMask);
  format %{%}
  interface(REG_INTER);
%}

operand kReg_K6()
%{
  constraint(ALLOC_IN_RC(vectmask_reg_K6));
  match(RegVectMask);
  format %{%}
  interface(REG_INTER);
%}

// Special Registers
operand kReg_K7()
%{
  constraint(ALLOC_IN_RC(vectmask_reg_K7));
  match(RegVectMask);
  format %{%}
  interface(REG_INTER);
%}

// Register Operands
// Integer Register
operand rRegI() %{
  constraint(ALLOC_IN_RC(int_reg));
  match(RegI);
  match(xRegI);
  match(eAXRegI);
  match(eBXRegI);
  match(eCXRegI);
  match(eDXRegI);
  match(eDIRegI);
  match(eSIRegI);

  format %{ %}
  interface(REG_INTER);
%}

// Subset of Integer Register
operand xRegI(rRegI reg) %{
  constraint(ALLOC_IN_RC(int_x_reg));
  match(reg);
  match(eAXRegI);
  match(eBXRegI);
  match(eCXRegI);
  match(eDXRegI);

  format %{ %}
  interface(REG_INTER);
%}

// Special Registers
operand eAXRegI(xRegI reg) %{
  constraint(ALLOC_IN_RC(eax_reg));
  match(reg);
  match(rRegI);

  format %{ "EAX" %}
  interface(REG_INTER);
%}

// Special Registers
operand eBXRegI(xRegI reg) %{
  constraint(ALLOC_IN_RC(ebx_reg));
  match(reg);
  match(rRegI);

  format %{ "EBX" %}
  interface(REG_INTER);
%}

operand eCXRegI(xRegI reg) %{
  constraint(ALLOC_IN_RC(ecx_reg));
  match(reg);
  match(rRegI);

  format %{ "ECX" %}
  interface(REG_INTER);
%}

operand eDXRegI(xRegI reg) %{
  constraint(ALLOC_IN_RC(edx_reg));
  match(reg);
  match(rRegI);

  format %{ "EDX" %}
  interface(REG_INTER);
%}

operand eDIRegI(xRegI reg) %{
  constraint(ALLOC_IN_RC(edi_reg));
  match(reg);
  match(rRegI);

  format %{ "EDI" %}
  interface(REG_INTER);
%}

operand naxRegI() %{
  constraint(ALLOC_IN_RC(nax_reg));
  match(RegI);
  match(eCXRegI);
  match(eDXRegI);
  match(eSIRegI);
  match(eDIRegI);

  format %{ %}
  interface(REG_INTER);
%}

operand nadxRegI() %{
  constraint(ALLOC_IN_RC(nadx_reg));
  match(RegI);
  match(eBXRegI);
  match(eCXRegI);
  match(eSIRegI);
  match(eDIRegI);

  format %{ %}
  interface(REG_INTER);
%}

operand ncxRegI() %{
  constraint(ALLOC_IN_RC(ncx_reg));
  match(RegI);
  match(eAXRegI);
  match(eDXRegI);
  match(eSIRegI);
  match(eDIRegI);

  format %{ %}
  interface(REG_INTER);
%}

// // This operand was used by cmpFastUnlock, but conflicted with 'object' reg
// //
operand eSIRegI(xRegI reg) %{
   constraint(ALLOC_IN_RC(esi_reg));
   match(reg);
   match(rRegI);

   format %{ "ESI" %}
   interface(REG_INTER);
%}

// Pointer Register
operand anyRegP() %{
  constraint(ALLOC_IN_RC(any_reg));
  match(RegP);
  match(eAXRegP);
  match(eBXRegP);
  match(eCXRegP);
  match(eDIRegP);
  match(eRegP);

  format %{ %}
  interface(REG_INTER);
%}

operand eRegP() %{
  constraint(ALLOC_IN_RC(int_reg));
  match(RegP);
  match(eAXRegP);
  match(eBXRegP);
  match(eCXRegP);
  match(eDIRegP);

  format %{ %}
  interface(REG_INTER);
%}

operand rRegP() %{
  constraint(ALLOC_IN_RC(int_reg));
  match(RegP);
  match(eAXRegP);
  match(eBXRegP);
  match(eCXRegP);
  match(eDIRegP);

  format %{ %}
  interface(REG_INTER);
%}

// On windows95, EBP is not safe to use for implicit null tests.
operand eRegP_no_EBP() %{
  constraint(ALLOC_IN_RC(int_reg_no_ebp));
  match(RegP);
  match(eAXRegP);
  match(eBXRegP);
  match(eCXRegP);
  match(eDIRegP);

  op_cost(100);
  format %{ %}
  interface(REG_INTER);
%}

operand naxRegP() %{
  constraint(ALLOC_IN_RC(nax_reg));
  match(RegP);
  match(eBXRegP);
  match(eDXRegP);
  match(eCXRegP);
  match(eSIRegP);
  match(eDIRegP);

  format %{ %}
  interface(REG_INTER);
%}

operand nabxRegP() %{
  constraint(ALLOC_IN_RC(nabx_reg));
  match(RegP);
  match(eCXRegP);
  match(eDXRegP);
  match(eSIRegP);
  match(eDIRegP);

  format %{ %}
  interface(REG_INTER);
%}

operand pRegP() %{
  constraint(ALLOC_IN_RC(p_reg));
  match(RegP);
  match(eBXRegP);
  match(eDXRegP);
  match(eSIRegP);
  match(eDIRegP);

  format %{ %}
  interface(REG_INTER);
%}

// Special Registers
// Return a pointer value
operand eAXRegP(eRegP reg) %{
  constraint(ALLOC_IN_RC(eax_reg));
  match(reg);
  format %{ "EAX" %}
  interface(REG_INTER);
%}

// Used in AtomicAdd
operand eBXRegP(eRegP reg) %{
  constraint(ALLOC_IN_RC(ebx_reg));
  match(reg);
  format %{ "EBX" %}
  interface(REG_INTER);
%}

// Tail-call (interprocedural jump) to interpreter
operand eCXRegP(eRegP reg) %{
  constraint(ALLOC_IN_RC(ecx_reg));
  match(reg);
  format %{ "ECX" %}
  interface(REG_INTER);
%}

operand eDXRegP(eRegP reg) %{
  constraint(ALLOC_IN_RC(edx_reg));
  match(reg);
  format %{ "EDX" %}
  interface(REG_INTER);
%}

operand eSIRegP(eRegP reg) %{
  constraint(ALLOC_IN_RC(esi_reg));
  match(reg);
  format %{ "ESI" %}
  interface(REG_INTER);
%}

// Used in rep stosw
operand eDIRegP(eRegP reg) %{
  constraint(ALLOC_IN_RC(edi_reg));
  match(reg);
  format %{ "EDI" %}
  interface(REG_INTER);
%}

operand eRegL() %{
  constraint(ALLOC_IN_RC(long_reg));
  match(RegL);
  match(eADXRegL);

  format %{ %}
  interface(REG_INTER);
%}

operand eADXRegL( eRegL reg ) %{
  constraint(ALLOC_IN_RC(eadx_reg));
  match(reg);

  format %{ "EDX:EAX" %}
  interface(REG_INTER);
%}

operand eBCXRegL( eRegL reg ) %{
  constraint(ALLOC_IN_RC(ebcx_reg));
  match(reg);

  format %{ "EBX:ECX" %}
  interface(REG_INTER);
%}

operand eBDPRegL( eRegL reg ) %{
  constraint(ALLOC_IN_RC(ebpd_reg));
  match(reg);

  format %{ "EBP:EDI" %}
  interface(REG_INTER);
%}
// Special case for integer high multiply
operand eADXRegL_low_only() %{
  constraint(ALLOC_IN_RC(eadx_reg));
  match(RegL);

  format %{ "EAX" %}
  interface(REG_INTER);
%}

// Flags register, used as output of compare instructions
operand rFlagsReg() %{
  constraint(ALLOC_IN_RC(int_flags));
  match(RegFlags);

  format %{ "EFLAGS" %}
  interface(REG_INTER);
%}

// Flags register, used as output of compare instructions
operand eFlagsReg() %{
  constraint(ALLOC_IN_RC(int_flags));
  match(RegFlags);

  format %{ "EFLAGS" %}
  interface(REG_INTER);
%}

// Flags register, used as output of FLOATING POINT compare instructions
operand eFlagsRegU() %{
  constraint(ALLOC_IN_RC(int_flags));
  match(RegFlags);

  format %{ "EFLAGS_U" %}
  interface(REG_INTER);
%}

operand eFlagsRegUCF() %{
  constraint(ALLOC_IN_RC(int_flags));
  match(RegFlags);
  predicate(false);

  format %{ "EFLAGS_U_CF" %}
  interface(REG_INTER);
%}

// Condition Code Register used by long compare
operand flagsReg_long_LTGE() %{
  constraint(ALLOC_IN_RC(int_flags));
  match(RegFlags);
  format %{ "FLAGS_LTGE" %}
  interface(REG_INTER);
%}
operand flagsReg_long_EQNE() %{
  constraint(ALLOC_IN_RC(int_flags));
  match(RegFlags);
  format %{ "FLAGS_EQNE" %}
  interface(REG_INTER);
%}
operand flagsReg_long_LEGT() %{
  constraint(ALLOC_IN_RC(int_flags));
  match(RegFlags);
  format %{ "FLAGS_LEGT" %}
  interface(REG_INTER);
%}

// Condition Code Register used by unsigned long compare
operand flagsReg_ulong_LTGE() %{
  constraint(ALLOC_IN_RC(int_flags));
  match(RegFlags);
  format %{ "FLAGS_U_LTGE" %}
  interface(REG_INTER);
%}
operand flagsReg_ulong_EQNE() %{
  constraint(ALLOC_IN_RC(int_flags));
  match(RegFlags);
  format %{ "FLAGS_U_EQNE" %}
  interface(REG_INTER);
%}
operand flagsReg_ulong_LEGT() %{
  constraint(ALLOC_IN_RC(int_flags));
  match(RegFlags);
  format %{ "FLAGS_U_LEGT" %}
  interface(REG_INTER);
%}

// Float register operands
operand regDPR() %{
  predicate( UseSSE < 2 );
  constraint(ALLOC_IN_RC(fp_dbl_reg));
  match(RegD);
  match(regDPR1);
  match(regDPR2);
  format %{ %}
  interface(REG_INTER);
%}

operand regDPR1(regDPR reg) %{
  predicate( UseSSE < 2 );
  constraint(ALLOC_IN_RC(fp_dbl_reg0));
  match(reg);
  format %{ "FPR1" %}
  interface(REG_INTER);
%}

operand regDPR2(regDPR reg) %{
  predicate( UseSSE < 2 );
  constraint(ALLOC_IN_RC(fp_dbl_reg1));
  match(reg);
  format %{ "FPR2" %}
  interface(REG_INTER);
%}

operand regnotDPR1(regDPR reg) %{
  predicate( UseSSE < 2 );
  constraint(ALLOC_IN_RC(fp_dbl_notreg0));
  match(reg);
  format %{ %}
  interface(REG_INTER);
%}

// Float register operands
operand regFPR() %{
  predicate( UseSSE < 2 );
  constraint(ALLOC_IN_RC(fp_flt_reg));
  match(RegF);
  match(regFPR1);
  format %{ %}
  interface(REG_INTER);
%}

// Float register operands
operand regFPR1(regFPR reg) %{
  predicate( UseSSE < 2 );
  constraint(ALLOC_IN_RC(fp_flt_reg0));
  match(reg);
  format %{ "FPR1" %}
  interface(REG_INTER);
%}

// XMM Float register operands
operand regF() %{
  predicate( UseSSE>=1 );
  constraint(ALLOC_IN_RC(float_reg_legacy));
  match(RegF);
  format %{ %}
  interface(REG_INTER);
%}

operand legRegF() %{
  predicate( UseSSE>=1 );
  constraint(ALLOC_IN_RC(float_reg_legacy));
  match(RegF);
  format %{ %}
  interface(REG_INTER);
%}

// Float register operands
operand vlRegF() %{
   constraint(ALLOC_IN_RC(float_reg_vl));
   match(RegF);

   format %{ %}
   interface(REG_INTER);
%}

// XMM Double register operands
operand regD() %{
  predicate( UseSSE>=2 );
  constraint(ALLOC_IN_RC(double_reg_legacy));
  match(RegD);
  format %{ %}
  interface(REG_INTER);
%}

// Double register operands
operand legRegD() %{
  predicate( UseSSE>=2 );
  constraint(ALLOC_IN_RC(double_reg_legacy));
  match(RegD);
  format %{ %}
  interface(REG_INTER);
%}

operand vlRegD() %{
   constraint(ALLOC_IN_RC(double_reg_vl));
   match(RegD);

   format %{ %}
   interface(REG_INTER);
%}

//----------Memory Operands----------------------------------------------------
// Direct Memory Operand
operand direct(immP addr) %{
  match(addr);

  format %{ "[$addr]" %}
  interface(MEMORY_INTER) %{
    base(0xFFFFFFFF);
    index(0x4);
    scale(0x0);
    disp($addr);
  %}
%}

// Indirect Memory Operand
operand indirect(eRegP reg) %{
  constraint(ALLOC_IN_RC(int_reg));
  match(reg);

  format %{ "[$reg]" %}
  interface(MEMORY_INTER) %{
    base($reg);
    index(0x4);
    scale(0x0);
    disp(0x0);
  %}
%}

// Indirect Memory Plus Short Offset Operand
operand indOffset8(eRegP reg, immI8 off) %{
  match(AddP reg off);

  format %{ "[$reg + $off]" %}
  interface(MEMORY_INTER) %{
    base($reg);
    index(0x4);
    scale(0x0);
    disp($off);
  %}
%}

// Indirect Memory Plus Long Offset Operand
operand indOffset32(eRegP reg, immI off) %{
  match(AddP reg off);

  format %{ "[$reg + $off]" %}
  interface(MEMORY_INTER) %{
    base($reg);
    index(0x4);
    scale(0x0);
    disp($off);
  %}
%}

// Indirect Memory Plus Long Offset Operand
operand indOffset32X(rRegI reg, immP off) %{
  match(AddP off reg);

  format %{ "[$reg + $off]" %}
  interface(MEMORY_INTER) %{
    base($reg);
    index(0x4);
    scale(0x0);
    disp($off);
  %}
%}

// Indirect Memory Plus Index Register Plus Offset Operand
operand indIndexOffset(eRegP reg, rRegI ireg, immI off) %{
  match(AddP (AddP reg ireg) off);

  op_cost(10);
  format %{"[$reg + $off + $ireg]" %}
  interface(MEMORY_INTER) %{
    base($reg);
    index($ireg);
    scale(0x0);
    disp($off);
  %}
%}

// Indirect Memory Plus Index Register Plus Offset Operand
operand indIndex(eRegP reg, rRegI ireg) %{
  match(AddP reg ireg);

  op_cost(10);
  format %{"[$reg + $ireg]" %}
  interface(MEMORY_INTER) %{
    base($reg);
    index($ireg);
    scale(0x0);
    disp(0x0);
  %}
%}

// // -------------------------------------------------------------------------
// // 486 architecture doesn't support "scale * index + offset" with out a base
// // -------------------------------------------------------------------------
// // Scaled Memory Operands
// // Indirect Memory Times Scale Plus Offset Operand
// operand indScaleOffset(immP off, rRegI ireg, immI2 scale) %{
//   match(AddP off (LShiftI ireg scale));
//
//   op_cost(10);
//   format %{"[$off + $ireg << $scale]" %}
//   interface(MEMORY_INTER) %{
//     base(0x4);
//     index($ireg);
//     scale($scale);
//     disp($off);
//   %}
// %}

// Indirect Memory Times Scale Plus Index Register
operand indIndexScale(eRegP reg, rRegI ireg, immI2 scale) %{
  match(AddP reg (LShiftI ireg scale));

  op_cost(10);
  format %{"[$reg + $ireg << $scale]" %}
  interface(MEMORY_INTER) %{
    base($reg);
    index($ireg);
    scale($scale);
    disp(0x0);
  %}
%}

// Indirect Memory Times Scale Plus Index Register Plus Offset Operand
operand indIndexScaleOffset(eRegP reg, immI off, rRegI ireg, immI2 scale) %{
  match(AddP (AddP reg (LShiftI ireg scale)) off);

  op_cost(10);
  format %{"[$reg + $off + $ireg << $scale]" %}
  interface(MEMORY_INTER) %{
    base($reg);
    index($ireg);
    scale($scale);
    disp($off);
  %}
%}

//----------Load Long Memory Operands------------------------------------------
// The load-long idiom will use it's address expression again after loading
// the first word of the long.  If the load-long destination overlaps with
// registers used in the addressing expression, the 2nd half will be loaded
// from a clobbered address.  Fix this by requiring that load-long use
// address registers that do not overlap with the load-long target.

// load-long support
operand load_long_RegP() %{
  constraint(ALLOC_IN_RC(esi_reg));
  match(RegP);
  match(eSIRegP);
  op_cost(100);
  format %{  %}
  interface(REG_INTER);
%}

// Indirect Memory Operand Long
operand load_long_indirect(load_long_RegP reg) %{
  constraint(ALLOC_IN_RC(esi_reg));
  match(reg);

  format %{ "[$reg]" %}
  interface(MEMORY_INTER) %{
    base($reg);
    index(0x4);
    scale(0x0);
    disp(0x0);
  %}
%}

// Indirect Memory Plus Long Offset Operand
operand load_long_indOffset32(load_long_RegP reg, immI off) %{
  match(AddP reg off);

  format %{ "[$reg + $off]" %}
  interface(MEMORY_INTER) %{
    base($reg);
    index(0x4);
    scale(0x0);
    disp($off);
  %}
%}

opclass load_long_memory(load_long_indirect, load_long_indOffset32);


//----------Special Memory Operands--------------------------------------------
// Stack Slot Operand - This operand is used for loading and storing temporary
//                      values on the stack where a match requires a value to
//                      flow through memory.
operand stackSlotP(sRegP reg) %{
  constraint(ALLOC_IN_RC(stack_slots));
  // No match rule because this operand is only generated in matching
  format %{ "[$reg]" %}
  interface(MEMORY_INTER) %{
    base(0x4);   // ESP
    index(0x4);  // No Index
    scale(0x0);  // No Scale
    disp($reg);  // Stack Offset
  %}
%}

operand stackSlotI(sRegI reg) %{
  constraint(ALLOC_IN_RC(stack_slots));
  // No match rule because this operand is only generated in matching
  format %{ "[$reg]" %}
  interface(MEMORY_INTER) %{
    base(0x4);   // ESP
    index(0x4);  // No Index
    scale(0x0);  // No Scale
    disp($reg);  // Stack Offset
  %}
%}

operand stackSlotF(sRegF reg) %{
  constraint(ALLOC_IN_RC(stack_slots));
  // No match rule because this operand is only generated in matching
  format %{ "[$reg]" %}
  interface(MEMORY_INTER) %{
    base(0x4);   // ESP
    index(0x4);  // No Index
    scale(0x0);  // No Scale
    disp($reg);  // Stack Offset
  %}
%}

operand stackSlotD(sRegD reg) %{
  constraint(ALLOC_IN_RC(stack_slots));
  // No match rule because this operand is only generated in matching
  format %{ "[$reg]" %}
  interface(MEMORY_INTER) %{
    base(0x4);   // ESP
    index(0x4);  // No Index
    scale(0x0);  // No Scale
    disp($reg);  // Stack Offset
  %}
%}

operand stackSlotL(sRegL reg) %{
  constraint(ALLOC_IN_RC(stack_slots));
  // No match rule because this operand is only generated in matching
  format %{ "[$reg]" %}
  interface(MEMORY_INTER) %{
    base(0x4);   // ESP
    index(0x4);  // No Index
    scale(0x0);  // No Scale
    disp($reg);  // Stack Offset
  %}
%}

//----------Conditional Branch Operands----------------------------------------
// Comparison Op  - This is the operation of the comparison, and is limited to
//                  the following set of codes:
//                  L (<), LE (<=), G (>), GE (>=), E (==), NE (!=)
//
// Other attributes of the comparison, such as unsignedness, are specified
// by the comparison instruction that sets a condition code flags register.
// That result is represented by a flags operand whose subtype is appropriate
// to the unsignedness (etc.) of the comparison.
//
// Later, the instruction which matches both the Comparison Op (a Bool) and
// the flags (produced by the Cmp) specifies the coding of the comparison op
// by matching a specific subtype of Bool operand below, such as cmpOpU.

// Comparison Code
operand cmpOp() %{
  match(Bool);

  format %{ "" %}
  interface(COND_INTER) %{
    equal(0x4, "e");
    not_equal(0x5, "ne");
    less(0xC, "l");
    greater_equal(0xD, "ge");
    less_equal(0xE, "le");
    greater(0xF, "g");
    overflow(0x0, "o");
    no_overflow(0x1, "no");
  %}
%}

// Comparison Code, unsigned compare.  Used by FP also, with
// C2 (unordered) turned into GT or LT already.  The other bits
// C0 and C3 are turned into Carry & Zero flags.
operand cmpOpU() %{
  match(Bool);

  format %{ "" %}
  interface(COND_INTER) %{
    equal(0x4, "e");
    not_equal(0x5, "ne");
    less(0x2, "b");
    greater_equal(0x3, "nb");
    less_equal(0x6, "be");
    greater(0x7, "nbe");
    overflow(0x0, "o");
    no_overflow(0x1, "no");
  %}
%}

// Floating comparisons that don't require any fixup for the unordered case
operand cmpOpUCF() %{
  match(Bool);
  predicate(n->as_Bool()->_test._test == BoolTest::lt ||
            n->as_Bool()->_test._test == BoolTest::ge ||
            n->as_Bool()->_test._test == BoolTest::le ||
            n->as_Bool()->_test._test == BoolTest::gt);
  format %{ "" %}
  interface(COND_INTER) %{
    equal(0x4, "e");
    not_equal(0x5, "ne");
    less(0x2, "b");
    greater_equal(0x3, "nb");
    less_equal(0x6, "be");
    greater(0x7, "nbe");
    overflow(0x0, "o");
    no_overflow(0x1, "no");
  %}
%}


// Floating comparisons that can be fixed up with extra conditional jumps
operand cmpOpUCF2() %{
  match(Bool);
  predicate(n->as_Bool()->_test._test == BoolTest::ne ||
            n->as_Bool()->_test._test == BoolTest::eq);
  format %{ "" %}
  interface(COND_INTER) %{
    equal(0x4, "e");
    not_equal(0x5, "ne");
    less(0x2, "b");
    greater_equal(0x3, "nb");
    less_equal(0x6, "be");
    greater(0x7, "nbe");
    overflow(0x0, "o");
    no_overflow(0x1, "no");
  %}
%}

// Comparison Code for FP conditional move
operand cmpOp_fcmov() %{
  match(Bool);

  predicate(n->as_Bool()->_test._test != BoolTest::overflow &&
            n->as_Bool()->_test._test != BoolTest::no_overflow);
  format %{ "" %}
  interface(COND_INTER) %{
    equal        (0x0C8);
    not_equal    (0x1C8);
    less         (0x0C0);
    greater_equal(0x1C0);
    less_equal   (0x0D0);
    greater      (0x1D0);
    overflow(0x0, "o"); // not really supported by the instruction
    no_overflow(0x1, "no"); // not really supported by the instruction
  %}
%}

// Comparison Code used in long compares
operand cmpOp_commute() %{
  match(Bool);

  format %{ "" %}
  interface(COND_INTER) %{
    equal(0x4, "e");
    not_equal(0x5, "ne");
    less(0xF, "g");
    greater_equal(0xE, "le");
    less_equal(0xD, "ge");
    greater(0xC, "l");
    overflow(0x0, "o");
    no_overflow(0x1, "no");
  %}
%}

// Comparison Code used in unsigned long compares
operand cmpOpU_commute() %{
  match(Bool);

  format %{ "" %}
  interface(COND_INTER) %{
    equal(0x4, "e");
    not_equal(0x5, "ne");
    less(0x7, "nbe");
    greater_equal(0x6, "be");
    less_equal(0x3, "nb");
    greater(0x2, "b");
    overflow(0x0, "o");
    no_overflow(0x1, "no");
  %}
%}

//----------OPERAND CLASSES----------------------------------------------------
// Operand Classes are groups of operands that are used as to simplify
// instruction definitions by not requiring the AD writer to specify separate
// instructions for every form of operand when the instruction accepts
// multiple operand types with the same basic encoding and format.  The classic
// case of this is memory operands.

opclass memory(direct, indirect, indOffset8, indOffset32, indOffset32X, indIndexOffset,
               indIndex, indIndexScale, indIndexScaleOffset);

// Long memory operations are encoded in 2 instructions and a +4 offset.
// This means some kind of offset is always required and you cannot use
// an oop as the offset (done when working on static globals).
opclass long_memory(direct, indirect, indOffset8, indOffset32, indIndexOffset,
                    indIndex, indIndexScale, indIndexScaleOffset);


//----------PIPELINE-----------------------------------------------------------
// Rules which define the behavior of the target architectures pipeline.
pipeline %{

//----------ATTRIBUTES---------------------------------------------------------
attributes %{
  variable_size_instructions;        // Fixed size instructions
  max_instructions_per_bundle = 3;   // Up to 3 instructions per bundle
  instruction_unit_size = 1;         // An instruction is 1 bytes long
  instruction_fetch_unit_size = 16;  // The processor fetches one line
  instruction_fetch_units = 1;       // of 16 bytes

  // List of nop instructions
  nops( MachNop );
%}

//----------RESOURCES----------------------------------------------------------
// Resources are the functional units available to the machine

// Generic P2/P3 pipeline
// 3 decoders, only D0 handles big operands; a "bundle" is the limit of
// 3 instructions decoded per cycle.
// 2 load/store ops per cycle, 1 branch, 1 FPU,
// 2 ALU op, only ALU0 handles mul/div instructions.
resources( D0, D1, D2, DECODE = D0 | D1 | D2,
           MS0, MS1, MEM = MS0 | MS1,
           BR, FPU,
           ALU0, ALU1, ALU = ALU0 | ALU1 );

//----------PIPELINE DESCRIPTION-----------------------------------------------
// Pipeline Description specifies the stages in the machine's pipeline

// Generic P2/P3 pipeline
pipe_desc(S0, S1, S2, S3, S4, S5);

//----------PIPELINE CLASSES---------------------------------------------------
// Pipeline Classes describe the stages in which input and output are
// referenced by the hardware pipeline.

// Naming convention: ialu or fpu
// Then: _reg
// Then: _reg if there is a 2nd register
// Then: _long if it's a pair of instructions implementing a long
// Then: _fat if it requires the big decoder
//   Or: _mem if it requires the big decoder and a memory unit.

// Integer ALU reg operation
pipe_class ialu_reg(rRegI dst) %{
    single_instruction;
    dst    : S4(write);
    dst    : S3(read);
    DECODE : S0;        // any decoder
    ALU    : S3;        // any alu
%}

// Long ALU reg operation
pipe_class ialu_reg_long(eRegL dst) %{
    instruction_count(2);
    dst    : S4(write);
    dst    : S3(read);
    DECODE : S0(2);     // any 2 decoders
    ALU    : S3(2);     // both alus
%}

// Integer ALU reg operation using big decoder
pipe_class ialu_reg_fat(rRegI dst) %{
    single_instruction;
    dst    : S4(write);
    dst    : S3(read);
    D0     : S0;        // big decoder only
    ALU    : S3;        // any alu
%}

// Long ALU reg operation using big decoder
pipe_class ialu_reg_long_fat(eRegL dst) %{
    instruction_count(2);
    dst    : S4(write);
    dst    : S3(read);
    D0     : S0(2);     // big decoder only; twice
    ALU    : S3(2);     // any 2 alus
%}

// Integer ALU reg-reg operation
pipe_class ialu_reg_reg(rRegI dst, rRegI src) %{
    single_instruction;
    dst    : S4(write);
    src    : S3(read);
    DECODE : S0;        // any decoder
    ALU    : S3;        // any alu
%}

// Long ALU reg-reg operation
pipe_class ialu_reg_reg_long(eRegL dst, eRegL src) %{
    instruction_count(2);
    dst    : S4(write);
    src    : S3(read);
    DECODE : S0(2);     // any 2 decoders
    ALU    : S3(2);     // both alus
%}

// Integer ALU reg-reg operation
pipe_class ialu_reg_reg_fat(rRegI dst, memory src) %{
    single_instruction;
    dst    : S4(write);
    src    : S3(read);
    D0     : S0;        // big decoder only
    ALU    : S3;        // any alu
%}

// Long ALU reg-reg operation
pipe_class ialu_reg_reg_long_fat(eRegL dst, eRegL src) %{
    instruction_count(2);
    dst    : S4(write);
    src    : S3(read);
    D0     : S0(2);     // big decoder only; twice
    ALU    : S3(2);     // both alus
%}

// Integer ALU reg-mem operation
pipe_class ialu_reg_mem(rRegI dst, memory mem) %{
    single_instruction;
    dst    : S5(write);
    mem    : S3(read);
    D0     : S0;        // big decoder only
    ALU    : S4;        // any alu
    MEM    : S3;        // any mem
%}

// Long ALU reg-mem operation
pipe_class ialu_reg_long_mem(eRegL dst, load_long_memory mem) %{
    instruction_count(2);
    dst    : S5(write);
    mem    : S3(read);
    D0     : S0(2);     // big decoder only; twice
    ALU    : S4(2);     // any 2 alus
    MEM    : S3(2);     // both mems
%}

// Integer mem operation (prefetch)
pipe_class ialu_mem(memory mem)
%{
    single_instruction;
    mem    : S3(read);
    D0     : S0;        // big decoder only
    MEM    : S3;        // any mem
%}

// Integer Store to Memory
pipe_class ialu_mem_reg(memory mem, rRegI src) %{
    single_instruction;
    mem    : S3(read);
    src    : S5(read);
    D0     : S0;        // big decoder only
    ALU    : S4;        // any alu
    MEM    : S3;
%}

// Long Store to Memory
pipe_class ialu_mem_long_reg(memory mem, eRegL src) %{
    instruction_count(2);
    mem    : S3(read);
    src    : S5(read);
    D0     : S0(2);     // big decoder only; twice
    ALU    : S4(2);     // any 2 alus
    MEM    : S3(2);     // Both mems
%}

// Integer Store to Memory
pipe_class ialu_mem_imm(memory mem) %{
    single_instruction;
    mem    : S3(read);
    D0     : S0;        // big decoder only
    ALU    : S4;        // any alu
    MEM    : S3;
%}

// Integer ALU0 reg-reg operation
pipe_class ialu_reg_reg_alu0(rRegI dst, rRegI src) %{
    single_instruction;
    dst    : S4(write);
    src    : S3(read);
    D0     : S0;        // Big decoder only
    ALU0   : S3;        // only alu0
%}

// Integer ALU0 reg-mem operation
pipe_class ialu_reg_mem_alu0(rRegI dst, memory mem) %{
    single_instruction;
    dst    : S5(write);
    mem    : S3(read);
    D0     : S0;        // big decoder only
    ALU0   : S4;        // ALU0 only
    MEM    : S3;        // any mem
%}

// Integer ALU reg-reg operation
pipe_class ialu_cr_reg_reg(eFlagsReg cr, rRegI src1, rRegI src2) %{
    single_instruction;
    cr     : S4(write);
    src1   : S3(read);
    src2   : S3(read);
    DECODE : S0;        // any decoder
    ALU    : S3;        // any alu
%}

// Integer ALU reg-imm operation
pipe_class ialu_cr_reg_imm(eFlagsReg cr, rRegI src1) %{
    single_instruction;
    cr     : S4(write);
    src1   : S3(read);
    DECODE : S0;        // any decoder
    ALU    : S3;        // any alu
%}

// Integer ALU reg-mem operation
pipe_class ialu_cr_reg_mem(eFlagsReg cr, rRegI src1, memory src2) %{
    single_instruction;
    cr     : S4(write);
    src1   : S3(read);
    src2   : S3(read);
    D0     : S0;        // big decoder only
    ALU    : S4;        // any alu
    MEM    : S3;
%}

// Conditional move reg-reg
pipe_class pipe_cmplt( rRegI p, rRegI q, rRegI y ) %{
    instruction_count(4);
    y      : S4(read);
    q      : S3(read);
    p      : S3(read);
    DECODE : S0(4);     // any decoder
%}

// Conditional move reg-reg
pipe_class pipe_cmov_reg( rRegI dst, rRegI src, eFlagsReg cr ) %{
    single_instruction;
    dst    : S4(write);
    src    : S3(read);
    cr     : S3(read);
    DECODE : S0;        // any decoder
%}

// Conditional move reg-mem
pipe_class pipe_cmov_mem( eFlagsReg cr, rRegI dst, memory src) %{
    single_instruction;
    dst    : S4(write);
    src    : S3(read);
    cr     : S3(read);
    DECODE : S0;        // any decoder
    MEM    : S3;
%}

// Conditional move reg-reg long
pipe_class pipe_cmov_reg_long( eFlagsReg cr, eRegL dst, eRegL src) %{
    single_instruction;
    dst    : S4(write);
    src    : S3(read);
    cr     : S3(read);
    DECODE : S0(2);     // any 2 decoders
%}

// Conditional move double reg-reg
pipe_class pipe_cmovDPR_reg( eFlagsReg cr, regDPR1 dst, regDPR src) %{
    single_instruction;
    dst    : S4(write);
    src    : S3(read);
    cr     : S3(read);
    DECODE : S0;        // any decoder
%}

// Float reg-reg operation
pipe_class fpu_reg(regDPR dst) %{
    instruction_count(2);
    dst    : S3(read);
    DECODE : S0(2);     // any 2 decoders
    FPU    : S3;
%}

// Float reg-reg operation
pipe_class fpu_reg_reg(regDPR dst, regDPR src) %{
    instruction_count(2);
    dst    : S4(write);
    src    : S3(read);
    DECODE : S0(2);     // any 2 decoders
    FPU    : S3;
%}

// Float reg-reg operation
pipe_class fpu_reg_reg_reg(regDPR dst, regDPR src1, regDPR src2) %{
    instruction_count(3);
    dst    : S4(write);
    src1   : S3(read);
    src2   : S3(read);
    DECODE : S0(3);     // any 3 decoders
    FPU    : S3(2);
%}

// Float reg-reg operation
pipe_class fpu_reg_reg_reg_reg(regDPR dst, regDPR src1, regDPR src2, regDPR src3) %{
    instruction_count(4);
    dst    : S4(write);
    src1   : S3(read);
    src2   : S3(read);
    src3   : S3(read);
    DECODE : S0(4);     // any 3 decoders
    FPU    : S3(2);
%}

// Float reg-reg operation
pipe_class fpu_reg_mem_reg_reg(regDPR dst, memory src1, regDPR src2, regDPR src3) %{
    instruction_count(4);
    dst    : S4(write);
    src1   : S3(read);
    src2   : S3(read);
    src3   : S3(read);
    DECODE : S1(3);     // any 3 decoders
    D0     : S0;        // Big decoder only
    FPU    : S3(2);
    MEM    : S3;
%}

// Float reg-mem operation
pipe_class fpu_reg_mem(regDPR dst, memory mem) %{
    instruction_count(2);
    dst    : S5(write);
    mem    : S3(read);
    D0     : S0;        // big decoder only
    DECODE : S1;        // any decoder for FPU POP
    FPU    : S4;
    MEM    : S3;        // any mem
%}

// Float reg-mem operation
pipe_class fpu_reg_reg_mem(regDPR dst, regDPR src1, memory mem) %{
    instruction_count(3);
    dst    : S5(write);
    src1   : S3(read);
    mem    : S3(read);
    D0     : S0;        // big decoder only
    DECODE : S1(2);     // any decoder for FPU POP
    FPU    : S4;
    MEM    : S3;        // any mem
%}

// Float mem-reg operation
pipe_class fpu_mem_reg(memory mem, regDPR src) %{
    instruction_count(2);
    src    : S5(read);
    mem    : S3(read);
    DECODE : S0;        // any decoder for FPU PUSH
    D0     : S1;        // big decoder only
    FPU    : S4;
    MEM    : S3;        // any mem
%}

pipe_class fpu_mem_reg_reg(memory mem, regDPR src1, regDPR src2) %{
    instruction_count(3);
    src1   : S3(read);
    src2   : S3(read);
    mem    : S3(read);
    DECODE : S0(2);     // any decoder for FPU PUSH
    D0     : S1;        // big decoder only
    FPU    : S4;
    MEM    : S3;        // any mem
%}

pipe_class fpu_mem_reg_mem(memory mem, regDPR src1, memory src2) %{
    instruction_count(3);
    src1   : S3(read);
    src2   : S3(read);
    mem    : S4(read);
    DECODE : S0;        // any decoder for FPU PUSH
    D0     : S0(2);     // big decoder only
    FPU    : S4;
    MEM    : S3(2);     // any mem
%}

pipe_class fpu_mem_mem(memory dst, memory src1) %{
    instruction_count(2);
    src1   : S3(read);
    dst    : S4(read);
    D0     : S0(2);     // big decoder only
    MEM    : S3(2);     // any mem
%}

pipe_class fpu_mem_mem_mem(memory dst, memory src1, memory src2) %{
    instruction_count(3);
    src1   : S3(read);
    src2   : S3(read);
    dst    : S4(read);
    D0     : S0(3);     // big decoder only
    FPU    : S4;
    MEM    : S3(3);     // any mem
%}

pipe_class fpu_mem_reg_con(memory mem, regDPR src1) %{
    instruction_count(3);
    src1   : S4(read);
    mem    : S4(read);
    DECODE : S0;        // any decoder for FPU PUSH
    D0     : S0(2);     // big decoder only
    FPU    : S4;
    MEM    : S3(2);     // any mem
%}

// Float load constant
pipe_class fpu_reg_con(regDPR dst) %{
    instruction_count(2);
    dst    : S5(write);
    D0     : S0;        // big decoder only for the load
    DECODE : S1;        // any decoder for FPU POP
    FPU    : S4;
    MEM    : S3;        // any mem
%}

// Float load constant
pipe_class fpu_reg_reg_con(regDPR dst, regDPR src) %{
    instruction_count(3);
    dst    : S5(write);
    src    : S3(read);
    D0     : S0;        // big decoder only for the load
    DECODE : S1(2);     // any decoder for FPU POP
    FPU    : S4;
    MEM    : S3;        // any mem
%}

// UnConditional branch
pipe_class pipe_jmp( label labl ) %{
    single_instruction;
    BR   : S3;
%}

// Conditional branch
pipe_class pipe_jcc( cmpOp cmp, eFlagsReg cr, label labl ) %{
    single_instruction;
    cr    : S1(read);
    BR    : S3;
%}

// Allocation idiom
pipe_class pipe_cmpxchg( eRegP dst, eRegP heap_ptr ) %{
    instruction_count(1); force_serialization;
    fixed_latency(6);
    heap_ptr : S3(read);
    DECODE   : S0(3);
    D0       : S2;
    MEM      : S3;
    ALU      : S3(2);
    dst      : S5(write);
    BR       : S5;
%}

// Generic big/slow expanded idiom
pipe_class pipe_slow(  ) %{
    instruction_count(10); multiple_bundles; force_serialization;
    fixed_latency(100);
    D0  : S0(2);
    MEM : S3(2);
%}

// The real do-nothing guy
pipe_class empty( ) %{
    instruction_count(0);
%}

// Define the class for the Nop node
define %{
   MachNop = empty;
%}

%}

//----------INSTRUCTIONS-------------------------------------------------------
//
// match      -- States which machine-independent subtree may be replaced
//               by this instruction.
// ins_cost   -- The estimated cost of this instruction is used by instruction
//               selection to identify a minimum cost tree of machine
//               instructions that matches a tree of machine-independent
//               instructions.
// format     -- A string providing the disassembly for this instruction.
//               The value of an instruction's operand may be inserted
//               by referring to it with a '$' prefix.
// opcode     -- Three instruction opcodes may be provided.  These are referred
//               to within an encode class as $primary, $secondary, and $tertiary
//               respectively.  The primary opcode is commonly used to
//               indicate the type of machine instruction, while secondary
//               and tertiary are often used for prefix options or addressing
//               modes.
// ins_encode -- A list of encode classes with parameters. The encode class
//               name must have been defined in an 'enc_class' specification
//               in the encode section of the architecture description.

// Dummy reg-to-reg vector moves. Removed during post-selection cleanup.
// Load Float
instruct MoveF2LEG(legRegF dst, regF src) %{
  match(Set dst src);
  format %{ "movss $dst,$src\t# if src != dst load float (4 bytes)" %}
  ins_encode %{
    ShouldNotReachHere();
  %}
  ins_pipe( fpu_reg_reg );
%}

// Load Float
instruct MoveLEG2F(regF dst, legRegF src) %{
  match(Set dst src);
  format %{ "movss $dst,$src\t# if src != dst load float (4 bytes)" %}
  ins_encode %{
    ShouldNotReachHere();
  %}
  ins_pipe( fpu_reg_reg );
%}

// Load Float
instruct MoveF2VL(vlRegF dst, regF src) %{
  match(Set dst src);
  format %{ "movss $dst,$src\t! load float (4 bytes)" %}
  ins_encode %{
    ShouldNotReachHere();
  %}
  ins_pipe( fpu_reg_reg );
%}

// Load Float
instruct MoveVL2F(regF dst, vlRegF src) %{
  match(Set dst src);
  format %{ "movss $dst,$src\t! load float (4 bytes)" %}
  ins_encode %{
    ShouldNotReachHere();
  %}
  ins_pipe( fpu_reg_reg );
%}



// Load Double
instruct MoveD2LEG(legRegD dst, regD src) %{
  match(Set dst src);
  format %{ "movsd $dst,$src\t# if src != dst load double (8 bytes)" %}
  ins_encode %{
    ShouldNotReachHere();
  %}
  ins_pipe( fpu_reg_reg );
%}

// Load Double
instruct MoveLEG2D(regD dst, legRegD src) %{
  match(Set dst src);
  format %{ "movsd $dst,$src\t# if src != dst load double (8 bytes)" %}
  ins_encode %{
    ShouldNotReachHere();
  %}
  ins_pipe( fpu_reg_reg );
%}

// Load Double
instruct MoveD2VL(vlRegD dst, regD src) %{
  match(Set dst src);
  format %{ "movsd $dst,$src\t! load double (8 bytes)" %}
  ins_encode %{
    ShouldNotReachHere();
  %}
  ins_pipe( fpu_reg_reg );
%}

// Load Double
instruct MoveVL2D(regD dst, vlRegD src) %{
  match(Set dst src);
  format %{ "movsd $dst,$src\t! load double (8 bytes)" %}
  ins_encode %{
    ShouldNotReachHere();
  %}
  ins_pipe( fpu_reg_reg );
%}

//----------BSWAP-Instruction--------------------------------------------------
instruct bytes_reverse_int(rRegI dst) %{
  match(Set dst (ReverseBytesI dst));

  format %{ "BSWAP  $dst" %}
  opcode(0x0F, 0xC8);
  ins_encode( OpcP, OpcSReg(dst) );
  ins_pipe( ialu_reg );
%}

instruct bytes_reverse_long(eRegL dst) %{
  match(Set dst (ReverseBytesL dst));

  format %{ "BSWAP  $dst.lo\n\t"
            "BSWAP  $dst.hi\n\t"
            "XCHG   $dst.lo $dst.hi" %}

  ins_cost(125);
  ins_encode( bswap_long_bytes(dst) );
  ins_pipe( ialu_reg_reg);
%}

instruct bytes_reverse_unsigned_short(rRegI dst, eFlagsReg cr) %{
  match(Set dst (ReverseBytesUS dst));
  effect(KILL cr);

  format %{ "BSWAP  $dst\n\t"
            "SHR    $dst,16\n\t" %}
  ins_encode %{
    __ bswapl($dst$$Register);
    __ shrl($dst$$Register, 16);
  %}
  ins_pipe( ialu_reg );
%}

instruct bytes_reverse_short(rRegI dst, eFlagsReg cr) %{
  match(Set dst (ReverseBytesS dst));
  effect(KILL cr);

  format %{ "BSWAP  $dst\n\t"
            "SAR    $dst,16\n\t" %}
  ins_encode %{
    __ bswapl($dst$$Register);
    __ sarl($dst$$Register, 16);
  %}
  ins_pipe( ialu_reg );
%}


//---------- Zeros Count Instructions ------------------------------------------

instruct countLeadingZerosI(rRegI dst, rRegI src, eFlagsReg cr) %{
  predicate(UseCountLeadingZerosInstruction);
  match(Set dst (CountLeadingZerosI src));
  effect(KILL cr);

  format %{ "LZCNT  $dst, $src\t# count leading zeros (int)" %}
  ins_encode %{
    __ lzcntl($dst$$Register, $src$$Register);
  %}
  ins_pipe(ialu_reg);
%}

instruct countLeadingZerosI_bsr(rRegI dst, rRegI src, eFlagsReg cr) %{
  predicate(!UseCountLeadingZerosInstruction);
  match(Set dst (CountLeadingZerosI src));
  effect(KILL cr);

  format %{ "BSR    $dst, $src\t# count leading zeros (int)\n\t"
            "JNZ    skip\n\t"
            "MOV    $dst, -1\n"
      "skip:\n\t"
            "NEG    $dst\n\t"
            "ADD    $dst, 31" %}
  ins_encode %{
    Register Rdst = $dst$$Register;
    Register Rsrc = $src$$Register;
    Label skip;
    __ bsrl(Rdst, Rsrc);
    __ jccb(Assembler::notZero, skip);
    __ movl(Rdst, -1);
    __ bind(skip);
    __ negl(Rdst);
    __ addl(Rdst, BitsPerInt - 1);
  %}
  ins_pipe(ialu_reg);
%}

instruct countLeadingZerosL(rRegI dst, eRegL src, eFlagsReg cr) %{
  predicate(UseCountLeadingZerosInstruction);
  match(Set dst (CountLeadingZerosL src));
  effect(TEMP dst, KILL cr);

  format %{ "LZCNT  $dst, $src.hi\t# count leading zeros (long)\n\t"
            "JNC    done\n\t"
            "LZCNT  $dst, $src.lo\n\t"
            "ADD    $dst, 32\n"
      "done:" %}
  ins_encode %{
    Register Rdst = $dst$$Register;
    Register Rsrc = $src$$Register;
    Label done;
    __ lzcntl(Rdst, HIGH_FROM_LOW(Rsrc));
    __ jccb(Assembler::carryClear, done);
    __ lzcntl(Rdst, Rsrc);
    __ addl(Rdst, BitsPerInt);
    __ bind(done);
  %}
  ins_pipe(ialu_reg);
%}

instruct countLeadingZerosL_bsr(rRegI dst, eRegL src, eFlagsReg cr) %{
  predicate(!UseCountLeadingZerosInstruction);
  match(Set dst (CountLeadingZerosL src));
  effect(TEMP dst, KILL cr);

  format %{ "BSR    $dst, $src.hi\t# count leading zeros (long)\n\t"
            "JZ     msw_is_zero\n\t"
            "ADD    $dst, 32\n\t"
            "JMP    not_zero\n"
      "msw_is_zero:\n\t"
            "BSR    $dst, $src.lo\n\t"
            "JNZ    not_zero\n\t"
            "MOV    $dst, -1\n"
      "not_zero:\n\t"
            "NEG    $dst\n\t"
            "ADD    $dst, 63\n" %}
 ins_encode %{
    Register Rdst = $dst$$Register;
    Register Rsrc = $src$$Register;
    Label msw_is_zero;
    Label not_zero;
    __ bsrl(Rdst, HIGH_FROM_LOW(Rsrc));
    __ jccb(Assembler::zero, msw_is_zero);
    __ addl(Rdst, BitsPerInt);
    __ jmpb(not_zero);
    __ bind(msw_is_zero);
    __ bsrl(Rdst, Rsrc);
    __ jccb(Assembler::notZero, not_zero);
    __ movl(Rdst, -1);
    __ bind(not_zero);
    __ negl(Rdst);
    __ addl(Rdst, BitsPerLong - 1);
  %}
  ins_pipe(ialu_reg);
%}

instruct countTrailingZerosI(rRegI dst, rRegI src, eFlagsReg cr) %{
  predicate(UseCountTrailingZerosInstruction);
  match(Set dst (CountTrailingZerosI src));
  effect(KILL cr);

  format %{ "TZCNT    $dst, $src\t# count trailing zeros (int)" %}
  ins_encode %{
    __ tzcntl($dst$$Register, $src$$Register);
  %}
  ins_pipe(ialu_reg);
%}

instruct countTrailingZerosI_bsf(rRegI dst, rRegI src, eFlagsReg cr) %{
  predicate(!UseCountTrailingZerosInstruction);
  match(Set dst (CountTrailingZerosI src));
  effect(KILL cr);

  format %{ "BSF    $dst, $src\t# count trailing zeros (int)\n\t"
            "JNZ    done\n\t"
            "MOV    $dst, 32\n"
      "done:" %}
  ins_encode %{
    Register Rdst = $dst$$Register;
    Label done;
    __ bsfl(Rdst, $src$$Register);
    __ jccb(Assembler::notZero, done);
    __ movl(Rdst, BitsPerInt);
    __ bind(done);
  %}
  ins_pipe(ialu_reg);
%}

instruct countTrailingZerosL(rRegI dst, eRegL src, eFlagsReg cr) %{
  predicate(UseCountTrailingZerosInstruction);
  match(Set dst (CountTrailingZerosL src));
  effect(TEMP dst, KILL cr);

  format %{ "TZCNT  $dst, $src.lo\t# count trailing zeros (long) \n\t"
            "JNC    done\n\t"
            "TZCNT  $dst, $src.hi\n\t"
            "ADD    $dst, 32\n"
            "done:" %}
  ins_encode %{
    Register Rdst = $dst$$Register;
    Register Rsrc = $src$$Register;
    Label done;
    __ tzcntl(Rdst, Rsrc);
    __ jccb(Assembler::carryClear, done);
    __ tzcntl(Rdst, HIGH_FROM_LOW(Rsrc));
    __ addl(Rdst, BitsPerInt);
    __ bind(done);
  %}
  ins_pipe(ialu_reg);
%}

instruct countTrailingZerosL_bsf(rRegI dst, eRegL src, eFlagsReg cr) %{
  predicate(!UseCountTrailingZerosInstruction);
  match(Set dst (CountTrailingZerosL src));
  effect(TEMP dst, KILL cr);

  format %{ "BSF    $dst, $src.lo\t# count trailing zeros (long)\n\t"
            "JNZ    done\n\t"
            "BSF    $dst, $src.hi\n\t"
            "JNZ    msw_not_zero\n\t"
            "MOV    $dst, 32\n"
      "msw_not_zero:\n\t"
            "ADD    $dst, 32\n"
      "done:" %}
  ins_encode %{
    Register Rdst = $dst$$Register;
    Register Rsrc = $src$$Register;
    Label msw_not_zero;
    Label done;
    __ bsfl(Rdst, Rsrc);
    __ jccb(Assembler::notZero, done);
    __ bsfl(Rdst, HIGH_FROM_LOW(Rsrc));
    __ jccb(Assembler::notZero, msw_not_zero);
    __ movl(Rdst, BitsPerInt);
    __ bind(msw_not_zero);
    __ addl(Rdst, BitsPerInt);
    __ bind(done);
  %}
  ins_pipe(ialu_reg);
%}


//---------- Population Count Instructions -------------------------------------

instruct popCountI(rRegI dst, rRegI src, eFlagsReg cr) %{
  predicate(UsePopCountInstruction);
  match(Set dst (PopCountI src));
  effect(KILL cr);

  format %{ "POPCNT $dst, $src" %}
  ins_encode %{
    __ popcntl($dst$$Register, $src$$Register);
  %}
  ins_pipe(ialu_reg);
%}

instruct popCountI_mem(rRegI dst, memory mem, eFlagsReg cr) %{
  predicate(UsePopCountInstruction);
  match(Set dst (PopCountI (LoadI mem)));
  effect(KILL cr);

  format %{ "POPCNT $dst, $mem" %}
  ins_encode %{
    __ popcntl($dst$$Register, $mem$$Address);
  %}
  ins_pipe(ialu_reg);
%}

// Note: Long.bitCount(long) returns an int.
instruct popCountL(rRegI dst, eRegL src, rRegI tmp, eFlagsReg cr) %{
  predicate(UsePopCountInstruction);
  match(Set dst (PopCountL src));
  effect(KILL cr, TEMP tmp, TEMP dst);

  format %{ "POPCNT $dst, $src.lo\n\t"
            "POPCNT $tmp, $src.hi\n\t"
            "ADD    $dst, $tmp" %}
  ins_encode %{
    __ popcntl($dst$$Register, $src$$Register);
    __ popcntl($tmp$$Register, HIGH_FROM_LOW($src$$Register));
    __ addl($dst$$Register, $tmp$$Register);
  %}
  ins_pipe(ialu_reg);
%}

// Note: Long.bitCount(long) returns an int.
instruct popCountL_mem(rRegI dst, memory mem, rRegI tmp, eFlagsReg cr) %{
  predicate(UsePopCountInstruction);
  match(Set dst (PopCountL (LoadL mem)));
  effect(KILL cr, TEMP tmp, TEMP dst);

  format %{ "POPCNT $dst, $mem\n\t"
            "POPCNT $tmp, $mem+4\n\t"
            "ADD    $dst, $tmp" %}
  ins_encode %{
    //__ popcntl($dst$$Register, $mem$$Address$$first);
    //__ popcntl($tmp$$Register, $mem$$Address$$second);
    __ popcntl($dst$$Register, Address::make_raw($mem$$base, $mem$$index, $mem$$scale, $mem$$disp, relocInfo::none));
    __ popcntl($tmp$$Register, Address::make_raw($mem$$base, $mem$$index, $mem$$scale, $mem$$disp + 4, relocInfo::none));
    __ addl($dst$$Register, $tmp$$Register);
  %}
  ins_pipe(ialu_reg);
%}


//----------Load/Store/Move Instructions---------------------------------------
//----------Load Instructions--------------------------------------------------
// Load Byte (8bit signed)
instruct loadB(xRegI dst, memory mem) %{
  match(Set dst (LoadB mem));

  ins_cost(125);
  format %{ "MOVSX8 $dst,$mem\t# byte" %}

  ins_encode %{
    __ movsbl($dst$$Register, $mem$$Address);
  %}

  ins_pipe(ialu_reg_mem);
%}

// Load Byte (8bit signed) into Long Register
instruct loadB2L(eRegL dst, memory mem, eFlagsReg cr) %{
  match(Set dst (ConvI2L (LoadB mem)));
  effect(KILL cr);

  ins_cost(375);
  format %{ "MOVSX8 $dst.lo,$mem\t# byte -> long\n\t"
            "MOV    $dst.hi,$dst.lo\n\t"
            "SAR    $dst.hi,7" %}

  ins_encode %{
    __ movsbl($dst$$Register, $mem$$Address);
    __ movl(HIGH_FROM_LOW($dst$$Register), $dst$$Register); // This is always a different register.
    __ sarl(HIGH_FROM_LOW($dst$$Register), 7); // 24+1 MSB are already signed extended.
  %}

  ins_pipe(ialu_reg_mem);
%}

// Load Unsigned Byte (8bit UNsigned)
instruct loadUB(xRegI dst, memory mem) %{
  match(Set dst (LoadUB mem));

  ins_cost(125);
  format %{ "MOVZX8 $dst,$mem\t# ubyte -> int" %}

  ins_encode %{
    __ movzbl($dst$$Register, $mem$$Address);
  %}

  ins_pipe(ialu_reg_mem);
%}

// Load Unsigned Byte (8 bit UNsigned) into Long Register
instruct loadUB2L(eRegL dst, memory mem, eFlagsReg cr) %{
  match(Set dst (ConvI2L (LoadUB mem)));
  effect(KILL cr);

  ins_cost(250);
  format %{ "MOVZX8 $dst.lo,$mem\t# ubyte -> long\n\t"
            "XOR    $dst.hi,$dst.hi" %}

  ins_encode %{
    Register Rdst = $dst$$Register;
    __ movzbl(Rdst, $mem$$Address);
    __ xorl(HIGH_FROM_LOW(Rdst), HIGH_FROM_LOW(Rdst));
  %}

  ins_pipe(ialu_reg_mem);
%}

// Load Unsigned Byte (8 bit UNsigned) with mask into Long Register
instruct loadUB2L_immI(eRegL dst, memory mem, immI mask, eFlagsReg cr) %{
  match(Set dst (ConvI2L (AndI (LoadUB mem) mask)));
  effect(KILL cr);

  format %{ "MOVZX8 $dst.lo,$mem\t# ubyte & 32-bit mask -> long\n\t"
            "XOR    $dst.hi,$dst.hi\n\t"
            "AND    $dst.lo,right_n_bits($mask, 8)" %}
  ins_encode %{
    Register Rdst = $dst$$Register;
    __ movzbl(Rdst, $mem$$Address);
    __ xorl(HIGH_FROM_LOW(Rdst), HIGH_FROM_LOW(Rdst));
    __ andl(Rdst, $mask$$constant & right_n_bits(8));
  %}
  ins_pipe(ialu_reg_mem);
%}

// Load Short (16bit signed)
instruct loadS(rRegI dst, memory mem) %{
  match(Set dst (LoadS mem));

  ins_cost(125);
  format %{ "MOVSX  $dst,$mem\t# short" %}

  ins_encode %{
    __ movswl($dst$$Register, $mem$$Address);
  %}

  ins_pipe(ialu_reg_mem);
%}

// Load Short (16 bit signed) to Byte (8 bit signed)
instruct loadS2B(rRegI dst, memory mem, immI_24 twentyfour) %{
  match(Set dst (RShiftI (LShiftI (LoadS mem) twentyfour) twentyfour));

  ins_cost(125);
  format %{ "MOVSX  $dst, $mem\t# short -> byte" %}
  ins_encode %{
    __ movsbl($dst$$Register, $mem$$Address);
  %}
  ins_pipe(ialu_reg_mem);
%}

// Load Short (16bit signed) into Long Register
instruct loadS2L(eRegL dst, memory mem, eFlagsReg cr) %{
  match(Set dst (ConvI2L (LoadS mem)));
  effect(KILL cr);

  ins_cost(375);
  format %{ "MOVSX  $dst.lo,$mem\t# short -> long\n\t"
            "MOV    $dst.hi,$dst.lo\n\t"
            "SAR    $dst.hi,15" %}

  ins_encode %{
    __ movswl($dst$$Register, $mem$$Address);
    __ movl(HIGH_FROM_LOW($dst$$Register), $dst$$Register); // This is always a different register.
    __ sarl(HIGH_FROM_LOW($dst$$Register), 15); // 16+1 MSB are already signed extended.
  %}

  ins_pipe(ialu_reg_mem);
%}

// Load Unsigned Short/Char (16bit unsigned)
instruct loadUS(rRegI dst, memory mem) %{
  match(Set dst (LoadUS mem));

  ins_cost(125);
  format %{ "MOVZX  $dst,$mem\t# ushort/char -> int" %}

  ins_encode %{
    __ movzwl($dst$$Register, $mem$$Address);
  %}

  ins_pipe(ialu_reg_mem);
%}

// Load Unsigned Short/Char (16 bit UNsigned) to Byte (8 bit signed)
instruct loadUS2B(rRegI dst, memory mem, immI_24 twentyfour) %{
  match(Set dst (RShiftI (LShiftI (LoadUS mem) twentyfour) twentyfour));

  ins_cost(125);
  format %{ "MOVSX  $dst, $mem\t# ushort -> byte" %}
  ins_encode %{
    __ movsbl($dst$$Register, $mem$$Address);
  %}
  ins_pipe(ialu_reg_mem);
%}

// Load Unsigned Short/Char (16 bit UNsigned) into Long Register
instruct loadUS2L(eRegL dst, memory mem, eFlagsReg cr) %{
  match(Set dst (ConvI2L (LoadUS mem)));
  effect(KILL cr);

  ins_cost(250);
  format %{ "MOVZX  $dst.lo,$mem\t# ushort/char -> long\n\t"
            "XOR    $dst.hi,$dst.hi" %}

  ins_encode %{
    __ movzwl($dst$$Register, $mem$$Address);
    __ xorl(HIGH_FROM_LOW($dst$$Register), HIGH_FROM_LOW($dst$$Register));
  %}

  ins_pipe(ialu_reg_mem);
%}

// Load Unsigned Short/Char (16 bit UNsigned) with mask 0xFF into Long Register
instruct loadUS2L_immI_255(eRegL dst, memory mem, immI_255 mask, eFlagsReg cr) %{
  match(Set dst (ConvI2L (AndI (LoadUS mem) mask)));
  effect(KILL cr);

  format %{ "MOVZX8 $dst.lo,$mem\t# ushort/char & 0xFF -> long\n\t"
            "XOR    $dst.hi,$dst.hi" %}
  ins_encode %{
    Register Rdst = $dst$$Register;
    __ movzbl(Rdst, $mem$$Address);
    __ xorl(HIGH_FROM_LOW(Rdst), HIGH_FROM_LOW(Rdst));
  %}
  ins_pipe(ialu_reg_mem);
%}

// Load Unsigned Short/Char (16 bit UNsigned) with a 32-bit mask into Long Register
instruct loadUS2L_immI(eRegL dst, memory mem, immI mask, eFlagsReg cr) %{
  match(Set dst (ConvI2L (AndI (LoadUS mem) mask)));
  effect(KILL cr);

  format %{ "MOVZX  $dst.lo, $mem\t# ushort/char & 32-bit mask -> long\n\t"
            "XOR    $dst.hi,$dst.hi\n\t"
            "AND    $dst.lo,right_n_bits($mask, 16)" %}
  ins_encode %{
    Register Rdst = $dst$$Register;
    __ movzwl(Rdst, $mem$$Address);
    __ xorl(HIGH_FROM_LOW(Rdst), HIGH_FROM_LOW(Rdst));
    __ andl(Rdst, $mask$$constant & right_n_bits(16));
  %}
  ins_pipe(ialu_reg_mem);
%}

// Load Integer
instruct loadI(rRegI dst, memory mem) %{
  match(Set dst (LoadI mem));

  ins_cost(125);
  format %{ "MOV    $dst,$mem\t# int" %}

  ins_encode %{
    __ movl($dst$$Register, $mem$$Address);
  %}

  ins_pipe(ialu_reg_mem);
%}

// Load Integer (32 bit signed) to Byte (8 bit signed)
instruct loadI2B(rRegI dst, memory mem, immI_24 twentyfour) %{
  match(Set dst (RShiftI (LShiftI (LoadI mem) twentyfour) twentyfour));

  ins_cost(125);
  format %{ "MOVSX  $dst, $mem\t# int -> byte" %}
  ins_encode %{
    __ movsbl($dst$$Register, $mem$$Address);
  %}
  ins_pipe(ialu_reg_mem);
%}

// Load Integer (32 bit signed) to Unsigned Byte (8 bit UNsigned)
instruct loadI2UB(rRegI dst, memory mem, immI_255 mask) %{
  match(Set dst (AndI (LoadI mem) mask));

  ins_cost(125);
  format %{ "MOVZX  $dst, $mem\t# int -> ubyte" %}
  ins_encode %{
    __ movzbl($dst$$Register, $mem$$Address);
  %}
  ins_pipe(ialu_reg_mem);
%}

// Load Integer (32 bit signed) to Short (16 bit signed)
instruct loadI2S(rRegI dst, memory mem, immI_16 sixteen) %{
  match(Set dst (RShiftI (LShiftI (LoadI mem) sixteen) sixteen));

  ins_cost(125);
  format %{ "MOVSX  $dst, $mem\t# int -> short" %}
  ins_encode %{
    __ movswl($dst$$Register, $mem$$Address);
  %}
  ins_pipe(ialu_reg_mem);
%}

// Load Integer (32 bit signed) to Unsigned Short/Char (16 bit UNsigned)
instruct loadI2US(rRegI dst, memory mem, immI_65535 mask) %{
  match(Set dst (AndI (LoadI mem) mask));

  ins_cost(125);
  format %{ "MOVZX  $dst, $mem\t# int -> ushort/char" %}
  ins_encode %{
    __ movzwl($dst$$Register, $mem$$Address);
  %}
  ins_pipe(ialu_reg_mem);
%}

// Load Integer into Long Register
instruct loadI2L(eRegL dst, memory mem, eFlagsReg cr) %{
  match(Set dst (ConvI2L (LoadI mem)));
  effect(KILL cr);

  ins_cost(375);
  format %{ "MOV    $dst.lo,$mem\t# int -> long\n\t"
            "MOV    $dst.hi,$dst.lo\n\t"
            "SAR    $dst.hi,31" %}

  ins_encode %{
    __ movl($dst$$Register, $mem$$Address);
    __ movl(HIGH_FROM_LOW($dst$$Register), $dst$$Register); // This is always a different register.
    __ sarl(HIGH_FROM_LOW($dst$$Register), 31);
  %}

  ins_pipe(ialu_reg_mem);
%}

// Load Integer with mask 0xFF into Long Register
instruct loadI2L_immI_255(eRegL dst, memory mem, immI_255 mask, eFlagsReg cr) %{
  match(Set dst (ConvI2L (AndI (LoadI mem) mask)));
  effect(KILL cr);

  format %{ "MOVZX8 $dst.lo,$mem\t# int & 0xFF -> long\n\t"
            "XOR    $dst.hi,$dst.hi" %}
  ins_encode %{
    Register Rdst = $dst$$Register;
    __ movzbl(Rdst, $mem$$Address);
    __ xorl(HIGH_FROM_LOW(Rdst), HIGH_FROM_LOW(Rdst));
  %}
  ins_pipe(ialu_reg_mem);
%}

// Load Integer with mask 0xFFFF into Long Register
instruct loadI2L_immI_65535(eRegL dst, memory mem, immI_65535 mask, eFlagsReg cr) %{
  match(Set dst (ConvI2L (AndI (LoadI mem) mask)));
  effect(KILL cr);

  format %{ "MOVZX  $dst.lo,$mem\t# int & 0xFFFF -> long\n\t"
            "XOR    $dst.hi,$dst.hi" %}
  ins_encode %{
    Register Rdst = $dst$$Register;
    __ movzwl(Rdst, $mem$$Address);
    __ xorl(HIGH_FROM_LOW(Rdst), HIGH_FROM_LOW(Rdst));
  %}
  ins_pipe(ialu_reg_mem);
%}

// Load Integer with 31-bit mask into Long Register
instruct loadI2L_immU31(eRegL dst, memory mem, immU31 mask, eFlagsReg cr) %{
  match(Set dst (ConvI2L (AndI (LoadI mem) mask)));
  effect(KILL cr);

  format %{ "MOV    $dst.lo,$mem\t# int & 31-bit mask -> long\n\t"
            "XOR    $dst.hi,$dst.hi\n\t"
            "AND    $dst.lo,$mask" %}
  ins_encode %{
    Register Rdst = $dst$$Register;
    __ movl(Rdst, $mem$$Address);
    __ xorl(HIGH_FROM_LOW(Rdst), HIGH_FROM_LOW(Rdst));
    __ andl(Rdst, $mask$$constant);
  %}
  ins_pipe(ialu_reg_mem);
%}

// Load Unsigned Integer into Long Register
instruct loadUI2L(eRegL dst, memory mem, immL_32bits mask, eFlagsReg cr) %{
  match(Set dst (AndL (ConvI2L (LoadI mem)) mask));
  effect(KILL cr);

  ins_cost(250);
  format %{ "MOV    $dst.lo,$mem\t# uint -> long\n\t"
            "XOR    $dst.hi,$dst.hi" %}

  ins_encode %{
    __ movl($dst$$Register, $mem$$Address);
    __ xorl(HIGH_FROM_LOW($dst$$Register), HIGH_FROM_LOW($dst$$Register));
  %}

  ins_pipe(ialu_reg_mem);
%}

// Load Long.  Cannot clobber address while loading, so restrict address
// register to ESI
instruct loadL(eRegL dst, load_long_memory mem) %{
  predicate(!((LoadLNode*)n)->require_atomic_access());
  match(Set dst (LoadL mem));

  ins_cost(250);
  format %{ "MOV    $dst.lo,$mem\t# long\n\t"
            "MOV    $dst.hi,$mem+4" %}

  ins_encode %{
    Address Amemlo = Address::make_raw($mem$$base, $mem$$index, $mem$$scale, $mem$$disp, relocInfo::none);
    Address Amemhi = Address::make_raw($mem$$base, $mem$$index, $mem$$scale, $mem$$disp + 4, relocInfo::none);
    __ movl($dst$$Register, Amemlo);
    __ movl(HIGH_FROM_LOW($dst$$Register), Amemhi);
  %}

  ins_pipe(ialu_reg_long_mem);
%}

// Volatile Load Long.  Must be atomic, so do 64-bit FILD
// then store it down to the stack and reload on the int
// side.
instruct loadL_volatile(stackSlotL dst, memory mem) %{
  predicate(UseSSE<=1 && ((LoadLNode*)n)->require_atomic_access());
  match(Set dst (LoadL mem));

  ins_cost(200);
  format %{ "FILD   $mem\t# Atomic volatile long load\n\t"
            "FISTp  $dst" %}
  ins_encode(enc_loadL_volatile(mem,dst));
  ins_pipe( fpu_reg_mem );
%}

instruct loadLX_volatile(stackSlotL dst, memory mem, regD tmp) %{
  predicate(UseSSE>=2 && ((LoadLNode*)n)->require_atomic_access());
  match(Set dst (LoadL mem));
  effect(TEMP tmp);
  ins_cost(180);
  format %{ "MOVSD  $tmp,$mem\t# Atomic volatile long load\n\t"
            "MOVSD  $dst,$tmp" %}
  ins_encode %{
    __ movdbl($tmp$$XMMRegister, $mem$$Address);
    __ movdbl(Address(rsp, $dst$$disp), $tmp$$XMMRegister);
  %}
  ins_pipe( pipe_slow );
%}

instruct loadLX_reg_volatile(eRegL dst, memory mem, regD tmp) %{
  predicate(UseSSE>=2 && ((LoadLNode*)n)->require_atomic_access());
  match(Set dst (LoadL mem));
  effect(TEMP tmp);
  ins_cost(160);
  format %{ "MOVSD  $tmp,$mem\t# Atomic volatile long load\n\t"
            "MOVD   $dst.lo,$tmp\n\t"
            "PSRLQ  $tmp,32\n\t"
            "MOVD   $dst.hi,$tmp" %}
  ins_encode %{
    __ movdbl($tmp$$XMMRegister, $mem$$Address);
    __ movdl($dst$$Register, $tmp$$XMMRegister);
    __ psrlq($tmp$$XMMRegister, 32);
    __ movdl(HIGH_FROM_LOW($dst$$Register), $tmp$$XMMRegister);
  %}
  ins_pipe( pipe_slow );
%}

// Load Range
instruct loadRange(rRegI dst, memory mem) %{
  match(Set dst (LoadRange mem));

  ins_cost(125);
  format %{ "MOV    $dst,$mem" %}
  opcode(0x8B);
  ins_encode( OpcP, RegMem(dst,mem));
  ins_pipe( ialu_reg_mem );
%}


// Load Pointer
instruct loadP(eRegP dst, memory mem) %{
  match(Set dst (LoadP mem));

  ins_cost(125);
  format %{ "MOV    $dst,$mem" %}
  opcode(0x8B);
  ins_encode( OpcP, RegMem(dst,mem));
  ins_pipe( ialu_reg_mem );
%}

// Load Klass Pointer
instruct loadKlass(eRegP dst, memory mem) %{
  match(Set dst (LoadKlass mem));

  ins_cost(125);
  format %{ "MOV    $dst,$mem" %}
  opcode(0x8B);
  ins_encode( OpcP, RegMem(dst,mem));
  ins_pipe( ialu_reg_mem );
%}

// Load Double
instruct loadDPR(regDPR dst, memory mem) %{
  predicate(UseSSE<=1);
  match(Set dst (LoadD mem));

  ins_cost(150);
  format %{ "FLD_D  ST,$mem\n\t"
            "FSTP   $dst" %}
  opcode(0xDD);               /* DD /0 */
  ins_encode( OpcP, RMopc_Mem(0x00,mem),
              Pop_Reg_DPR(dst) );
  ins_pipe( fpu_reg_mem );
%}

// Load Double to XMM
instruct loadD(regD dst, memory mem) %{
  predicate(UseSSE>=2 && UseXmmLoadAndClearUpper);
  match(Set dst (LoadD mem));
  ins_cost(145);
  format %{ "MOVSD  $dst,$mem" %}
  ins_encode %{
    __ movdbl ($dst$$XMMRegister, $mem$$Address);
  %}
  ins_pipe( pipe_slow );
%}

instruct loadD_partial(regD dst, memory mem) %{
  predicate(UseSSE>=2 && !UseXmmLoadAndClearUpper);
  match(Set dst (LoadD mem));
  ins_cost(145);
  format %{ "MOVLPD $dst,$mem" %}
  ins_encode %{
    __ movdbl ($dst$$XMMRegister, $mem$$Address);
  %}
  ins_pipe( pipe_slow );
%}

// Load to XMM register (single-precision floating point)
// MOVSS instruction
instruct loadF(regF dst, memory mem) %{
  predicate(UseSSE>=1);
  match(Set dst (LoadF mem));
  ins_cost(145);
  format %{ "MOVSS  $dst,$mem" %}
  ins_encode %{
    __ movflt ($dst$$XMMRegister, $mem$$Address);
  %}
  ins_pipe( pipe_slow );
%}

// Load Float
instruct loadFPR(regFPR dst, memory mem) %{
  predicate(UseSSE==0);
  match(Set dst (LoadF mem));

  ins_cost(150);
  format %{ "FLD_S  ST,$mem\n\t"
            "FSTP   $dst" %}
  opcode(0xD9);               /* D9 /0 */
  ins_encode( OpcP, RMopc_Mem(0x00,mem),
              Pop_Reg_FPR(dst) );
  ins_pipe( fpu_reg_mem );
%}

// Load Effective Address
instruct leaP8(eRegP dst, indOffset8 mem) %{
  match(Set dst mem);

  ins_cost(110);
  format %{ "LEA    $dst,$mem" %}
  opcode(0x8D);
  ins_encode( OpcP, RegMem(dst,mem));
  ins_pipe( ialu_reg_reg_fat );
%}

instruct leaP32(eRegP dst, indOffset32 mem) %{
  match(Set dst mem);

  ins_cost(110);
  format %{ "LEA    $dst,$mem" %}
  opcode(0x8D);
  ins_encode( OpcP, RegMem(dst,mem));
  ins_pipe( ialu_reg_reg_fat );
%}

instruct leaPIdxOff(eRegP dst, indIndexOffset mem) %{
  match(Set dst mem);

  ins_cost(110);
  format %{ "LEA    $dst,$mem" %}
  opcode(0x8D);
  ins_encode( OpcP, RegMem(dst,mem));
  ins_pipe( ialu_reg_reg_fat );
%}

instruct leaPIdxScale(eRegP dst, indIndexScale mem) %{
  match(Set dst mem);

  ins_cost(110);
  format %{ "LEA    $dst,$mem" %}
  opcode(0x8D);
  ins_encode( OpcP, RegMem(dst,mem));
  ins_pipe( ialu_reg_reg_fat );
%}

instruct leaPIdxScaleOff(eRegP dst, indIndexScaleOffset mem) %{
  match(Set dst mem);

  ins_cost(110);
  format %{ "LEA    $dst,$mem" %}
  opcode(0x8D);
  ins_encode( OpcP, RegMem(dst,mem));
  ins_pipe( ialu_reg_reg_fat );
%}

// Load Constant
instruct loadConI(rRegI dst, immI src) %{
  match(Set dst src);

  format %{ "MOV    $dst,$src" %}
  ins_encode( LdImmI(dst, src) );
  ins_pipe( ialu_reg_fat );
%}

// Load Constant zero
instruct loadConI0(rRegI dst, immI_0 src, eFlagsReg cr) %{
  match(Set dst src);
  effect(KILL cr);

  ins_cost(50);
  format %{ "XOR    $dst,$dst" %}
  opcode(0x33);  /* + rd */
  ins_encode( OpcP, RegReg( dst, dst ) );
  ins_pipe( ialu_reg );
%}

instruct loadConP(eRegP dst, immP src) %{
  match(Set dst src);

  format %{ "MOV    $dst,$src" %}
  opcode(0xB8);  /* + rd */
  ins_encode( LdImmP(dst, src) );
  ins_pipe( ialu_reg_fat );
%}

instruct loadConL(eRegL dst, immL src, eFlagsReg cr) %{
  match(Set dst src);
  effect(KILL cr);
  ins_cost(200);
  format %{ "MOV    $dst.lo,$src.lo\n\t"
            "MOV    $dst.hi,$src.hi" %}
  opcode(0xB8);
  ins_encode( LdImmL_Lo(dst, src), LdImmL_Hi(dst, src) );
  ins_pipe( ialu_reg_long_fat );
%}

instruct loadConL0(eRegL dst, immL0 src, eFlagsReg cr) %{
  match(Set dst src);
  effect(KILL cr);
  ins_cost(150);
  format %{ "XOR    $dst.lo,$dst.lo\n\t"
            "XOR    $dst.hi,$dst.hi" %}
  opcode(0x33,0x33);
  ins_encode( RegReg_Lo(dst,dst), RegReg_Hi(dst, dst) );
  ins_pipe( ialu_reg_long );
%}

// The instruction usage is guarded by predicate in operand immFPR().
instruct loadConFPR(regFPR dst, immFPR con) %{
  match(Set dst con);
  ins_cost(125);
  format %{ "FLD_S  ST,[$constantaddress]\t# load from constant table: float=$con\n\t"
            "FSTP   $dst" %}
  ins_encode %{
    __ fld_s($constantaddress($con));
    __ fstp_d($dst$$reg);
  %}
  ins_pipe(fpu_reg_con);
%}

// The instruction usage is guarded by predicate in operand immFPR0().
instruct loadConFPR0(regFPR dst, immFPR0 con) %{
  match(Set dst con);
  ins_cost(125);
  format %{ "FLDZ   ST\n\t"
            "FSTP   $dst" %}
  ins_encode %{
    __ fldz();
    __ fstp_d($dst$$reg);
  %}
  ins_pipe(fpu_reg_con);
%}

// The instruction usage is guarded by predicate in operand immFPR1().
instruct loadConFPR1(regFPR dst, immFPR1 con) %{
  match(Set dst con);
  ins_cost(125);
  format %{ "FLD1   ST\n\t"
            "FSTP   $dst" %}
  ins_encode %{
    __ fld1();
    __ fstp_d($dst$$reg);
  %}
  ins_pipe(fpu_reg_con);
%}

// The instruction usage is guarded by predicate in operand immF().
instruct loadConF(regF dst, immF con) %{
  match(Set dst con);
  ins_cost(125);
  format %{ "MOVSS  $dst,[$constantaddress]\t# load from constant table: float=$con" %}
  ins_encode %{
    __ movflt($dst$$XMMRegister, $constantaddress($con));
  %}
  ins_pipe(pipe_slow);
%}

// The instruction usage is guarded by predicate in operand immF0().
instruct loadConF0(regF dst, immF0 src) %{
  match(Set dst src);
  ins_cost(100);
  format %{ "XORPS  $dst,$dst\t# float 0.0" %}
  ins_encode %{
    __ xorps($dst$$XMMRegister, $dst$$XMMRegister);
  %}
  ins_pipe(pipe_slow);
%}

// The instruction usage is guarded by predicate in operand immDPR().
instruct loadConDPR(regDPR dst, immDPR con) %{
  match(Set dst con);
  ins_cost(125);

  format %{ "FLD_D  ST,[$constantaddress]\t# load from constant table: double=$con\n\t"
            "FSTP   $dst" %}
  ins_encode %{
    __ fld_d($constantaddress($con));
    __ fstp_d($dst$$reg);
  %}
  ins_pipe(fpu_reg_con);
%}

// The instruction usage is guarded by predicate in operand immDPR0().
instruct loadConDPR0(regDPR dst, immDPR0 con) %{
  match(Set dst con);
  ins_cost(125);

  format %{ "FLDZ   ST\n\t"
            "FSTP   $dst" %}
  ins_encode %{
    __ fldz();
    __ fstp_d($dst$$reg);
  %}
  ins_pipe(fpu_reg_con);
%}

// The instruction usage is guarded by predicate in operand immDPR1().
instruct loadConDPR1(regDPR dst, immDPR1 con) %{
  match(Set dst con);
  ins_cost(125);

  format %{ "FLD1   ST\n\t"
            "FSTP   $dst" %}
  ins_encode %{
    __ fld1();
    __ fstp_d($dst$$reg);
  %}
  ins_pipe(fpu_reg_con);
%}

// The instruction usage is guarded by predicate in operand immD().
instruct loadConD(regD dst, immD con) %{
  match(Set dst con);
  ins_cost(125);
  format %{ "MOVSD  $dst,[$constantaddress]\t# load from constant table: double=$con" %}
  ins_encode %{
    __ movdbl($dst$$XMMRegister, $constantaddress($con));
  %}
  ins_pipe(pipe_slow);
%}

// The instruction usage is guarded by predicate in operand immD0().
instruct loadConD0(regD dst, immD0 src) %{
  match(Set dst src);
  ins_cost(100);
  format %{ "XORPD  $dst,$dst\t# double 0.0" %}
  ins_encode %{
    __ xorpd ($dst$$XMMRegister, $dst$$XMMRegister);
  %}
  ins_pipe( pipe_slow );
%}

// Load Stack Slot
instruct loadSSI(rRegI dst, stackSlotI src) %{
  match(Set dst src);
  ins_cost(125);

  format %{ "MOV    $dst,$src" %}
  opcode(0x8B);
  ins_encode( OpcP, RegMem(dst,src));
  ins_pipe( ialu_reg_mem );
%}

instruct loadSSL(eRegL dst, stackSlotL src) %{
  match(Set dst src);

  ins_cost(200);
  format %{ "MOV    $dst,$src.lo\n\t"
            "MOV    $dst+4,$src.hi" %}
  opcode(0x8B, 0x8B);
  ins_encode( OpcP, RegMem( dst, src ), OpcS, RegMem_Hi( dst, src ) );
  ins_pipe( ialu_mem_long_reg );
%}

// Load Stack Slot
instruct loadSSP(eRegP dst, stackSlotP src) %{
  match(Set dst src);
  ins_cost(125);

  format %{ "MOV    $dst,$src" %}
  opcode(0x8B);
  ins_encode( OpcP, RegMem(dst,src));
  ins_pipe( ialu_reg_mem );
%}

// Load Stack Slot
instruct loadSSF(regFPR dst, stackSlotF src) %{
  match(Set dst src);
  ins_cost(125);

  format %{ "FLD_S  $src\n\t"
            "FSTP   $dst" %}
  opcode(0xD9);               /* D9 /0, FLD m32real */
  ins_encode( OpcP, RMopc_Mem_no_oop(0x00,src),
              Pop_Reg_FPR(dst) );
  ins_pipe( fpu_reg_mem );
%}

// Load Stack Slot
instruct loadSSD(regDPR dst, stackSlotD src) %{
  match(Set dst src);
  ins_cost(125);

  format %{ "FLD_D  $src\n\t"
            "FSTP   $dst" %}
  opcode(0xDD);               /* DD /0, FLD m64real */
  ins_encode( OpcP, RMopc_Mem_no_oop(0x00,src),
              Pop_Reg_DPR(dst) );
  ins_pipe( fpu_reg_mem );
%}

// Prefetch instructions for allocation.
// Must be safe to execute with invalid address (cannot fault).

instruct prefetchAlloc0( memory mem ) %{
  predicate(UseSSE==0 && AllocatePrefetchInstr!=3);
  match(PrefetchAllocation mem);
  ins_cost(0);
  size(0);
  format %{ "Prefetch allocation (non-SSE is empty encoding)" %}
  ins_encode();
  ins_pipe(empty);
%}

instruct prefetchAlloc( memory mem ) %{
  predicate(AllocatePrefetchInstr==3);
  match( PrefetchAllocation mem );
  ins_cost(100);

  format %{ "PREFETCHW $mem\t! Prefetch allocation into L1 cache and mark modified" %}
  ins_encode %{
    __ prefetchw($mem$$Address);
  %}
  ins_pipe(ialu_mem);
%}

instruct prefetchAllocNTA( memory mem ) %{
  predicate(UseSSE>=1 && AllocatePrefetchInstr==0);
  match(PrefetchAllocation mem);
  ins_cost(100);

  format %{ "PREFETCHNTA $mem\t! Prefetch allocation into non-temporal cache for write" %}
  ins_encode %{
    __ prefetchnta($mem$$Address);
  %}
  ins_pipe(ialu_mem);
%}

instruct prefetchAllocT0( memory mem ) %{
  predicate(UseSSE>=1 && AllocatePrefetchInstr==1);
  match(PrefetchAllocation mem);
  ins_cost(100);

  format %{ "PREFETCHT0 $mem\t! Prefetch allocation into L1 and L2 caches for write" %}
  ins_encode %{
    __ prefetcht0($mem$$Address);
  %}
  ins_pipe(ialu_mem);
%}

instruct prefetchAllocT2( memory mem ) %{
  predicate(UseSSE>=1 && AllocatePrefetchInstr==2);
  match(PrefetchAllocation mem);
  ins_cost(100);

  format %{ "PREFETCHT2 $mem\t! Prefetch allocation into L2 cache for write" %}
  ins_encode %{
    __ prefetcht2($mem$$Address);
  %}
  ins_pipe(ialu_mem);
%}

//----------Store Instructions-------------------------------------------------

// Store Byte
instruct storeB(memory mem, xRegI src) %{
  match(Set mem (StoreB mem src));

  ins_cost(125);
  format %{ "MOV8   $mem,$src" %}
  opcode(0x88);
  ins_encode( OpcP, RegMem( src, mem ) );
  ins_pipe( ialu_mem_reg );
%}

// Store Char/Short
instruct storeC(memory mem, rRegI src) %{
  match(Set mem (StoreC mem src));

  ins_cost(125);
  format %{ "MOV16  $mem,$src" %}
  opcode(0x89, 0x66);
  ins_encode( OpcS, OpcP, RegMem( src, mem ) );
  ins_pipe( ialu_mem_reg );
%}

// Store Integer
instruct storeI(memory mem, rRegI src) %{
  match(Set mem (StoreI mem src));

  ins_cost(125);
  format %{ "MOV    $mem,$src" %}
  opcode(0x89);
  ins_encode( OpcP, RegMem( src, mem ) );
  ins_pipe( ialu_mem_reg );
%}

// Store Long
instruct storeL(long_memory mem, eRegL src) %{
  predicate(!((StoreLNode*)n)->require_atomic_access());
  match(Set mem (StoreL mem src));

  ins_cost(200);
  format %{ "MOV    $mem,$src.lo\n\t"
            "MOV    $mem+4,$src.hi" %}
  opcode(0x89, 0x89);
  ins_encode( OpcP, RegMem( src, mem ), OpcS, RegMem_Hi( src, mem ) );
  ins_pipe( ialu_mem_long_reg );
%}

// Store Long to Integer
instruct storeL2I(memory mem, eRegL src) %{
  match(Set mem (StoreI mem (ConvL2I src)));

  format %{ "MOV    $mem,$src.lo\t# long -> int" %}
  ins_encode %{
    __ movl($mem$$Address, $src$$Register);
  %}
  ins_pipe(ialu_mem_reg);
%}

// Volatile Store Long.  Must be atomic, so move it into
// the FP TOS and then do a 64-bit FIST.  Has to probe the
// target address before the store (for null-ptr checks)
// so the memory operand is used twice in the encoding.
instruct storeL_volatile(memory mem, stackSlotL src, eFlagsReg cr ) %{
  predicate(UseSSE<=1 && ((StoreLNode*)n)->require_atomic_access());
  match(Set mem (StoreL mem src));
  effect( KILL cr );
  ins_cost(400);
  format %{ "CMP    $mem,EAX\t# Probe address for implicit null check\n\t"
            "FILD   $src\n\t"
            "FISTp  $mem\t # 64-bit atomic volatile long store" %}
  opcode(0x3B);
  ins_encode( OpcP, RegMem( EAX, mem ), enc_storeL_volatile(mem,src));
  ins_pipe( fpu_reg_mem );
%}

instruct storeLX_volatile(memory mem, stackSlotL src, regD tmp, eFlagsReg cr) %{
  predicate(UseSSE>=2 && ((StoreLNode*)n)->require_atomic_access());
  match(Set mem (StoreL mem src));
  effect( TEMP tmp, KILL cr );
  ins_cost(380);
  format %{ "CMP    $mem,EAX\t# Probe address for implicit null check\n\t"
            "MOVSD  $tmp,$src\n\t"
            "MOVSD  $mem,$tmp\t # 64-bit atomic volatile long store" %}
  ins_encode %{
    __ cmpl(rax, $mem$$Address);
    __ movdbl($tmp$$XMMRegister, Address(rsp, $src$$disp));
    __ movdbl($mem$$Address, $tmp$$XMMRegister);
  %}
  ins_pipe( pipe_slow );
%}

instruct storeLX_reg_volatile(memory mem, eRegL src, regD tmp2, regD tmp, eFlagsReg cr) %{
  predicate(UseSSE>=2 && ((StoreLNode*)n)->require_atomic_access());
  match(Set mem (StoreL mem src));
  effect( TEMP tmp2 , TEMP tmp, KILL cr );
  ins_cost(360);
  format %{ "CMP    $mem,EAX\t# Probe address for implicit null check\n\t"
            "MOVD   $tmp,$src.lo\n\t"
            "MOVD   $tmp2,$src.hi\n\t"
            "PUNPCKLDQ $tmp,$tmp2\n\t"
            "MOVSD  $mem,$tmp\t # 64-bit atomic volatile long store" %}
  ins_encode %{
    __ cmpl(rax, $mem$$Address);
    __ movdl($tmp$$XMMRegister, $src$$Register);
    __ movdl($tmp2$$XMMRegister, HIGH_FROM_LOW($src$$Register));
    __ punpckldq($tmp$$XMMRegister, $tmp2$$XMMRegister);
    __ movdbl($mem$$Address, $tmp$$XMMRegister);
  %}
  ins_pipe( pipe_slow );
%}

// Store Pointer; for storing unknown oops and raw pointers
instruct storeP(memory mem, anyRegP src) %{
  match(Set mem (StoreP mem src));

  ins_cost(125);
  format %{ "MOV    $mem,$src" %}
  opcode(0x89);
  ins_encode( OpcP, RegMem( src, mem ) );
  ins_pipe( ialu_mem_reg );
%}

// Store Integer Immediate
instruct storeImmI(memory mem, immI src) %{
  match(Set mem (StoreI mem src));

  ins_cost(150);
  format %{ "MOV    $mem,$src" %}
  opcode(0xC7);               /* C7 /0 */
  ins_encode( OpcP, RMopc_Mem(0x00,mem),  Con32( src ));
  ins_pipe( ialu_mem_imm );
%}

// Store Short/Char Immediate
instruct storeImmI16(memory mem, immI16 src) %{
  predicate(UseStoreImmI16);
  match(Set mem (StoreC mem src));

  ins_cost(150);
  format %{ "MOV16  $mem,$src" %}
  opcode(0xC7);     /* C7 /0 Same as 32 store immediate with prefix */
  ins_encode( SizePrefix, OpcP, RMopc_Mem(0x00,mem),  Con16( src ));
  ins_pipe( ialu_mem_imm );
%}

// Store Pointer Immediate; null pointers or constant oops that do not
// need card-mark barriers.
instruct storeImmP(memory mem, immP src) %{
  match(Set mem (StoreP mem src));

  ins_cost(150);
  format %{ "MOV    $mem,$src" %}
  opcode(0xC7);               /* C7 /0 */
  ins_encode( OpcP, RMopc_Mem(0x00,mem),  Con32( src ));
  ins_pipe( ialu_mem_imm );
%}

// Store Byte Immediate
instruct storeImmB(memory mem, immI8 src) %{
  match(Set mem (StoreB mem src));

  ins_cost(150);
  format %{ "MOV8   $mem,$src" %}
  opcode(0xC6);               /* C6 /0 */
  ins_encode( OpcP, RMopc_Mem(0x00,mem),  Con8or32( src ));
  ins_pipe( ialu_mem_imm );
%}

// Store CMS card-mark Immediate
instruct storeImmCM(memory mem, immI8 src) %{
  match(Set mem (StoreCM mem src));

  ins_cost(150);
  format %{ "MOV8   $mem,$src\t! CMS card-mark imm0" %}
  opcode(0xC6);               /* C6 /0 */
  ins_encode( OpcP, RMopc_Mem(0x00,mem),  Con8or32( src ));
  ins_pipe( ialu_mem_imm );
%}

// Store Double
instruct storeDPR( memory mem, regDPR1 src) %{
  predicate(UseSSE<=1);
  match(Set mem (StoreD mem src));

  ins_cost(100);
  format %{ "FST_D  $mem,$src" %}
  opcode(0xDD);       /* DD /2 */
  ins_encode( enc_FPR_store(mem,src) );
  ins_pipe( fpu_mem_reg );
%}

// Store double does rounding on x86
instruct storeDPR_rounded( memory mem, regDPR1 src) %{
  predicate(UseSSE<=1);
  match(Set mem (StoreD mem (RoundDouble src)));

  ins_cost(100);
  format %{ "FST_D  $mem,$src\t# round" %}
  opcode(0xDD);       /* DD /2 */
  ins_encode( enc_FPR_store(mem,src) );
  ins_pipe( fpu_mem_reg );
%}

// Store XMM register to memory (double-precision floating points)
// MOVSD instruction
instruct storeD(memory mem, regD src) %{
  predicate(UseSSE>=2);
  match(Set mem (StoreD mem src));
  ins_cost(95);
  format %{ "MOVSD  $mem,$src" %}
  ins_encode %{
    __ movdbl($mem$$Address, $src$$XMMRegister);
  %}
  ins_pipe( pipe_slow );
%}

// Store XMM register to memory (single-precision floating point)
// MOVSS instruction
instruct storeF(memory mem, regF src) %{
  predicate(UseSSE>=1);
  match(Set mem (StoreF mem src));
  ins_cost(95);
  format %{ "MOVSS  $mem,$src" %}
  ins_encode %{
    __ movflt($mem$$Address, $src$$XMMRegister);
  %}
  ins_pipe( pipe_slow );
%}


// Store Float
instruct storeFPR( memory mem, regFPR1 src) %{
  predicate(UseSSE==0);
  match(Set mem (StoreF mem src));

  ins_cost(100);
  format %{ "FST_S  $mem,$src" %}
  opcode(0xD9);       /* D9 /2 */
  ins_encode( enc_FPR_store(mem,src) );
  ins_pipe( fpu_mem_reg );
%}

// Store Float does rounding on x86
instruct storeFPR_rounded( memory mem, regFPR1 src) %{
  predicate(UseSSE==0);
  match(Set mem (StoreF mem (RoundFloat src)));

  ins_cost(100);
  format %{ "FST_S  $mem,$src\t# round" %}
  opcode(0xD9);       /* D9 /2 */
  ins_encode( enc_FPR_store(mem,src) );
  ins_pipe( fpu_mem_reg );
%}

// Store Float does rounding on x86
instruct storeFPR_Drounded( memory mem, regDPR1 src) %{
  predicate(UseSSE<=1);
  match(Set mem (StoreF mem (ConvD2F src)));

  ins_cost(100);
  format %{ "FST_S  $mem,$src\t# D-round" %}
  opcode(0xD9);       /* D9 /2 */
  ins_encode( enc_FPR_store(mem,src) );
  ins_pipe( fpu_mem_reg );
%}

// Store immediate Float value (it is faster than store from FPU register)
// The instruction usage is guarded by predicate in operand immFPR().
instruct storeFPR_imm( memory mem, immFPR src) %{
  match(Set mem (StoreF mem src));

  ins_cost(50);
  format %{ "MOV    $mem,$src\t# store float" %}
  opcode(0xC7);               /* C7 /0 */
  ins_encode( OpcP, RMopc_Mem(0x00,mem),  Con32FPR_as_bits( src ));
  ins_pipe( ialu_mem_imm );
%}

// Store immediate Float value (it is faster than store from XMM register)
// The instruction usage is guarded by predicate in operand immF().
instruct storeF_imm( memory mem, immF src) %{
  match(Set mem (StoreF mem src));

  ins_cost(50);
  format %{ "MOV    $mem,$src\t# store float" %}
  opcode(0xC7);               /* C7 /0 */
  ins_encode( OpcP, RMopc_Mem(0x00,mem),  Con32F_as_bits( src ));
  ins_pipe( ialu_mem_imm );
%}

// Store Integer to stack slot
instruct storeSSI(stackSlotI dst, rRegI src) %{
  match(Set dst src);

  ins_cost(100);
  format %{ "MOV    $dst,$src" %}
  opcode(0x89);
  ins_encode( OpcPRegSS( dst, src ) );
  ins_pipe( ialu_mem_reg );
%}

// Store Integer to stack slot
instruct storeSSP(stackSlotP dst, eRegP src) %{
  match(Set dst src);

  ins_cost(100);
  format %{ "MOV    $dst,$src" %}
  opcode(0x89);
  ins_encode( OpcPRegSS( dst, src ) );
  ins_pipe( ialu_mem_reg );
%}

// Store Long to stack slot
instruct storeSSL(stackSlotL dst, eRegL src) %{
  match(Set dst src);

  ins_cost(200);
  format %{ "MOV    $dst,$src.lo\n\t"
            "MOV    $dst+4,$src.hi" %}
  opcode(0x89, 0x89);
  ins_encode( OpcP, RegMem( src, dst ), OpcS, RegMem_Hi( src, dst ) );
  ins_pipe( ialu_mem_long_reg );
%}

//----------MemBar Instructions-----------------------------------------------
// Memory barrier flavors

instruct membar_acquire() %{
  match(MemBarAcquire);
  match(LoadFence);
  ins_cost(400);

  size(0);
  format %{ "MEMBAR-acquire ! (empty encoding)" %}
  ins_encode();
  ins_pipe(empty);
%}

instruct membar_acquire_lock() %{
  match(MemBarAcquireLock);
  ins_cost(0);

  size(0);
  format %{ "MEMBAR-acquire (prior CMPXCHG in FastLock so empty encoding)" %}
  ins_encode( );
  ins_pipe(empty);
%}

instruct membar_release() %{
  match(MemBarRelease);
  match(StoreFence);
  ins_cost(400);

  size(0);
  format %{ "MEMBAR-release ! (empty encoding)" %}
  ins_encode( );
  ins_pipe(empty);
%}

instruct membar_release_lock() %{
  match(MemBarReleaseLock);
  ins_cost(0);

  size(0);
  format %{ "MEMBAR-release (a FastUnlock follows so empty encoding)" %}
  ins_encode( );
  ins_pipe(empty);
%}

instruct membar_volatile(eFlagsReg cr) %{
  match(MemBarVolatile);
  effect(KILL cr);
  ins_cost(400);

  format %{
    $$template
    $$emit$$"LOCK ADDL [ESP + #0], 0\t! membar_volatile"
  %}
  ins_encode %{
    __ membar(Assembler::StoreLoad);
  %}
  ins_pipe(pipe_slow);
%}

instruct unnecessary_membar_volatile() %{
  match(MemBarVolatile);
  predicate(Matcher::post_store_load_barrier(n));
  ins_cost(0);

  size(0);
  format %{ "MEMBAR-volatile (unnecessary so empty encoding)" %}
  ins_encode( );
  ins_pipe(empty);
%}

instruct membar_storestore() %{
  match(MemBarStoreStore);
  match(StoreStoreFence);
  ins_cost(0);

  size(0);
  format %{ "MEMBAR-storestore (empty encoding)" %}
  ins_encode( );
  ins_pipe(empty);
%}

//----------Move Instructions--------------------------------------------------
instruct castX2P(eAXRegP dst, eAXRegI src) %{
  match(Set dst (CastX2P src));
  format %{ "# X2P  $dst, $src" %}
  ins_encode( /*empty encoding*/ );
  ins_cost(0);
  ins_pipe(empty);
%}

instruct castP2X(rRegI dst, eRegP src ) %{
  match(Set dst (CastP2X src));
  ins_cost(50);
  format %{ "MOV    $dst, $src\t# CastP2X" %}
  ins_encode( enc_Copy( dst, src) );
  ins_pipe( ialu_reg_reg );
%}

//----------Conditional Move---------------------------------------------------
// Conditional move
instruct jmovI_reg(cmpOp cop, eFlagsReg cr, rRegI dst, rRegI src) %{
  predicate(!VM_Version::supports_cmov() );
  match(Set dst (CMoveI (Binary cop cr) (Binary dst src)));
  ins_cost(200);
  format %{ "J$cop,us skip\t# signed cmove\n\t"
            "MOV    $dst,$src\n"
      "skip:" %}
  ins_encode %{
    Label Lskip;
    // Invert sense of branch from sense of CMOV
    __ jccb((Assembler::Condition)($cop$$cmpcode^1), Lskip);
    __ movl($dst$$Register, $src$$Register);
    __ bind(Lskip);
  %}
  ins_pipe( pipe_cmov_reg );
%}

instruct jmovI_regU(cmpOpU cop, eFlagsRegU cr, rRegI dst, rRegI src) %{
  predicate(!VM_Version::supports_cmov() );
  match(Set dst (CMoveI (Binary cop cr) (Binary dst src)));
  ins_cost(200);
  format %{ "J$cop,us skip\t# unsigned cmove\n\t"
            "MOV    $dst,$src\n"
      "skip:" %}
  ins_encode %{
    Label Lskip;
    // Invert sense of branch from sense of CMOV
    __ jccb((Assembler::Condition)($cop$$cmpcode^1), Lskip);
    __ movl($dst$$Register, $src$$Register);
    __ bind(Lskip);
  %}
  ins_pipe( pipe_cmov_reg );
%}

instruct cmovI_reg(rRegI dst, rRegI src, eFlagsReg cr, cmpOp cop ) %{
  predicate(VM_Version::supports_cmov() );
  match(Set dst (CMoveI (Binary cop cr) (Binary dst src)));
  ins_cost(200);
  format %{ "CMOV$cop $dst,$src" %}
  opcode(0x0F,0x40);
  ins_encode( enc_cmov(cop), RegReg( dst, src ) );
  ins_pipe( pipe_cmov_reg );
%}

instruct cmovI_regU( cmpOpU cop, eFlagsRegU cr, rRegI dst, rRegI src ) %{
  predicate(VM_Version::supports_cmov() );
  match(Set dst (CMoveI (Binary cop cr) (Binary dst src)));
  ins_cost(200);
  format %{ "CMOV$cop $dst,$src" %}
  opcode(0x0F,0x40);
  ins_encode( enc_cmov(cop), RegReg( dst, src ) );
  ins_pipe( pipe_cmov_reg );
%}

instruct cmovI_regUCF( cmpOpUCF cop, eFlagsRegUCF cr, rRegI dst, rRegI src ) %{
  predicate(VM_Version::supports_cmov() );
  match(Set dst (CMoveI (Binary cop cr) (Binary dst src)));
  ins_cost(200);
  expand %{
    cmovI_regU(cop, cr, dst, src);
  %}
%}

// Conditional move
instruct cmovI_mem(cmpOp cop, eFlagsReg cr, rRegI dst, memory src) %{
  predicate(VM_Version::supports_cmov() );
  match(Set dst (CMoveI (Binary cop cr) (Binary dst (LoadI src))));
  ins_cost(250);
  format %{ "CMOV$cop $dst,$src" %}
  opcode(0x0F,0x40);
  ins_encode( enc_cmov(cop), RegMem( dst, src ) );
  ins_pipe( pipe_cmov_mem );
%}

// Conditional move
instruct cmovI_memU(cmpOpU cop, eFlagsRegU cr, rRegI dst, memory src) %{
  predicate(VM_Version::supports_cmov() );
  match(Set dst (CMoveI (Binary cop cr) (Binary dst (LoadI src))));
  ins_cost(250);
  format %{ "CMOV$cop $dst,$src" %}
  opcode(0x0F,0x40);
  ins_encode( enc_cmov(cop), RegMem( dst, src ) );
  ins_pipe( pipe_cmov_mem );
%}

instruct cmovI_memUCF(cmpOpUCF cop, eFlagsRegUCF cr, rRegI dst, memory src) %{
  predicate(VM_Version::supports_cmov() );
  match(Set dst (CMoveI (Binary cop cr) (Binary dst (LoadI src))));
  ins_cost(250);
  expand %{
    cmovI_memU(cop, cr, dst, src);
  %}
%}

// Conditional move
instruct cmovP_reg(eRegP dst, eRegP src, eFlagsReg cr, cmpOp cop ) %{
  predicate(VM_Version::supports_cmov() );
  match(Set dst (CMoveP (Binary cop cr) (Binary dst src)));
  ins_cost(200);
  format %{ "CMOV$cop $dst,$src\t# ptr" %}
  opcode(0x0F,0x40);
  ins_encode( enc_cmov(cop), RegReg( dst, src ) );
  ins_pipe( pipe_cmov_reg );
%}

// Conditional move (non-P6 version)
// Note:  a CMoveP is generated for  stubs and native wrappers
//        regardless of whether we are on a P6, so we
//        emulate a cmov here
instruct cmovP_reg_nonP6(eRegP dst, eRegP src, eFlagsReg cr, cmpOp cop ) %{
  match(Set dst (CMoveP (Binary cop cr) (Binary dst src)));
  ins_cost(300);
  format %{ "Jn$cop   skip\n\t"
          "MOV    $dst,$src\t# pointer\n"
      "skip:" %}
  opcode(0x8b);
  ins_encode( enc_cmov_branch(cop, 0x2), OpcP, RegReg(dst, src));
  ins_pipe( pipe_cmov_reg );
%}

// Conditional move
instruct cmovP_regU(cmpOpU cop, eFlagsRegU cr, eRegP dst, eRegP src ) %{
  predicate(VM_Version::supports_cmov() );
  match(Set dst (CMoveP (Binary cop cr) (Binary dst src)));
  ins_cost(200);
  format %{ "CMOV$cop $dst,$src\t# ptr" %}
  opcode(0x0F,0x40);
  ins_encode( enc_cmov(cop), RegReg( dst, src ) );
  ins_pipe( pipe_cmov_reg );
%}

instruct cmovP_regUCF(cmpOpUCF cop, eFlagsRegUCF cr, eRegP dst, eRegP src ) %{
  predicate(VM_Version::supports_cmov() );
  match(Set dst (CMoveP (Binary cop cr) (Binary dst src)));
  ins_cost(200);
  expand %{
    cmovP_regU(cop, cr, dst, src);
  %}
%}

// DISABLED: Requires the ADLC to emit a bottom_type call that
// correctly meets the two pointer arguments; one is an incoming
// register but the other is a memory operand.  ALSO appears to
// be buggy with implicit null checks.
//
//// Conditional move
//instruct cmovP_mem(cmpOp cop, eFlagsReg cr, eRegP dst, memory src) %{
//  predicate(VM_Version::supports_cmov() );
//  match(Set dst (CMoveP (Binary cop cr) (Binary dst (LoadP src))));
//  ins_cost(250);
//  format %{ "CMOV$cop $dst,$src\t# ptr" %}
//  opcode(0x0F,0x40);
//  ins_encode( enc_cmov(cop), RegMem( dst, src ) );
//  ins_pipe( pipe_cmov_mem );
//%}
//
//// Conditional move
//instruct cmovP_memU(cmpOpU cop, eFlagsRegU cr, eRegP dst, memory src) %{
//  predicate(VM_Version::supports_cmov() );
//  match(Set dst (CMoveP (Binary cop cr) (Binary dst (LoadP src))));
//  ins_cost(250);
//  format %{ "CMOV$cop $dst,$src\t# ptr" %}
//  opcode(0x0F,0x40);
//  ins_encode( enc_cmov(cop), RegMem( dst, src ) );
//  ins_pipe( pipe_cmov_mem );
//%}

// Conditional move
instruct fcmovDPR_regU(cmpOp_fcmov cop, eFlagsRegU cr, regDPR1 dst, regDPR src) %{
  predicate(UseSSE<=1);
  match(Set dst (CMoveD (Binary cop cr) (Binary dst src)));
  ins_cost(200);
  format %{ "FCMOV$cop $dst,$src\t# double" %}
  opcode(0xDA);
  ins_encode( enc_cmov_dpr(cop,src) );
  ins_pipe( pipe_cmovDPR_reg );
%}

// Conditional move
instruct fcmovFPR_regU(cmpOp_fcmov cop, eFlagsRegU cr, regFPR1 dst, regFPR src) %{
  predicate(UseSSE==0);
  match(Set dst (CMoveF (Binary cop cr) (Binary dst src)));
  ins_cost(200);
  format %{ "FCMOV$cop $dst,$src\t# float" %}
  opcode(0xDA);
  ins_encode( enc_cmov_dpr(cop,src) );
  ins_pipe( pipe_cmovDPR_reg );
%}

// Float CMOV on Intel doesn't handle *signed* compares, only unsigned.
instruct fcmovDPR_regS(cmpOp cop, eFlagsReg cr, regDPR dst, regDPR src) %{
  predicate(UseSSE<=1);
  match(Set dst (CMoveD (Binary cop cr) (Binary dst src)));
  ins_cost(200);
  format %{ "Jn$cop   skip\n\t"
            "MOV    $dst,$src\t# double\n"
      "skip:" %}
  opcode (0xdd, 0x3);     /* DD D8+i or DD /3 */
  ins_encode( enc_cmov_branch( cop, 0x4 ), Push_Reg_DPR(src), OpcP, RegOpc(dst) );
  ins_pipe( pipe_cmovDPR_reg );
%}

// Float CMOV on Intel doesn't handle *signed* compares, only unsigned.
instruct fcmovFPR_regS(cmpOp cop, eFlagsReg cr, regFPR dst, regFPR src) %{
  predicate(UseSSE==0);
  match(Set dst (CMoveF (Binary cop cr) (Binary dst src)));
  ins_cost(200);
  format %{ "Jn$cop    skip\n\t"
            "MOV    $dst,$src\t# float\n"
      "skip:" %}
  opcode (0xdd, 0x3);     /* DD D8+i or DD /3 */
  ins_encode( enc_cmov_branch( cop, 0x4 ), Push_Reg_FPR(src), OpcP, RegOpc(dst) );
  ins_pipe( pipe_cmovDPR_reg );
%}

// No CMOVE with SSE/SSE2
instruct fcmovF_regS(cmpOp cop, eFlagsReg cr, regF dst, regF src) %{
  predicate (UseSSE>=1);
  match(Set dst (CMoveF (Binary cop cr) (Binary dst src)));
  ins_cost(200);
  format %{ "Jn$cop   skip\n\t"
            "MOVSS  $dst,$src\t# float\n"
      "skip:" %}
  ins_encode %{
    Label skip;
    // Invert sense of branch from sense of CMOV
    __ jccb((Assembler::Condition)($cop$$cmpcode^1), skip);
    __ movflt($dst$$XMMRegister, $src$$XMMRegister);
    __ bind(skip);
  %}
  ins_pipe( pipe_slow );
%}

// No CMOVE with SSE/SSE2
instruct fcmovD_regS(cmpOp cop, eFlagsReg cr, regD dst, regD src) %{
  predicate (UseSSE>=2);
  match(Set dst (CMoveD (Binary cop cr) (Binary dst src)));
  ins_cost(200);
  format %{ "Jn$cop   skip\n\t"
            "MOVSD  $dst,$src\t# float\n"
      "skip:" %}
  ins_encode %{
    Label skip;
    // Invert sense of branch from sense of CMOV
    __ jccb((Assembler::Condition)($cop$$cmpcode^1), skip);
    __ movdbl($dst$$XMMRegister, $src$$XMMRegister);
    __ bind(skip);
  %}
  ins_pipe( pipe_slow );
%}

// unsigned version
instruct fcmovF_regU(cmpOpU cop, eFlagsRegU cr, regF dst, regF src) %{
  predicate (UseSSE>=1);
  match(Set dst (CMoveF (Binary cop cr) (Binary dst src)));
  ins_cost(200);
  format %{ "Jn$cop   skip\n\t"
            "MOVSS  $dst,$src\t# float\n"
      "skip:" %}
  ins_encode %{
    Label skip;
    // Invert sense of branch from sense of CMOV
    __ jccb((Assembler::Condition)($cop$$cmpcode^1), skip);
    __ movflt($dst$$XMMRegister, $src$$XMMRegister);
    __ bind(skip);
  %}
  ins_pipe( pipe_slow );
%}

instruct fcmovF_regUCF(cmpOpUCF cop, eFlagsRegUCF cr, regF dst, regF src) %{
  predicate (UseSSE>=1);
  match(Set dst (CMoveF (Binary cop cr) (Binary dst src)));
  ins_cost(200);
  expand %{
    fcmovF_regU(cop, cr, dst, src);
  %}
%}

// unsigned version
instruct fcmovD_regU(cmpOpU cop, eFlagsRegU cr, regD dst, regD src) %{
  predicate (UseSSE>=2);
  match(Set dst (CMoveD (Binary cop cr) (Binary dst src)));
  ins_cost(200);
  format %{ "Jn$cop   skip\n\t"
            "MOVSD  $dst,$src\t# float\n"
      "skip:" %}
  ins_encode %{
    Label skip;
    // Invert sense of branch from sense of CMOV
    __ jccb((Assembler::Condition)($cop$$cmpcode^1), skip);
    __ movdbl($dst$$XMMRegister, $src$$XMMRegister);
    __ bind(skip);
  %}
  ins_pipe( pipe_slow );
%}

instruct fcmovD_regUCF(cmpOpUCF cop, eFlagsRegUCF cr, regD dst, regD src) %{
  predicate (UseSSE>=2);
  match(Set dst (CMoveD (Binary cop cr) (Binary dst src)));
  ins_cost(200);
  expand %{
    fcmovD_regU(cop, cr, dst, src);
  %}
%}

instruct cmovL_reg(cmpOp cop, eFlagsReg cr, eRegL dst, eRegL src) %{
  predicate(VM_Version::supports_cmov() );
  match(Set dst (CMoveL (Binary cop cr) (Binary dst src)));
  ins_cost(200);
  format %{ "CMOV$cop $dst.lo,$src.lo\n\t"
            "CMOV$cop $dst.hi,$src.hi" %}
  opcode(0x0F,0x40);
  ins_encode( enc_cmov(cop), RegReg_Lo2( dst, src ), enc_cmov(cop), RegReg_Hi2( dst, src ) );
  ins_pipe( pipe_cmov_reg_long );
%}

instruct cmovL_regU(cmpOpU cop, eFlagsRegU cr, eRegL dst, eRegL src) %{
  predicate(VM_Version::supports_cmov() );
  match(Set dst (CMoveL (Binary cop cr) (Binary dst src)));
  ins_cost(200);
  format %{ "CMOV$cop $dst.lo,$src.lo\n\t"
            "CMOV$cop $dst.hi,$src.hi" %}
  opcode(0x0F,0x40);
  ins_encode( enc_cmov(cop), RegReg_Lo2( dst, src ), enc_cmov(cop), RegReg_Hi2( dst, src ) );
  ins_pipe( pipe_cmov_reg_long );
%}

instruct cmovL_regUCF(cmpOpUCF cop, eFlagsRegUCF cr, eRegL dst, eRegL src) %{
  predicate(VM_Version::supports_cmov() );
  match(Set dst (CMoveL (Binary cop cr) (Binary dst src)));
  ins_cost(200);
  expand %{
    cmovL_regU(cop, cr, dst, src);
  %}
%}

//----------Arithmetic Instructions--------------------------------------------
//----------Addition Instructions----------------------------------------------

// Integer Addition Instructions
instruct addI_eReg(rRegI dst, rRegI src, eFlagsReg cr) %{
  match(Set dst (AddI dst src));
  effect(KILL cr);

  size(2);
  format %{ "ADD    $dst,$src" %}
  opcode(0x03);
  ins_encode( OpcP, RegReg( dst, src) );
  ins_pipe( ialu_reg_reg );
%}

instruct addI_eReg_imm(rRegI dst, immI src, eFlagsReg cr) %{
  match(Set dst (AddI dst src));
  effect(KILL cr);

  format %{ "ADD    $dst,$src" %}
  opcode(0x81, 0x00); /* /0 id */
  ins_encode( OpcSErm( dst, src ), Con8or32( src ) );
  ins_pipe( ialu_reg );
%}

instruct incI_eReg(rRegI dst, immI_1 src, eFlagsReg cr) %{
  predicate(UseIncDec);
  match(Set dst (AddI dst src));
  effect(KILL cr);

  size(1);
  format %{ "INC    $dst" %}
  opcode(0x40); /*  */
  ins_encode( Opc_plus( primary, dst ) );
  ins_pipe( ialu_reg );
%}

instruct leaI_eReg_immI(rRegI dst, rRegI src0, immI src1) %{
  match(Set dst (AddI src0 src1));
  ins_cost(110);

  format %{ "LEA    $dst,[$src0 + $src1]" %}
  opcode(0x8D); /* 0x8D /r */
  ins_encode( OpcP, RegLea( dst, src0, src1 ) );
  ins_pipe( ialu_reg_reg );
%}

instruct leaP_eReg_immI(eRegP dst, eRegP src0, immI src1) %{
  match(Set dst (AddP src0 src1));
  ins_cost(110);

  format %{ "LEA    $dst,[$src0 + $src1]\t# ptr" %}
  opcode(0x8D); /* 0x8D /r */
  ins_encode( OpcP, RegLea( dst, src0, src1 ) );
  ins_pipe( ialu_reg_reg );
%}

instruct decI_eReg(rRegI dst, immI_M1 src, eFlagsReg cr) %{
  predicate(UseIncDec);
  match(Set dst (AddI dst src));
  effect(KILL cr);

  size(1);
  format %{ "DEC    $dst" %}
  opcode(0x48); /*  */
  ins_encode( Opc_plus( primary, dst ) );
  ins_pipe( ialu_reg );
%}

instruct addP_eReg(eRegP dst, rRegI src, eFlagsReg cr) %{
  match(Set dst (AddP dst src));
  effect(KILL cr);

  size(2);
  format %{ "ADD    $dst,$src" %}
  opcode(0x03);
  ins_encode( OpcP, RegReg( dst, src) );
  ins_pipe( ialu_reg_reg );
%}

instruct addP_eReg_imm(eRegP dst, immI src, eFlagsReg cr) %{
  match(Set dst (AddP dst src));
  effect(KILL cr);

  format %{ "ADD    $dst,$src" %}
  opcode(0x81,0x00); /* Opcode 81 /0 id */
  // ins_encode( RegImm( dst, src) );
  ins_encode( OpcSErm( dst, src ), Con8or32( src ) );
  ins_pipe( ialu_reg );
%}

instruct addI_eReg_mem(rRegI dst, memory src, eFlagsReg cr) %{
  match(Set dst (AddI dst (LoadI src)));
  effect(KILL cr);

  ins_cost(150);
  format %{ "ADD    $dst,$src" %}
  opcode(0x03);
  ins_encode( OpcP, RegMem( dst, src) );
  ins_pipe( ialu_reg_mem );
%}

instruct addI_mem_eReg(memory dst, rRegI src, eFlagsReg cr) %{
  match(Set dst (StoreI dst (AddI (LoadI dst) src)));
  effect(KILL cr);

  ins_cost(150);
  format %{ "ADD    $dst,$src" %}
  opcode(0x01);  /* Opcode 01 /r */
  ins_encode( OpcP, RegMem( src, dst ) );
  ins_pipe( ialu_mem_reg );
%}

// Add Memory with Immediate
instruct addI_mem_imm(memory dst, immI src, eFlagsReg cr) %{
  match(Set dst (StoreI dst (AddI (LoadI dst) src)));
  effect(KILL cr);

  ins_cost(125);
  format %{ "ADD    $dst,$src" %}
  opcode(0x81);               /* Opcode 81 /0 id */
  ins_encode( OpcSE( src ), RMopc_Mem(0x00,dst), Con8or32( src ) );
  ins_pipe( ialu_mem_imm );
%}

instruct incI_mem(memory dst, immI_1 src, eFlagsReg cr) %{
  match(Set dst (StoreI dst (AddI (LoadI dst) src)));
  effect(KILL cr);

  ins_cost(125);
  format %{ "INC    $dst" %}
  opcode(0xFF);               /* Opcode FF /0 */
  ins_encode( OpcP, RMopc_Mem(0x00,dst));
  ins_pipe( ialu_mem_imm );
%}

instruct decI_mem(memory dst, immI_M1 src, eFlagsReg cr) %{
  match(Set dst (StoreI dst (AddI (LoadI dst) src)));
  effect(KILL cr);

  ins_cost(125);
  format %{ "DEC    $dst" %}
  opcode(0xFF);               /* Opcode FF /1 */
  ins_encode( OpcP, RMopc_Mem(0x01,dst));
  ins_pipe( ialu_mem_imm );
%}


instruct checkCastPP( eRegP dst ) %{
  match(Set dst (CheckCastPP dst));

  size(0);
  format %{ "#checkcastPP of $dst" %}
  ins_encode( /*empty encoding*/ );
  ins_pipe( empty );
%}

instruct castPP( eRegP dst ) %{
  match(Set dst (CastPP dst));
  format %{ "#castPP of $dst" %}
  ins_encode( /*empty encoding*/ );
  ins_pipe( empty );
%}

instruct castII( rRegI dst ) %{
  match(Set dst (CastII dst));
  format %{ "#castII of $dst" %}
  ins_encode( /*empty encoding*/ );
  ins_cost(0);
  ins_pipe( empty );
%}

instruct castLL( eRegL dst ) %{
  match(Set dst (CastLL dst));
  format %{ "#castLL of $dst" %}
  ins_encode( /*empty encoding*/ );
  ins_cost(0);
  ins_pipe( empty );
%}

instruct castFF( regF dst ) %{
  predicate(UseSSE >= 1);
  match(Set dst (CastFF dst));
  format %{ "#castFF of $dst" %}
  ins_encode( /*empty encoding*/ );
  ins_cost(0);
  ins_pipe( empty );
%}

instruct castDD( regD dst ) %{
  predicate(UseSSE >= 2);
  match(Set dst (CastDD dst));
  format %{ "#castDD of $dst" %}
  ins_encode( /*empty encoding*/ );
  ins_cost(0);
  ins_pipe( empty );
%}

instruct castFF_PR( regFPR dst ) %{
  predicate(UseSSE < 1);
  match(Set dst (CastFF dst));
  format %{ "#castFF of $dst" %}
  ins_encode( /*empty encoding*/ );
  ins_cost(0);
  ins_pipe( empty );
%}

instruct castDD_PR( regDPR dst ) %{
  predicate(UseSSE < 2);
  match(Set dst (CastDD dst));
  format %{ "#castDD of $dst" %}
  ins_encode( /*empty encoding*/ );
  ins_cost(0);
  ins_pipe( empty );
%}

// No flag versions for CompareAndSwap{P,I,L} because matcher can't match them

instruct compareAndSwapL( rRegI res, eSIRegP mem_ptr, eADXRegL oldval, eBCXRegL newval, eFlagsReg cr ) %{
  predicate(VM_Version::supports_cx8());
  match(Set res (CompareAndSwapL mem_ptr (Binary oldval newval)));
  match(Set res (WeakCompareAndSwapL mem_ptr (Binary oldval newval)));
  effect(KILL cr, KILL oldval);
  format %{ "CMPXCHG8 [$mem_ptr],$newval\t# If EDX:EAX==[$mem_ptr] Then store $newval into [$mem_ptr]\n\t"
            "MOV    $res,0\n\t"
            "JNE,s  fail\n\t"
            "MOV    $res,1\n"
          "fail:" %}
  ins_encode( enc_cmpxchg8(mem_ptr),
              enc_flags_ne_to_boolean(res) );
  ins_pipe( pipe_cmpxchg );
%}

instruct compareAndSwapP( rRegI res,  pRegP mem_ptr, eAXRegP oldval, eCXRegP newval, eFlagsReg cr) %{
  match(Set res (CompareAndSwapP mem_ptr (Binary oldval newval)));
  match(Set res (WeakCompareAndSwapP mem_ptr (Binary oldval newval)));
  effect(KILL cr, KILL oldval);
  format %{ "CMPXCHG [$mem_ptr],$newval\t# If EAX==[$mem_ptr] Then store $newval into [$mem_ptr]\n\t"
            "MOV    $res,0\n\t"
            "JNE,s  fail\n\t"
            "MOV    $res,1\n"
          "fail:" %}
  ins_encode( enc_cmpxchg(mem_ptr), enc_flags_ne_to_boolean(res) );
  ins_pipe( pipe_cmpxchg );
%}

instruct compareAndSwapB( rRegI res, pRegP mem_ptr, eAXRegI oldval, eCXRegI newval, eFlagsReg cr ) %{
  match(Set res (CompareAndSwapB mem_ptr (Binary oldval newval)));
  match(Set res (WeakCompareAndSwapB mem_ptr (Binary oldval newval)));
  effect(KILL cr, KILL oldval);
  format %{ "CMPXCHGB [$mem_ptr],$newval\t# If EAX==[$mem_ptr] Then store $newval into [$mem_ptr]\n\t"
            "MOV    $res,0\n\t"
            "JNE,s  fail\n\t"
            "MOV    $res,1\n"
          "fail:" %}
  ins_encode( enc_cmpxchgb(mem_ptr),
              enc_flags_ne_to_boolean(res) );
  ins_pipe( pipe_cmpxchg );
%}

instruct compareAndSwapS( rRegI res, pRegP mem_ptr, eAXRegI oldval, eCXRegI newval, eFlagsReg cr ) %{
  match(Set res (CompareAndSwapS mem_ptr (Binary oldval newval)));
  match(Set res (WeakCompareAndSwapS mem_ptr (Binary oldval newval)));
  effect(KILL cr, KILL oldval);
  format %{ "CMPXCHGW [$mem_ptr],$newval\t# If EAX==[$mem_ptr] Then store $newval into [$mem_ptr]\n\t"
            "MOV    $res,0\n\t"
            "JNE,s  fail\n\t"
            "MOV    $res,1\n"
          "fail:" %}
  ins_encode( enc_cmpxchgw(mem_ptr),
              enc_flags_ne_to_boolean(res) );
  ins_pipe( pipe_cmpxchg );
%}

instruct compareAndSwapI( rRegI res, pRegP mem_ptr, eAXRegI oldval, eCXRegI newval, eFlagsReg cr) %{
  match(Set res (CompareAndSwapI mem_ptr (Binary oldval newval)));
  match(Set res (WeakCompareAndSwapI mem_ptr (Binary oldval newval)));
  effect(KILL cr, KILL oldval);
  format %{ "CMPXCHG [$mem_ptr],$newval\t# If EAX==[$mem_ptr] Then store $newval into [$mem_ptr]\n\t"
            "MOV    $res,0\n\t"
            "JNE,s  fail\n\t"
            "MOV    $res,1\n"
          "fail:" %}
  ins_encode( enc_cmpxchg(mem_ptr), enc_flags_ne_to_boolean(res) );
  ins_pipe( pipe_cmpxchg );
%}

instruct compareAndExchangeL( eSIRegP mem_ptr, eADXRegL oldval, eBCXRegL newval, eFlagsReg cr ) %{
  predicate(VM_Version::supports_cx8());
  match(Set oldval (CompareAndExchangeL mem_ptr (Binary oldval newval)));
  effect(KILL cr);
  format %{ "CMPXCHG8 [$mem_ptr],$newval\t# If EDX:EAX==[$mem_ptr] Then store $newval into [$mem_ptr]\n\t" %}
  ins_encode( enc_cmpxchg8(mem_ptr) );
  ins_pipe( pipe_cmpxchg );
%}

instruct compareAndExchangeP( pRegP mem_ptr, eAXRegP oldval, eCXRegP newval, eFlagsReg cr) %{
  match(Set oldval (CompareAndExchangeP mem_ptr (Binary oldval newval)));
  effect(KILL cr);
  format %{ "CMPXCHG [$mem_ptr],$newval\t# If EAX==[$mem_ptr] Then store $newval into [$mem_ptr]\n\t" %}
  ins_encode( enc_cmpxchg(mem_ptr) );
  ins_pipe( pipe_cmpxchg );
%}

instruct compareAndExchangeB( pRegP mem_ptr, eAXRegI oldval, eCXRegI newval, eFlagsReg cr) %{
  match(Set oldval (CompareAndExchangeB mem_ptr (Binary oldval newval)));
  effect(KILL cr);
  format %{ "CMPXCHGB [$mem_ptr],$newval\t# If EAX==[$mem_ptr] Then store $newval into [$mem_ptr]\n\t" %}
  ins_encode( enc_cmpxchgb(mem_ptr) );
  ins_pipe( pipe_cmpxchg );
%}

instruct compareAndExchangeS( pRegP mem_ptr, eAXRegI oldval, eCXRegI newval, eFlagsReg cr) %{
  match(Set oldval (CompareAndExchangeS mem_ptr (Binary oldval newval)));
  effect(KILL cr);
  format %{ "CMPXCHGW [$mem_ptr],$newval\t# If EAX==[$mem_ptr] Then store $newval into [$mem_ptr]\n\t" %}
  ins_encode( enc_cmpxchgw(mem_ptr) );
  ins_pipe( pipe_cmpxchg );
%}

instruct compareAndExchangeI( pRegP mem_ptr, eAXRegI oldval, eCXRegI newval, eFlagsReg cr) %{
  match(Set oldval (CompareAndExchangeI mem_ptr (Binary oldval newval)));
  effect(KILL cr);
  format %{ "CMPXCHG [$mem_ptr],$newval\t# If EAX==[$mem_ptr] Then store $newval into [$mem_ptr]\n\t" %}
  ins_encode( enc_cmpxchg(mem_ptr) );
  ins_pipe( pipe_cmpxchg );
%}

instruct xaddB_no_res( memory mem, Universe dummy, immI add, eFlagsReg cr) %{
  predicate(n->as_LoadStore()->result_not_used());
  match(Set dummy (GetAndAddB mem add));
  effect(KILL cr);
  format %{ "ADDB  [$mem],$add" %}
  ins_encode %{
    __ lock();
    __ addb($mem$$Address, $add$$constant);
  %}
  ins_pipe( pipe_cmpxchg );
%}

// Important to match to xRegI: only 8-bit regs.
instruct xaddB( memory mem, xRegI newval, eFlagsReg cr) %{
  match(Set newval (GetAndAddB mem newval));
  effect(KILL cr);
  format %{ "XADDB  [$mem],$newval" %}
  ins_encode %{
    __ lock();
    __ xaddb($mem$$Address, $newval$$Register);
  %}
  ins_pipe( pipe_cmpxchg );
%}

instruct xaddS_no_res( memory mem, Universe dummy, immI add, eFlagsReg cr) %{
  predicate(n->as_LoadStore()->result_not_used());
  match(Set dummy (GetAndAddS mem add));
  effect(KILL cr);
  format %{ "ADDS  [$mem],$add" %}
  ins_encode %{
    __ lock();
    __ addw($mem$$Address, $add$$constant);
  %}
  ins_pipe( pipe_cmpxchg );
%}

instruct xaddS( memory mem, rRegI newval, eFlagsReg cr) %{
  match(Set newval (GetAndAddS mem newval));
  effect(KILL cr);
  format %{ "XADDS  [$mem],$newval" %}
  ins_encode %{
    __ lock();
    __ xaddw($mem$$Address, $newval$$Register);
  %}
  ins_pipe( pipe_cmpxchg );
%}

instruct xaddI_no_res( memory mem, Universe dummy, immI add, eFlagsReg cr) %{
  predicate(n->as_LoadStore()->result_not_used());
  match(Set dummy (GetAndAddI mem add));
  effect(KILL cr);
  format %{ "ADDL  [$mem],$add" %}
  ins_encode %{
    __ lock();
    __ addl($mem$$Address, $add$$constant);
  %}
  ins_pipe( pipe_cmpxchg );
%}

instruct xaddI( memory mem, rRegI newval, eFlagsReg cr) %{
  match(Set newval (GetAndAddI mem newval));
  effect(KILL cr);
  format %{ "XADDL  [$mem],$newval" %}
  ins_encode %{
    __ lock();
    __ xaddl($mem$$Address, $newval$$Register);
  %}
  ins_pipe( pipe_cmpxchg );
%}

// Important to match to xRegI: only 8-bit regs.
instruct xchgB( memory mem, xRegI newval) %{
  match(Set newval (GetAndSetB mem newval));
  format %{ "XCHGB  $newval,[$mem]" %}
  ins_encode %{
    __ xchgb($newval$$Register, $mem$$Address);
  %}
  ins_pipe( pipe_cmpxchg );
%}

instruct xchgS( memory mem, rRegI newval) %{
  match(Set newval (GetAndSetS mem newval));
  format %{ "XCHGW  $newval,[$mem]" %}
  ins_encode %{
    __ xchgw($newval$$Register, $mem$$Address);
  %}
  ins_pipe( pipe_cmpxchg );
%}

instruct xchgI( memory mem, rRegI newval) %{
  match(Set newval (GetAndSetI mem newval));
  format %{ "XCHGL  $newval,[$mem]" %}
  ins_encode %{
    __ xchgl($newval$$Register, $mem$$Address);
  %}
  ins_pipe( pipe_cmpxchg );
%}

instruct xchgP( memory mem, pRegP newval) %{
  match(Set newval (GetAndSetP mem newval));
  format %{ "XCHGL  $newval,[$mem]" %}
  ins_encode %{
    __ xchgl($newval$$Register, $mem$$Address);
  %}
  ins_pipe( pipe_cmpxchg );
%}

//----------Subtraction Instructions-------------------------------------------

// Integer Subtraction Instructions
instruct subI_eReg(rRegI dst, rRegI src, eFlagsReg cr) %{
  match(Set dst (SubI dst src));
  effect(KILL cr);

  size(2);
  format %{ "SUB    $dst,$src" %}
  opcode(0x2B);
  ins_encode( OpcP, RegReg( dst, src) );
  ins_pipe( ialu_reg_reg );
%}

instruct subI_eReg_imm(rRegI dst, immI src, eFlagsReg cr) %{
  match(Set dst (SubI dst src));
  effect(KILL cr);

  format %{ "SUB    $dst,$src" %}
  opcode(0x81,0x05);  /* Opcode 81 /5 */
  // ins_encode( RegImm( dst, src) );
  ins_encode( OpcSErm( dst, src ), Con8or32( src ) );
  ins_pipe( ialu_reg );
%}

instruct subI_eReg_mem(rRegI dst, memory src, eFlagsReg cr) %{
  match(Set dst (SubI dst (LoadI src)));
  effect(KILL cr);

  ins_cost(150);
  format %{ "SUB    $dst,$src" %}
  opcode(0x2B);
  ins_encode( OpcP, RegMem( dst, src) );
  ins_pipe( ialu_reg_mem );
%}

instruct subI_mem_eReg(memory dst, rRegI src, eFlagsReg cr) %{
  match(Set dst (StoreI dst (SubI (LoadI dst) src)));
  effect(KILL cr);

  ins_cost(150);
  format %{ "SUB    $dst,$src" %}
  opcode(0x29);  /* Opcode 29 /r */
  ins_encode( OpcP, RegMem( src, dst ) );
  ins_pipe( ialu_mem_reg );
%}

// Subtract from a pointer
instruct subP_eReg(eRegP dst, rRegI src, immI_0 zero, eFlagsReg cr) %{
  match(Set dst (AddP dst (SubI zero src)));
  effect(KILL cr);

  size(2);
  format %{ "SUB    $dst,$src" %}
  opcode(0x2B);
  ins_encode( OpcP, RegReg( dst, src) );
  ins_pipe( ialu_reg_reg );
%}

instruct negI_eReg(rRegI dst, immI_0 zero, eFlagsReg cr) %{
  match(Set dst (SubI zero dst));
  effect(KILL cr);

  size(2);
  format %{ "NEG    $dst" %}
  opcode(0xF7,0x03);  // Opcode F7 /3
  ins_encode( OpcP, RegOpc( dst ) );
  ins_pipe( ialu_reg );
%}

//----------Multiplication/Division Instructions-------------------------------
// Integer Multiplication Instructions
// Multiply Register
instruct mulI_eReg(rRegI dst, rRegI src, eFlagsReg cr) %{
  match(Set dst (MulI dst src));
  effect(KILL cr);

  size(3);
  ins_cost(300);
  format %{ "IMUL   $dst,$src" %}
  opcode(0xAF, 0x0F);
  ins_encode( OpcS, OpcP, RegReg( dst, src) );
  ins_pipe( ialu_reg_reg_alu0 );
%}

// Multiply 32-bit Immediate
instruct mulI_eReg_imm(rRegI dst, rRegI src, immI imm, eFlagsReg cr) %{
  match(Set dst (MulI src imm));
  effect(KILL cr);

  ins_cost(300);
  format %{ "IMUL   $dst,$src,$imm" %}
  opcode(0x69);  /* 69 /r id */
  ins_encode( OpcSE(imm), RegReg( dst, src ), Con8or32( imm ) );
  ins_pipe( ialu_reg_reg_alu0 );
%}

instruct loadConL_low_only(eADXRegL_low_only dst, immL32 src, eFlagsReg cr) %{
  match(Set dst src);
  effect(KILL cr);

  // Note that this is artificially increased to make it more expensive than loadConL
  ins_cost(250);
  format %{ "MOV    EAX,$src\t// low word only" %}
  opcode(0xB8);
  ins_encode( LdImmL_Lo(dst, src) );
  ins_pipe( ialu_reg_fat );
%}

// Multiply by 32-bit Immediate, taking the shifted high order results
//  (special case for shift by 32)
instruct mulI_imm_high(eDXRegI dst, nadxRegI src1, eADXRegL_low_only src2, immI_32 cnt, eFlagsReg cr) %{
  match(Set dst (ConvL2I (RShiftL (MulL (ConvI2L src1) src2) cnt)));
  predicate( _kids[0]->_kids[0]->_kids[1]->_leaf->Opcode() == Op_ConL &&
             _kids[0]->_kids[0]->_kids[1]->_leaf->as_Type()->type()->is_long()->get_con() >= min_jint &&
             _kids[0]->_kids[0]->_kids[1]->_leaf->as_Type()->type()->is_long()->get_con() <= max_jint );
  effect(USE src1, KILL cr);

  // Note that this is adjusted by 150 to compensate for the overcosting of loadConL_low_only
  ins_cost(0*100 + 1*400 - 150);
  format %{ "IMUL   EDX:EAX,$src1" %}
  ins_encode( multiply_con_and_shift_high( dst, src1, src2, cnt, cr ) );
  ins_pipe( pipe_slow );
%}

// Multiply by 32-bit Immediate, taking the shifted high order results
instruct mulI_imm_RShift_high(eDXRegI dst, nadxRegI src1, eADXRegL_low_only src2, immI_32_63 cnt, eFlagsReg cr) %{
  match(Set dst (ConvL2I (RShiftL (MulL (ConvI2L src1) src2) cnt)));
  predicate( _kids[0]->_kids[0]->_kids[1]->_leaf->Opcode() == Op_ConL &&
             _kids[0]->_kids[0]->_kids[1]->_leaf->as_Type()->type()->is_long()->get_con() >= min_jint &&
             _kids[0]->_kids[0]->_kids[1]->_leaf->as_Type()->type()->is_long()->get_con() <= max_jint );
  effect(USE src1, KILL cr);

  // Note that this is adjusted by 150 to compensate for the overcosting of loadConL_low_only
  ins_cost(1*100 + 1*400 - 150);
  format %{ "IMUL   EDX:EAX,$src1\n\t"
            "SAR    EDX,$cnt-32" %}
  ins_encode( multiply_con_and_shift_high( dst, src1, src2, cnt, cr ) );
  ins_pipe( pipe_slow );
%}

// Multiply Memory 32-bit Immediate
instruct mulI_mem_imm(rRegI dst, memory src, immI imm, eFlagsReg cr) %{
  match(Set dst (MulI (LoadI src) imm));
  effect(KILL cr);

  ins_cost(300);
  format %{ "IMUL   $dst,$src,$imm" %}
  opcode(0x69);  /* 69 /r id */
  ins_encode( OpcSE(imm), RegMem( dst, src ), Con8or32( imm ) );
  ins_pipe( ialu_reg_mem_alu0 );
%}

// Multiply Memory
instruct mulI(rRegI dst, memory src, eFlagsReg cr) %{
  match(Set dst (MulI dst (LoadI src)));
  effect(KILL cr);

  ins_cost(350);
  format %{ "IMUL   $dst,$src" %}
  opcode(0xAF, 0x0F);
  ins_encode( OpcS, OpcP, RegMem( dst, src) );
  ins_pipe( ialu_reg_mem_alu0 );
%}

instruct mulAddS2I_rReg(rRegI dst, rRegI src1, rRegI src2, rRegI src3, eFlagsReg cr)
%{
  match(Set dst (MulAddS2I (Binary dst src1) (Binary src2 src3)));
  effect(KILL cr, KILL src2);

  expand %{ mulI_eReg(dst, src1, cr);
           mulI_eReg(src2, src3, cr);
           addI_eReg(dst, src2, cr); %}
%}

// Multiply Register Int to Long
instruct mulI2L(eADXRegL dst, eAXRegI src, nadxRegI src1, eFlagsReg flags) %{
  // Basic Idea: long = (long)int * (long)int
  match(Set dst (MulL (ConvI2L src) (ConvI2L src1)));
  effect(DEF dst, USE src, USE src1, KILL flags);

  ins_cost(300);
  format %{ "IMUL   $dst,$src1" %}

  ins_encode( long_int_multiply( dst, src1 ) );
  ins_pipe( ialu_reg_reg_alu0 );
%}

instruct mulIS_eReg(eADXRegL dst, immL_32bits mask, eFlagsReg flags, eAXRegI src, nadxRegI src1) %{
  // Basic Idea:  long = (int & 0xffffffffL) * (int & 0xffffffffL)
  match(Set dst (MulL (AndL (ConvI2L src) mask) (AndL (ConvI2L src1) mask)));
  effect(KILL flags);

  ins_cost(300);
  format %{ "MUL    $dst,$src1" %}

  ins_encode( long_uint_multiply(dst, src1) );
  ins_pipe( ialu_reg_reg_alu0 );
%}

// Multiply Register Long
instruct mulL_eReg(eADXRegL dst, eRegL src, rRegI tmp, eFlagsReg cr) %{
  match(Set dst (MulL dst src));
  effect(KILL cr, TEMP tmp);
  ins_cost(4*100+3*400);
// Basic idea: lo(result) = lo(x_lo * y_lo)
//             hi(result) = hi(x_lo * y_lo) + lo(x_hi * y_lo) + lo(x_lo * y_hi)
  format %{ "MOV    $tmp,$src.lo\n\t"
            "IMUL   $tmp,EDX\n\t"
            "MOV    EDX,$src.hi\n\t"
            "IMUL   EDX,EAX\n\t"
            "ADD    $tmp,EDX\n\t"
            "MUL    EDX:EAX,$src.lo\n\t"
            "ADD    EDX,$tmp" %}
  ins_encode( long_multiply( dst, src, tmp ) );
  ins_pipe( pipe_slow );
%}

// Multiply Register Long where the left operand's high 32 bits are zero
instruct mulL_eReg_lhi0(eADXRegL dst, eRegL src, rRegI tmp, eFlagsReg cr) %{
  predicate(is_operand_hi32_zero(n->in(1)));
  match(Set dst (MulL dst src));
  effect(KILL cr, TEMP tmp);
  ins_cost(2*100+2*400);
// Basic idea: lo(result) = lo(x_lo * y_lo)
//             hi(result) = hi(x_lo * y_lo) + lo(x_lo * y_hi) where lo(x_hi * y_lo) = 0 because x_hi = 0
  format %{ "MOV    $tmp,$src.hi\n\t"
            "IMUL   $tmp,EAX\n\t"
            "MUL    EDX:EAX,$src.lo\n\t"
            "ADD    EDX,$tmp" %}
  ins_encode %{
    __ movl($tmp$$Register, HIGH_FROM_LOW($src$$Register));
    __ imull($tmp$$Register, rax);
    __ mull($src$$Register);
    __ addl(rdx, $tmp$$Register);
  %}
  ins_pipe( pipe_slow );
%}

// Multiply Register Long where the right operand's high 32 bits are zero
instruct mulL_eReg_rhi0(eADXRegL dst, eRegL src, rRegI tmp, eFlagsReg cr) %{
  predicate(is_operand_hi32_zero(n->in(2)));
  match(Set dst (MulL dst src));
  effect(KILL cr, TEMP tmp);
  ins_cost(2*100+2*400);
// Basic idea: lo(result) = lo(x_lo * y_lo)
//             hi(result) = hi(x_lo * y_lo) + lo(x_hi * y_lo) where lo(x_lo * y_hi) = 0 because y_hi = 0
  format %{ "MOV    $tmp,$src.lo\n\t"
            "IMUL   $tmp,EDX\n\t"
            "MUL    EDX:EAX,$src.lo\n\t"
            "ADD    EDX,$tmp" %}
  ins_encode %{
    __ movl($tmp$$Register, $src$$Register);
    __ imull($tmp$$Register, rdx);
    __ mull($src$$Register);
    __ addl(rdx, $tmp$$Register);
  %}
  ins_pipe( pipe_slow );
%}

// Multiply Register Long where the left and the right operands' high 32 bits are zero
instruct mulL_eReg_hi0(eADXRegL dst, eRegL src, eFlagsReg cr) %{
  predicate(is_operand_hi32_zero(n->in(1)) && is_operand_hi32_zero(n->in(2)));
  match(Set dst (MulL dst src));
  effect(KILL cr);
  ins_cost(1*400);
// Basic idea: lo(result) = lo(x_lo * y_lo)
//             hi(result) = hi(x_lo * y_lo) where lo(x_hi * y_lo) = 0 and lo(x_lo * y_hi) = 0 because x_hi = 0 and y_hi = 0
  format %{ "MUL    EDX:EAX,$src.lo\n\t" %}
  ins_encode %{
    __ mull($src$$Register);
  %}
  ins_pipe( pipe_slow );
%}

// Multiply Register Long by small constant
instruct mulL_eReg_con(eADXRegL dst, immL_127 src, rRegI tmp, eFlagsReg cr) %{
  match(Set dst (MulL dst src));
  effect(KILL cr, TEMP tmp);
  ins_cost(2*100+2*400);
  size(12);
// Basic idea: lo(result) = lo(src * EAX)
//             hi(result) = hi(src * EAX) + lo(src * EDX)
  format %{ "IMUL   $tmp,EDX,$src\n\t"
            "MOV    EDX,$src\n\t"
            "MUL    EDX\t# EDX*EAX -> EDX:EAX\n\t"
            "ADD    EDX,$tmp" %}
  ins_encode( long_multiply_con( dst, src, tmp ) );
  ins_pipe( pipe_slow );
%}

// Integer DIV with Register
instruct divI_eReg(eAXRegI rax, eDXRegI rdx, eCXRegI div, eFlagsReg cr) %{
  match(Set rax (DivI rax div));
  effect(KILL rdx, KILL cr);
  size(26);
  ins_cost(30*100+10*100);
  format %{ "CMP    EAX,0x80000000\n\t"
            "JNE,s  normal\n\t"
            "XOR    EDX,EDX\n\t"
            "CMP    ECX,-1\n\t"
            "JE,s   done\n"
    "normal: CDQ\n\t"
            "IDIV   $div\n\t"
    "done:"        %}
  opcode(0xF7, 0x7);  /* Opcode F7 /7 */
  ins_encode( cdq_enc, OpcP, RegOpc(div) );
  ins_pipe( ialu_reg_reg_alu0 );
%}

// Divide Register Long
instruct divL_eReg(eADXRegL dst, eRegL src1, eRegL src2) %{
  match(Set dst (DivL src1 src2));
  effect(CALL);
  ins_cost(10000);
  format %{ "PUSH   $src1.hi\n\t"
            "PUSH   $src1.lo\n\t"
            "PUSH   $src2.hi\n\t"
            "PUSH   $src2.lo\n\t"
            "CALL   SharedRuntime::ldiv\n\t"
            "ADD    ESP,16" %}
  ins_encode( long_div(src1,src2) );
  ins_pipe( pipe_slow );
%}

// Integer DIVMOD with Register, both quotient and mod results
instruct divModI_eReg_divmod(eAXRegI rax, eDXRegI rdx, eCXRegI div, eFlagsReg cr) %{
  match(DivModI rax div);
  effect(KILL cr);
  size(26);
  ins_cost(30*100+10*100);
  format %{ "CMP    EAX,0x80000000\n\t"
            "JNE,s  normal\n\t"
            "XOR    EDX,EDX\n\t"
            "CMP    ECX,-1\n\t"
            "JE,s   done\n"
    "normal: CDQ\n\t"
            "IDIV   $div\n\t"
    "done:"        %}
  opcode(0xF7, 0x7);  /* Opcode F7 /7 */
  ins_encode( cdq_enc, OpcP, RegOpc(div) );
  ins_pipe( pipe_slow );
%}

// Integer MOD with Register
instruct modI_eReg(eDXRegI rdx, eAXRegI rax, eCXRegI div, eFlagsReg cr) %{
  match(Set rdx (ModI rax div));
  effect(KILL rax, KILL cr);

  size(26);
  ins_cost(300);
  format %{ "CDQ\n\t"
            "IDIV   $div" %}
  opcode(0xF7, 0x7);  /* Opcode F7 /7 */
  ins_encode( cdq_enc, OpcP, RegOpc(div) );
  ins_pipe( ialu_reg_reg_alu0 );
%}

// Remainder Register Long
instruct modL_eReg(eADXRegL dst, eRegL src1, eRegL src2) %{
  match(Set dst (ModL src1 src2));
  effect(CALL);
  ins_cost(10000);
  format %{ "PUSH   $src1.hi\n\t"
            "PUSH   $src1.lo\n\t"
            "PUSH   $src2.hi\n\t"
            "PUSH   $src2.lo\n\t"
            "CALL   SharedRuntime::lrem\n\t"
            "ADD    ESP,16" %}
  ins_encode( long_mod(src1,src2) );
  ins_pipe( pipe_slow );
%}

// Divide Register Long (no special case since divisor != -1)
instruct divL_eReg_imm32( eADXRegL dst, immL32 imm, rRegI tmp, rRegI tmp2, eFlagsReg cr ) %{
  match(Set dst (DivL dst imm));
  effect( TEMP tmp, TEMP tmp2, KILL cr );
  ins_cost(1000);
  format %{ "MOV    $tmp,abs($imm) # ldiv EDX:EAX,$imm\n\t"
            "XOR    $tmp2,$tmp2\n\t"
            "CMP    $tmp,EDX\n\t"
            "JA,s   fast\n\t"
            "MOV    $tmp2,EAX\n\t"
            "MOV    EAX,EDX\n\t"
            "MOV    EDX,0\n\t"
            "JLE,s  pos\n\t"
            "LNEG   EAX : $tmp2\n\t"
            "DIV    $tmp # unsigned division\n\t"
            "XCHG   EAX,$tmp2\n\t"
            "DIV    $tmp\n\t"
            "LNEG   $tmp2 : EAX\n\t"
            "JMP,s  done\n"
    "pos:\n\t"
            "DIV    $tmp\n\t"
            "XCHG   EAX,$tmp2\n"
    "fast:\n\t"
            "DIV    $tmp\n"
    "done:\n\t"
            "MOV    EDX,$tmp2\n\t"
            "NEG    EDX:EAX # if $imm < 0" %}
  ins_encode %{
    int con = (int)$imm$$constant;
    assert(con != 0 && con != -1 && con != min_jint, "wrong divisor");
    int pcon = (con > 0) ? con : -con;
    Label Lfast, Lpos, Ldone;

    __ movl($tmp$$Register, pcon);
    __ xorl($tmp2$$Register,$tmp2$$Register);
    __ cmpl($tmp$$Register, HIGH_FROM_LOW($dst$$Register));
    __ jccb(Assembler::above, Lfast); // result fits into 32 bit

    __ movl($tmp2$$Register, $dst$$Register); // save
    __ movl($dst$$Register, HIGH_FROM_LOW($dst$$Register));
    __ movl(HIGH_FROM_LOW($dst$$Register),0); // preserve flags
    __ jccb(Assembler::lessEqual, Lpos); // result is positive

    // Negative dividend.
    // convert value to positive to use unsigned division
    __ lneg($dst$$Register, $tmp2$$Register);
    __ divl($tmp$$Register);
    __ xchgl($dst$$Register, $tmp2$$Register);
    __ divl($tmp$$Register);
    // revert result back to negative
    __ lneg($tmp2$$Register, $dst$$Register);
    __ jmpb(Ldone);

    __ bind(Lpos);
    __ divl($tmp$$Register); // Use unsigned division
    __ xchgl($dst$$Register, $tmp2$$Register);
    // Fallthrow for final divide, tmp2 has 32 bit hi result

    __ bind(Lfast);
    // fast path: src is positive
    __ divl($tmp$$Register); // Use unsigned division

    __ bind(Ldone);
    __ movl(HIGH_FROM_LOW($dst$$Register),$tmp2$$Register);
    if (con < 0) {
      __ lneg(HIGH_FROM_LOW($dst$$Register), $dst$$Register);
    }
  %}
  ins_pipe( pipe_slow );
%}

// Remainder Register Long (remainder fit into 32 bits)
instruct modL_eReg_imm32( eADXRegL dst, immL32 imm, rRegI tmp, rRegI tmp2, eFlagsReg cr ) %{
  match(Set dst (ModL dst imm));
  effect( TEMP tmp, TEMP tmp2, KILL cr );
  ins_cost(1000);
  format %{ "MOV    $tmp,abs($imm) # lrem EDX:EAX,$imm\n\t"
            "CMP    $tmp,EDX\n\t"
            "JA,s   fast\n\t"
            "MOV    $tmp2,EAX\n\t"
            "MOV    EAX,EDX\n\t"
            "MOV    EDX,0\n\t"
            "JLE,s  pos\n\t"
            "LNEG   EAX : $tmp2\n\t"
            "DIV    $tmp # unsigned division\n\t"
            "MOV    EAX,$tmp2\n\t"
            "DIV    $tmp\n\t"
            "NEG    EDX\n\t"
            "JMP,s  done\n"
    "pos:\n\t"
            "DIV    $tmp\n\t"
            "MOV    EAX,$tmp2\n"
    "fast:\n\t"
            "DIV    $tmp\n"
    "done:\n\t"
            "MOV    EAX,EDX\n\t"
            "SAR    EDX,31\n\t" %}
  ins_encode %{
    int con = (int)$imm$$constant;
    assert(con != 0 && con != -1 && con != min_jint, "wrong divisor");
    int pcon = (con > 0) ? con : -con;
    Label  Lfast, Lpos, Ldone;

    __ movl($tmp$$Register, pcon);
    __ cmpl($tmp$$Register, HIGH_FROM_LOW($dst$$Register));
    __ jccb(Assembler::above, Lfast); // src is positive and result fits into 32 bit

    __ movl($tmp2$$Register, $dst$$Register); // save
    __ movl($dst$$Register, HIGH_FROM_LOW($dst$$Register));
    __ movl(HIGH_FROM_LOW($dst$$Register),0); // preserve flags
    __ jccb(Assembler::lessEqual, Lpos); // result is positive

    // Negative dividend.
    // convert value to positive to use unsigned division
    __ lneg($dst$$Register, $tmp2$$Register);
    __ divl($tmp$$Register);
    __ movl($dst$$Register, $tmp2$$Register);
    __ divl($tmp$$Register);
    // revert remainder back to negative
    __ negl(HIGH_FROM_LOW($dst$$Register));
    __ jmpb(Ldone);

    __ bind(Lpos);
    __ divl($tmp$$Register);
    __ movl($dst$$Register, $tmp2$$Register);

    __ bind(Lfast);
    // fast path: src is positive
    __ divl($tmp$$Register);

    __ bind(Ldone);
    __ movl($dst$$Register, HIGH_FROM_LOW($dst$$Register));
    __ sarl(HIGH_FROM_LOW($dst$$Register), 31); // result sign

  %}
  ins_pipe( pipe_slow );
%}

// Integer Shift Instructions
// Shift Left by one
instruct shlI_eReg_1(rRegI dst, immI_1 shift, eFlagsReg cr) %{
  match(Set dst (LShiftI dst shift));
  effect(KILL cr);

  size(2);
  format %{ "SHL    $dst,$shift" %}
  opcode(0xD1, 0x4);  /* D1 /4 */
  ins_encode( OpcP, RegOpc( dst ) );
  ins_pipe( ialu_reg );
%}

// Shift Left by 8-bit immediate
instruct salI_eReg_imm(rRegI dst, immI8 shift, eFlagsReg cr) %{
  match(Set dst (LShiftI dst shift));
  effect(KILL cr);

  size(3);
  format %{ "SHL    $dst,$shift" %}
  opcode(0xC1, 0x4);  /* C1 /4 ib */
  ins_encode( RegOpcImm( dst, shift) );
  ins_pipe( ialu_reg );
%}

// Shift Left by variable
instruct salI_eReg_CL(rRegI dst, eCXRegI shift, eFlagsReg cr) %{
  match(Set dst (LShiftI dst shift));
  effect(KILL cr);

  size(2);
  format %{ "SHL    $dst,$shift" %}
  opcode(0xD3, 0x4);  /* D3 /4 */
  ins_encode( OpcP, RegOpc( dst ) );
  ins_pipe( ialu_reg_reg );
%}

// Arithmetic shift right by one
instruct sarI_eReg_1(rRegI dst, immI_1 shift, eFlagsReg cr) %{
  match(Set dst (RShiftI dst shift));
  effect(KILL cr);

  size(2);
  format %{ "SAR    $dst,$shift" %}
  opcode(0xD1, 0x7);  /* D1 /7 */
  ins_encode( OpcP, RegOpc( dst ) );
  ins_pipe( ialu_reg );
%}

// Arithmetic shift right by one
instruct sarI_mem_1(memory dst, immI_1 shift, eFlagsReg cr) %{
  match(Set dst (StoreI dst (RShiftI (LoadI dst) shift)));
  effect(KILL cr);
  format %{ "SAR    $dst,$shift" %}
  opcode(0xD1, 0x7);  /* D1 /7 */
  ins_encode( OpcP, RMopc_Mem(secondary,dst) );
  ins_pipe( ialu_mem_imm );
%}

// Arithmetic Shift Right by 8-bit immediate
instruct sarI_eReg_imm(rRegI dst, immI8 shift, eFlagsReg cr) %{
  match(Set dst (RShiftI dst shift));
  effect(KILL cr);

  size(3);
  format %{ "SAR    $dst,$shift" %}
  opcode(0xC1, 0x7);  /* C1 /7 ib */
  ins_encode( RegOpcImm( dst, shift ) );
  ins_pipe( ialu_mem_imm );
%}

// Arithmetic Shift Right by 8-bit immediate
instruct sarI_mem_imm(memory dst, immI8 shift, eFlagsReg cr) %{
  match(Set dst (StoreI dst (RShiftI (LoadI dst) shift)));
  effect(KILL cr);

  format %{ "SAR    $dst,$shift" %}
  opcode(0xC1, 0x7);  /* C1 /7 ib */
  ins_encode( OpcP, RMopc_Mem(secondary, dst ), Con8or32( shift ) );
  ins_pipe( ialu_mem_imm );
%}

// Arithmetic Shift Right by variable
instruct sarI_eReg_CL(rRegI dst, eCXRegI shift, eFlagsReg cr) %{
  match(Set dst (RShiftI dst shift));
  effect(KILL cr);

  size(2);
  format %{ "SAR    $dst,$shift" %}
  opcode(0xD3, 0x7);  /* D3 /7 */
  ins_encode( OpcP, RegOpc( dst ) );
  ins_pipe( ialu_reg_reg );
%}

// Logical shift right by one
instruct shrI_eReg_1(rRegI dst, immI_1 shift, eFlagsReg cr) %{
  match(Set dst (URShiftI dst shift));
  effect(KILL cr);

  size(2);
  format %{ "SHR    $dst,$shift" %}
  opcode(0xD1, 0x5);  /* D1 /5 */
  ins_encode( OpcP, RegOpc( dst ) );
  ins_pipe( ialu_reg );
%}

// Logical Shift Right by 8-bit immediate
instruct shrI_eReg_imm(rRegI dst, immI8 shift, eFlagsReg cr) %{
  match(Set dst (URShiftI dst shift));
  effect(KILL cr);

  size(3);
  format %{ "SHR    $dst,$shift" %}
  opcode(0xC1, 0x5);  /* C1 /5 ib */
  ins_encode( RegOpcImm( dst, shift) );
  ins_pipe( ialu_reg );
%}


// Logical Shift Right by 24, followed by Arithmetic Shift Left by 24.
// This idiom is used by the compiler for the i2b bytecode.
instruct i2b(rRegI dst, xRegI src, immI_24 twentyfour) %{
  match(Set dst (RShiftI (LShiftI src twentyfour) twentyfour));

  size(3);
  format %{ "MOVSX  $dst,$src :8" %}
  ins_encode %{
    __ movsbl($dst$$Register, $src$$Register);
  %}
  ins_pipe(ialu_reg_reg);
%}

// Logical Shift Right by 16, followed by Arithmetic Shift Left by 16.
// This idiom is used by the compiler the i2s bytecode.
instruct i2s(rRegI dst, xRegI src, immI_16 sixteen) %{
  match(Set dst (RShiftI (LShiftI src sixteen) sixteen));

  size(3);
  format %{ "MOVSX  $dst,$src :16" %}
  ins_encode %{
    __ movswl($dst$$Register, $src$$Register);
  %}
  ins_pipe(ialu_reg_reg);
%}


// Logical Shift Right by variable
instruct shrI_eReg_CL(rRegI dst, eCXRegI shift, eFlagsReg cr) %{
  match(Set dst (URShiftI dst shift));
  effect(KILL cr);

  size(2);
  format %{ "SHR    $dst,$shift" %}
  opcode(0xD3, 0x5);  /* D3 /5 */
  ins_encode( OpcP, RegOpc( dst ) );
  ins_pipe( ialu_reg_reg );
%}


//----------Logical Instructions-----------------------------------------------
//----------Integer Logical Instructions---------------------------------------
// And Instructions
// And Register with Register
instruct andI_eReg(rRegI dst, rRegI src, eFlagsReg cr) %{
  match(Set dst (AndI dst src));
  effect(KILL cr);

  size(2);
  format %{ "AND    $dst,$src" %}
  opcode(0x23);
  ins_encode( OpcP, RegReg( dst, src) );
  ins_pipe( ialu_reg_reg );
%}

// And Register with Immediate
instruct andI_eReg_imm(rRegI dst, immI src, eFlagsReg cr) %{
  match(Set dst (AndI dst src));
  effect(KILL cr);

  format %{ "AND    $dst,$src" %}
  opcode(0x81,0x04);  /* Opcode 81 /4 */
  // ins_encode( RegImm( dst, src) );
  ins_encode( OpcSErm( dst, src ), Con8or32( src ) );
  ins_pipe( ialu_reg );
%}

// And Register with Memory
instruct andI_eReg_mem(rRegI dst, memory src, eFlagsReg cr) %{
  match(Set dst (AndI dst (LoadI src)));
  effect(KILL cr);

  ins_cost(150);
  format %{ "AND    $dst,$src" %}
  opcode(0x23);
  ins_encode( OpcP, RegMem( dst, src) );
  ins_pipe( ialu_reg_mem );
%}

// And Memory with Register
instruct andI_mem_eReg(memory dst, rRegI src, eFlagsReg cr) %{
  match(Set dst (StoreI dst (AndI (LoadI dst) src)));
  effect(KILL cr);

  ins_cost(150);
  format %{ "AND    $dst,$src" %}
  opcode(0x21);  /* Opcode 21 /r */
  ins_encode( OpcP, RegMem( src, dst ) );
  ins_pipe( ialu_mem_reg );
%}

// And Memory with Immediate
instruct andI_mem_imm(memory dst, immI src, eFlagsReg cr) %{
  match(Set dst (StoreI dst (AndI (LoadI dst) src)));
  effect(KILL cr);

  ins_cost(125);
  format %{ "AND    $dst,$src" %}
  opcode(0x81, 0x4);  /* Opcode 81 /4 id */
  // ins_encode( MemImm( dst, src) );
  ins_encode( OpcSE( src ), RMopc_Mem(secondary, dst ), Con8or32( src ) );
  ins_pipe( ialu_mem_imm );
%}

// BMI1 instructions
instruct andnI_rReg_rReg_rReg(rRegI dst, rRegI src1, rRegI src2, immI_M1 minus_1, eFlagsReg cr) %{
  match(Set dst (AndI (XorI src1 minus_1) src2));
  predicate(UseBMI1Instructions);
  effect(KILL cr);

  format %{ "ANDNL  $dst, $src1, $src2" %}

  ins_encode %{
    __ andnl($dst$$Register, $src1$$Register, $src2$$Register);
  %}
  ins_pipe(ialu_reg);
%}

instruct andnI_rReg_rReg_mem(rRegI dst, rRegI src1, memory src2, immI_M1 minus_1, eFlagsReg cr) %{
  match(Set dst (AndI (XorI src1 minus_1) (LoadI src2) ));
  predicate(UseBMI1Instructions);
  effect(KILL cr);

  ins_cost(125);
  format %{ "ANDNL  $dst, $src1, $src2" %}

  ins_encode %{
    __ andnl($dst$$Register, $src1$$Register, $src2$$Address);
  %}
  ins_pipe(ialu_reg_mem);
%}

instruct blsiI_rReg_rReg(rRegI dst, rRegI src, immI_0 imm_zero, eFlagsReg cr) %{
  match(Set dst (AndI (SubI imm_zero src) src));
  predicate(UseBMI1Instructions);
  effect(KILL cr);

  format %{ "BLSIL  $dst, $src" %}

  ins_encode %{
    __ blsil($dst$$Register, $src$$Register);
  %}
  ins_pipe(ialu_reg);
%}

instruct blsiI_rReg_mem(rRegI dst, memory src, immI_0 imm_zero, eFlagsReg cr) %{
  match(Set dst (AndI (SubI imm_zero (LoadI src) ) (LoadI src) ));
  predicate(UseBMI1Instructions);
  effect(KILL cr);

  ins_cost(125);
  format %{ "BLSIL  $dst, $src" %}

  ins_encode %{
    __ blsil($dst$$Register, $src$$Address);
  %}
  ins_pipe(ialu_reg_mem);
%}

instruct blsmskI_rReg_rReg(rRegI dst, rRegI src, immI_M1 minus_1, eFlagsReg cr)
%{
  match(Set dst (XorI (AddI src minus_1) src));
  predicate(UseBMI1Instructions);
  effect(KILL cr);

  format %{ "BLSMSKL $dst, $src" %}

  ins_encode %{
    __ blsmskl($dst$$Register, $src$$Register);
  %}

  ins_pipe(ialu_reg);
%}

instruct blsmskI_rReg_mem(rRegI dst, memory src, immI_M1 minus_1, eFlagsReg cr)
%{
  match(Set dst (XorI (AddI (LoadI src) minus_1) (LoadI src) ));
  predicate(UseBMI1Instructions);
  effect(KILL cr);

  ins_cost(125);
  format %{ "BLSMSKL $dst, $src" %}

  ins_encode %{
    __ blsmskl($dst$$Register, $src$$Address);
  %}

  ins_pipe(ialu_reg_mem);
%}

instruct blsrI_rReg_rReg(rRegI dst, rRegI src, immI_M1 minus_1, eFlagsReg cr)
%{
  match(Set dst (AndI (AddI src minus_1) src) );
  predicate(UseBMI1Instructions);
  effect(KILL cr);

  format %{ "BLSRL  $dst, $src" %}

  ins_encode %{
    __ blsrl($dst$$Register, $src$$Register);
  %}

  ins_pipe(ialu_reg);
%}

instruct blsrI_rReg_mem(rRegI dst, memory src, immI_M1 minus_1, eFlagsReg cr)
%{
  match(Set dst (AndI (AddI (LoadI src) minus_1) (LoadI src) ));
  predicate(UseBMI1Instructions);
  effect(KILL cr);

  ins_cost(125);
  format %{ "BLSRL  $dst, $src" %}

  ins_encode %{
    __ blsrl($dst$$Register, $src$$Address);
  %}

  ins_pipe(ialu_reg_mem);
%}

// Or Instructions
// Or Register with Register
instruct orI_eReg(rRegI dst, rRegI src, eFlagsReg cr) %{
  match(Set dst (OrI dst src));
  effect(KILL cr);

  size(2);
  format %{ "OR     $dst,$src" %}
  opcode(0x0B);
  ins_encode( OpcP, RegReg( dst, src) );
  ins_pipe( ialu_reg_reg );
%}

instruct orI_eReg_castP2X(rRegI dst, eRegP src, eFlagsReg cr) %{
  match(Set dst (OrI dst (CastP2X src)));
  effect(KILL cr);

  size(2);
  format %{ "OR     $dst,$src" %}
  opcode(0x0B);
  ins_encode( OpcP, RegReg( dst, src) );
  ins_pipe( ialu_reg_reg );
%}


// Or Register with Immediate
instruct orI_eReg_imm(rRegI dst, immI src, eFlagsReg cr) %{
  match(Set dst (OrI dst src));
  effect(KILL cr);

  format %{ "OR     $dst,$src" %}
  opcode(0x81,0x01);  /* Opcode 81 /1 id */
  // ins_encode( RegImm( dst, src) );
  ins_encode( OpcSErm( dst, src ), Con8or32( src ) );
  ins_pipe( ialu_reg );
%}

// Or Register with Memory
instruct orI_eReg_mem(rRegI dst, memory src, eFlagsReg cr) %{
  match(Set dst (OrI dst (LoadI src)));
  effect(KILL cr);

  ins_cost(150);
  format %{ "OR     $dst,$src" %}
  opcode(0x0B);
  ins_encode( OpcP, RegMem( dst, src) );
  ins_pipe( ialu_reg_mem );
%}

// Or Memory with Register
instruct orI_mem_eReg(memory dst, rRegI src, eFlagsReg cr) %{
  match(Set dst (StoreI dst (OrI (LoadI dst) src)));
  effect(KILL cr);

  ins_cost(150);
  format %{ "OR     $dst,$src" %}
  opcode(0x09);  /* Opcode 09 /r */
  ins_encode( OpcP, RegMem( src, dst ) );
  ins_pipe( ialu_mem_reg );
%}

// Or Memory with Immediate
instruct orI_mem_imm(memory dst, immI src, eFlagsReg cr) %{
  match(Set dst (StoreI dst (OrI (LoadI dst) src)));
  effect(KILL cr);

  ins_cost(125);
  format %{ "OR     $dst,$src" %}
  opcode(0x81,0x1);  /* Opcode 81 /1 id */
  // ins_encode( MemImm( dst, src) );
  ins_encode( OpcSE( src ), RMopc_Mem(secondary, dst ), Con8or32( src ) );
  ins_pipe( ialu_mem_imm );
%}

// ROL/ROR
// ROL expand
instruct rolI_eReg_imm1(rRegI dst, immI_1 shift, eFlagsReg cr) %{
  effect(USE_DEF dst, USE shift, KILL cr);

  format %{ "ROL    $dst, $shift" %}
  opcode(0xD1, 0x0); /* Opcode D1 /0 */
  ins_encode( OpcP, RegOpc( dst ));
  ins_pipe( ialu_reg );
%}

instruct rolI_eReg_imm8(rRegI dst, immI8 shift, eFlagsReg cr) %{
  effect(USE_DEF dst, USE shift, KILL cr);

  format %{ "ROL    $dst, $shift" %}
  opcode(0xC1, 0x0); /*Opcode /C1  /0  */
  ins_encode( RegOpcImm(dst, shift) );
  ins_pipe(ialu_reg);
%}

instruct rolI_eReg_CL(ncxRegI dst, eCXRegI shift, eFlagsReg cr) %{
  effect(USE_DEF dst, USE shift, KILL cr);

  format %{ "ROL    $dst, $shift" %}
  opcode(0xD3, 0x0);    /* Opcode D3 /0 */
  ins_encode(OpcP, RegOpc(dst));
  ins_pipe( ialu_reg_reg );
%}
// end of ROL expand

// ROL 32bit by one once
instruct rolI_eReg_i1(rRegI dst, immI_1 lshift, immI_M1 rshift, eFlagsReg cr) %{
  match(Set dst ( OrI (LShiftI dst lshift) (URShiftI dst rshift)));

  expand %{
    rolI_eReg_imm1(dst, lshift, cr);
  %}
%}

// ROL 32bit var by imm8 once
instruct rolI_eReg_i8(rRegI dst, immI8 lshift, immI8 rshift, eFlagsReg cr) %{
  predicate(  0 == ((n->in(1)->in(2)->get_int() + n->in(2)->in(2)->get_int()) & 0x1f));
  match(Set dst ( OrI (LShiftI dst lshift) (URShiftI dst rshift)));

  expand %{
    rolI_eReg_imm8(dst, lshift, cr);
  %}
%}

// ROL 32bit var by var once
instruct rolI_eReg_Var_C0(ncxRegI dst, eCXRegI shift, immI_0 zero, eFlagsReg cr) %{
  match(Set dst ( OrI (LShiftI dst shift) (URShiftI dst (SubI zero shift))));

  expand %{
    rolI_eReg_CL(dst, shift, cr);
  %}
%}

// ROL 32bit var by var once
instruct rolI_eReg_Var_C32(ncxRegI dst, eCXRegI shift, immI_32 c32, eFlagsReg cr) %{
  match(Set dst ( OrI (LShiftI dst shift) (URShiftI dst (SubI c32 shift))));

  expand %{
    rolI_eReg_CL(dst, shift, cr);
  %}
%}

// ROR expand
instruct rorI_eReg_imm1(rRegI dst, immI_1 shift, eFlagsReg cr) %{
  effect(USE_DEF dst, USE shift, KILL cr);

  format %{ "ROR    $dst, $shift" %}
  opcode(0xD1,0x1);  /* Opcode D1 /1 */
  ins_encode( OpcP, RegOpc( dst ) );
  ins_pipe( ialu_reg );
%}

instruct rorI_eReg_imm8(rRegI dst, immI8 shift, eFlagsReg cr) %{
  effect (USE_DEF dst, USE shift, KILL cr);

  format %{ "ROR    $dst, $shift" %}
  opcode(0xC1, 0x1); /* Opcode /C1 /1 ib */
  ins_encode( RegOpcImm(dst, shift) );
  ins_pipe( ialu_reg );
%}

instruct rorI_eReg_CL(ncxRegI dst, eCXRegI shift, eFlagsReg cr)%{
  effect(USE_DEF dst, USE shift, KILL cr);

  format %{ "ROR    $dst, $shift" %}
  opcode(0xD3, 0x1);    /* Opcode D3 /1 */
  ins_encode(OpcP, RegOpc(dst));
  ins_pipe( ialu_reg_reg );
%}
// end of ROR expand

// ROR right once
instruct rorI_eReg_i1(rRegI dst, immI_1 rshift, immI_M1 lshift, eFlagsReg cr) %{
  match(Set dst ( OrI (URShiftI dst rshift) (LShiftI dst lshift)));

  expand %{
    rorI_eReg_imm1(dst, rshift, cr);
  %}
%}

// ROR 32bit by immI8 once
instruct rorI_eReg_i8(rRegI dst, immI8 rshift, immI8 lshift, eFlagsReg cr) %{
  predicate(  0 == ((n->in(1)->in(2)->get_int() + n->in(2)->in(2)->get_int()) & 0x1f));
  match(Set dst ( OrI (URShiftI dst rshift) (LShiftI dst lshift)));

  expand %{
    rorI_eReg_imm8(dst, rshift, cr);
  %}
%}

// ROR 32bit var by var once
instruct rorI_eReg_Var_C0(ncxRegI dst, eCXRegI shift, immI_0 zero, eFlagsReg cr) %{
  match(Set dst ( OrI (URShiftI dst shift) (LShiftI dst (SubI zero shift))));

  expand %{
    rorI_eReg_CL(dst, shift, cr);
  %}
%}

// ROR 32bit var by var once
instruct rorI_eReg_Var_C32(ncxRegI dst, eCXRegI shift, immI_32 c32, eFlagsReg cr) %{
  match(Set dst ( OrI (URShiftI dst shift) (LShiftI dst (SubI c32 shift))));

  expand %{
    rorI_eReg_CL(dst, shift, cr);
  %}
%}

// Xor Instructions
// Xor Register with Register
instruct xorI_eReg(rRegI dst, rRegI src, eFlagsReg cr) %{
  match(Set dst (XorI dst src));
  effect(KILL cr);

  size(2);
  format %{ "XOR    $dst,$src" %}
  opcode(0x33);
  ins_encode( OpcP, RegReg( dst, src) );
  ins_pipe( ialu_reg_reg );
%}

// Xor Register with Immediate -1
instruct xorI_eReg_im1(rRegI dst, immI_M1 imm) %{
  match(Set dst (XorI dst imm));

  size(2);
  format %{ "NOT    $dst" %}
  ins_encode %{
     __ notl($dst$$Register);
  %}
  ins_pipe( ialu_reg );
%}

// Xor Register with Immediate
instruct xorI_eReg_imm(rRegI dst, immI src, eFlagsReg cr) %{
  match(Set dst (XorI dst src));
  effect(KILL cr);

  format %{ "XOR    $dst,$src" %}
  opcode(0x81,0x06);  /* Opcode 81 /6 id */
  // ins_encode( RegImm( dst, src) );
  ins_encode( OpcSErm( dst, src ), Con8or32( src ) );
  ins_pipe( ialu_reg );
%}

// Xor Register with Memory
instruct xorI_eReg_mem(rRegI dst, memory src, eFlagsReg cr) %{
  match(Set dst (XorI dst (LoadI src)));
  effect(KILL cr);

  ins_cost(150);
  format %{ "XOR    $dst,$src" %}
  opcode(0x33);
  ins_encode( OpcP, RegMem(dst, src) );
  ins_pipe( ialu_reg_mem );
%}

// Xor Memory with Register
instruct xorI_mem_eReg(memory dst, rRegI src, eFlagsReg cr) %{
  match(Set dst (StoreI dst (XorI (LoadI dst) src)));
  effect(KILL cr);

  ins_cost(150);
  format %{ "XOR    $dst,$src" %}
  opcode(0x31);  /* Opcode 31 /r */
  ins_encode( OpcP, RegMem( src, dst ) );
  ins_pipe( ialu_mem_reg );
%}

// Xor Memory with Immediate
instruct xorI_mem_imm(memory dst, immI src, eFlagsReg cr) %{
  match(Set dst (StoreI dst (XorI (LoadI dst) src)));
  effect(KILL cr);

  ins_cost(125);
  format %{ "XOR    $dst,$src" %}
  opcode(0x81,0x6);  /* Opcode 81 /6 id */
  ins_encode( OpcSE( src ), RMopc_Mem(secondary, dst ), Con8or32( src ) );
  ins_pipe( ialu_mem_imm );
%}

//----------Convert Int to Boolean---------------------------------------------

instruct movI_nocopy(rRegI dst, rRegI src) %{
  effect( DEF dst, USE src );
  format %{ "MOV    $dst,$src" %}
  ins_encode( enc_Copy( dst, src) );
  ins_pipe( ialu_reg_reg );
%}

instruct ci2b( rRegI dst, rRegI src, eFlagsReg cr ) %{
  effect( USE_DEF dst, USE src, KILL cr );

  size(4);
  format %{ "NEG    $dst\n\t"
            "ADC    $dst,$src" %}
  ins_encode( neg_reg(dst),
              OpcRegReg(0x13,dst,src) );
  ins_pipe( ialu_reg_reg_long );
%}

instruct convI2B( rRegI dst, rRegI src, eFlagsReg cr ) %{
  match(Set dst (Conv2B src));

  expand %{
    movI_nocopy(dst,src);
    ci2b(dst,src,cr);
  %}
%}

instruct movP_nocopy(rRegI dst, eRegP src) %{
  effect( DEF dst, USE src );
  format %{ "MOV    $dst,$src" %}
  ins_encode( enc_Copy( dst, src) );
  ins_pipe( ialu_reg_reg );
%}

instruct cp2b( rRegI dst, eRegP src, eFlagsReg cr ) %{
  effect( USE_DEF dst, USE src, KILL cr );
  format %{ "NEG    $dst\n\t"
            "ADC    $dst,$src" %}
  ins_encode( neg_reg(dst),
              OpcRegReg(0x13,dst,src) );
  ins_pipe( ialu_reg_reg_long );
%}

instruct convP2B( rRegI dst, eRegP src, eFlagsReg cr ) %{
  match(Set dst (Conv2B src));

  expand %{
    movP_nocopy(dst,src);
    cp2b(dst,src,cr);
  %}
%}

instruct cmpLTMask(eCXRegI dst, ncxRegI p, ncxRegI q, eFlagsReg cr) %{
  match(Set dst (CmpLTMask p q));
  effect(KILL cr);
  ins_cost(400);

  // SETlt can only use low byte of EAX,EBX, ECX, or EDX as destination
  format %{ "XOR    $dst,$dst\n\t"
            "CMP    $p,$q\n\t"
            "SETlt  $dst\n\t"
            "NEG    $dst" %}
  ins_encode %{
    Register Rp = $p$$Register;
    Register Rq = $q$$Register;
    Register Rd = $dst$$Register;
    Label done;
    __ xorl(Rd, Rd);
    __ cmpl(Rp, Rq);
    __ setb(Assembler::less, Rd);
    __ negl(Rd);
  %}

  ins_pipe(pipe_slow);
%}

instruct cmpLTMask0(rRegI dst, immI_0 zero, eFlagsReg cr) %{
  match(Set dst (CmpLTMask dst zero));
  effect(DEF dst, KILL cr);
  ins_cost(100);

  format %{ "SAR    $dst,31\t# cmpLTMask0" %}
  ins_encode %{
  __ sarl($dst$$Register, 31);
  %}
  ins_pipe(ialu_reg);
%}

/* better to save a register than avoid a branch */
instruct cadd_cmpLTMask(rRegI p, rRegI q, rRegI y, eFlagsReg cr) %{
  match(Set p (AddI (AndI (CmpLTMask p q) y) (SubI p q)));
  effect(KILL cr);
  ins_cost(400);
  format %{ "SUB    $p,$q\t# cadd_cmpLTMask\n\t"
            "JGE    done\n\t"
            "ADD    $p,$y\n"
            "done:  " %}
  ins_encode %{
    Register Rp = $p$$Register;
    Register Rq = $q$$Register;
    Register Ry = $y$$Register;
    Label done;
    __ subl(Rp, Rq);
    __ jccb(Assembler::greaterEqual, done);
    __ addl(Rp, Ry);
    __ bind(done);
  %}

  ins_pipe(pipe_cmplt);
%}

/* better to save a register than avoid a branch */
instruct and_cmpLTMask(rRegI p, rRegI q, rRegI y, eFlagsReg cr) %{
  match(Set y (AndI (CmpLTMask p q) y));
  effect(KILL cr);

  ins_cost(300);

  format %{ "CMPL     $p, $q\t# and_cmpLTMask\n\t"
            "JLT      done\n\t"
            "XORL     $y, $y\n"
            "done:  " %}
  ins_encode %{
    Register Rp = $p$$Register;
    Register Rq = $q$$Register;
    Register Ry = $y$$Register;
    Label done;
    __ cmpl(Rp, Rq);
    __ jccb(Assembler::less, done);
    __ xorl(Ry, Ry);
    __ bind(done);
  %}

  ins_pipe(pipe_cmplt);
%}

/* If I enable this, I encourage spilling in the inner loop of compress.
instruct cadd_cmpLTMask_mem(ncxRegI p, ncxRegI q, memory y, eCXRegI tmp, eFlagsReg cr) %{
  match(Set p (AddI (AndI (CmpLTMask p q) (LoadI y)) (SubI p q)));
*/
//----------Overflow Math Instructions-----------------------------------------

instruct overflowAddI_eReg(eFlagsReg cr, eAXRegI op1, rRegI op2)
%{
  match(Set cr (OverflowAddI op1 op2));
  effect(DEF cr, USE_KILL op1, USE op2);

  format %{ "ADD    $op1, $op2\t# overflow check int" %}

  ins_encode %{
    __ addl($op1$$Register, $op2$$Register);
  %}
  ins_pipe(ialu_reg_reg);
%}

instruct overflowAddI_rReg_imm(eFlagsReg cr, eAXRegI op1, immI op2)
%{
  match(Set cr (OverflowAddI op1 op2));
  effect(DEF cr, USE_KILL op1, USE op2);

  format %{ "ADD    $op1, $op2\t# overflow check int" %}

  ins_encode %{
    __ addl($op1$$Register, $op2$$constant);
  %}
  ins_pipe(ialu_reg_reg);
%}

instruct overflowSubI_rReg(eFlagsReg cr, rRegI op1, rRegI op2)
%{
  match(Set cr (OverflowSubI op1 op2));

  format %{ "CMP    $op1, $op2\t# overflow check int" %}
  ins_encode %{
    __ cmpl($op1$$Register, $op2$$Register);
  %}
  ins_pipe(ialu_reg_reg);
%}

instruct overflowSubI_rReg_imm(eFlagsReg cr, rRegI op1, immI op2)
%{
  match(Set cr (OverflowSubI op1 op2));

  format %{ "CMP    $op1, $op2\t# overflow check int" %}
  ins_encode %{
    __ cmpl($op1$$Register, $op2$$constant);
  %}
  ins_pipe(ialu_reg_reg);
%}

instruct overflowNegI_rReg(eFlagsReg cr, immI_0 zero, eAXRegI op2)
%{
  match(Set cr (OverflowSubI zero op2));
  effect(DEF cr, USE_KILL op2);

  format %{ "NEG    $op2\t# overflow check int" %}
  ins_encode %{
    __ negl($op2$$Register);
  %}
  ins_pipe(ialu_reg_reg);
%}

instruct overflowMulI_rReg(eFlagsReg cr, eAXRegI op1, rRegI op2)
%{
  match(Set cr (OverflowMulI op1 op2));
  effect(DEF cr, USE_KILL op1, USE op2);

  format %{ "IMUL    $op1, $op2\t# overflow check int" %}
  ins_encode %{
    __ imull($op1$$Register, $op2$$Register);
  %}
  ins_pipe(ialu_reg_reg_alu0);
%}

instruct overflowMulI_rReg_imm(eFlagsReg cr, rRegI op1, immI op2, rRegI tmp)
%{
  match(Set cr (OverflowMulI op1 op2));
  effect(DEF cr, TEMP tmp, USE op1, USE op2);

  format %{ "IMUL    $tmp, $op1, $op2\t# overflow check int" %}
  ins_encode %{
    __ imull($tmp$$Register, $op1$$Register, $op2$$constant);
  %}
  ins_pipe(ialu_reg_reg_alu0);
%}

// Integer Absolute Instructions
instruct absI_rReg(rRegI dst, rRegI src, rRegI tmp, eFlagsReg cr)
%{
  match(Set dst (AbsI src));
  effect(TEMP dst, TEMP tmp, KILL cr);
  format %{ "movl $tmp, $src\n\t"
            "sarl $tmp, 31\n\t"
            "movl $dst, $src\n\t"
            "xorl $dst, $tmp\n\t"
            "subl $dst, $tmp\n"
          %}
  ins_encode %{
    __ movl($tmp$$Register, $src$$Register);
    __ sarl($tmp$$Register, 31);
    __ movl($dst$$Register, $src$$Register);
    __ xorl($dst$$Register, $tmp$$Register);
    __ subl($dst$$Register, $tmp$$Register);
  %}

  ins_pipe(ialu_reg_reg);
%}

//----------Long Instructions------------------------------------------------
// Add Long Register with Register
instruct addL_eReg(eRegL dst, eRegL src, eFlagsReg cr) %{
  match(Set dst (AddL dst src));
  effect(KILL cr);
  ins_cost(200);
  format %{ "ADD    $dst.lo,$src.lo\n\t"
            "ADC    $dst.hi,$src.hi" %}
  opcode(0x03, 0x13);
  ins_encode( RegReg_Lo(dst, src), RegReg_Hi(dst,src) );
  ins_pipe( ialu_reg_reg_long );
%}

// Add Long Register with Immediate
instruct addL_eReg_imm(eRegL dst, immL src, eFlagsReg cr) %{
  match(Set dst (AddL dst src));
  effect(KILL cr);
  format %{ "ADD    $dst.lo,$src.lo\n\t"
            "ADC    $dst.hi,$src.hi" %}
  opcode(0x81,0x00,0x02);  /* Opcode 81 /0, 81 /2 */
  ins_encode( Long_OpcSErm_Lo( dst, src ), Long_OpcSErm_Hi( dst, src ) );
  ins_pipe( ialu_reg_long );
%}

// Add Long Register with Memory
instruct addL_eReg_mem(eRegL dst, load_long_memory mem, eFlagsReg cr) %{
  match(Set dst (AddL dst (LoadL mem)));
  effect(KILL cr);
  ins_cost(125);
  format %{ "ADD    $dst.lo,$mem\n\t"
            "ADC    $dst.hi,$mem+4" %}
  opcode(0x03, 0x13);
  ins_encode( OpcP, RegMem( dst, mem), OpcS, RegMem_Hi(dst,mem) );
  ins_pipe( ialu_reg_long_mem );
%}

// Subtract Long Register with Register.
instruct subL_eReg(eRegL dst, eRegL src, eFlagsReg cr) %{
  match(Set dst (SubL dst src));
  effect(KILL cr);
  ins_cost(200);
  format %{ "SUB    $dst.lo,$src.lo\n\t"
            "SBB    $dst.hi,$src.hi" %}
  opcode(0x2B, 0x1B);
  ins_encode( RegReg_Lo(dst, src), RegReg_Hi(dst,src) );
  ins_pipe( ialu_reg_reg_long );
%}

// Subtract Long Register with Immediate
instruct subL_eReg_imm(eRegL dst, immL src, eFlagsReg cr) %{
  match(Set dst (SubL dst src));
  effect(KILL cr);
  format %{ "SUB    $dst.lo,$src.lo\n\t"
            "SBB    $dst.hi,$src.hi" %}
  opcode(0x81,0x05,0x03);  /* Opcode 81 /5, 81 /3 */
  ins_encode( Long_OpcSErm_Lo( dst, src ), Long_OpcSErm_Hi( dst, src ) );
  ins_pipe( ialu_reg_long );
%}

// Subtract Long Register with Memory
instruct subL_eReg_mem(eRegL dst, load_long_memory mem, eFlagsReg cr) %{
  match(Set dst (SubL dst (LoadL mem)));
  effect(KILL cr);
  ins_cost(125);
  format %{ "SUB    $dst.lo,$mem\n\t"
            "SBB    $dst.hi,$mem+4" %}
  opcode(0x2B, 0x1B);
  ins_encode( OpcP, RegMem( dst, mem), OpcS, RegMem_Hi(dst,mem) );
  ins_pipe( ialu_reg_long_mem );
%}

instruct negL_eReg(eRegL dst, immL0 zero, eFlagsReg cr) %{
  match(Set dst (SubL zero dst));
  effect(KILL cr);
  ins_cost(300);
  format %{ "NEG    $dst.hi\n\tNEG    $dst.lo\n\tSBB    $dst.hi,0" %}
  ins_encode( neg_long(dst) );
  ins_pipe( ialu_reg_reg_long );
%}

// And Long Register with Register
instruct andL_eReg(eRegL dst, eRegL src, eFlagsReg cr) %{
  match(Set dst (AndL dst src));
  effect(KILL cr);
  format %{ "AND    $dst.lo,$src.lo\n\t"
            "AND    $dst.hi,$src.hi" %}
  opcode(0x23,0x23);
  ins_encode( RegReg_Lo( dst, src), RegReg_Hi( dst, src) );
  ins_pipe( ialu_reg_reg_long );
%}

// And Long Register with Immediate
instruct andL_eReg_imm(eRegL dst, immL src, eFlagsReg cr) %{
  match(Set dst (AndL dst src));
  effect(KILL cr);
  format %{ "AND    $dst.lo,$src.lo\n\t"
            "AND    $dst.hi,$src.hi" %}
  opcode(0x81,0x04,0x04);  /* Opcode 81 /4, 81 /4 */
  ins_encode( Long_OpcSErm_Lo( dst, src ), Long_OpcSErm_Hi( dst, src ) );
  ins_pipe( ialu_reg_long );
%}

// And Long Register with Memory
instruct andL_eReg_mem(eRegL dst, load_long_memory mem, eFlagsReg cr) %{
  match(Set dst (AndL dst (LoadL mem)));
  effect(KILL cr);
  ins_cost(125);
  format %{ "AND    $dst.lo,$mem\n\t"
            "AND    $dst.hi,$mem+4" %}
  opcode(0x23, 0x23);
  ins_encode( OpcP, RegMem( dst, mem), OpcS, RegMem_Hi(dst,mem) );
  ins_pipe( ialu_reg_long_mem );
%}

// BMI1 instructions
instruct andnL_eReg_eReg_eReg(eRegL dst, eRegL src1, eRegL src2, immL_M1 minus_1, eFlagsReg cr) %{
  match(Set dst (AndL (XorL src1 minus_1) src2));
  predicate(UseBMI1Instructions);
  effect(KILL cr, TEMP dst);

  format %{ "ANDNL  $dst.lo, $src1.lo, $src2.lo\n\t"
            "ANDNL  $dst.hi, $src1.hi, $src2.hi"
         %}

  ins_encode %{
    Register Rdst = $dst$$Register;
    Register Rsrc1 = $src1$$Register;
    Register Rsrc2 = $src2$$Register;
    __ andnl(Rdst, Rsrc1, Rsrc2);
    __ andnl(HIGH_FROM_LOW(Rdst), HIGH_FROM_LOW(Rsrc1), HIGH_FROM_LOW(Rsrc2));
  %}
  ins_pipe(ialu_reg_reg_long);
%}

instruct andnL_eReg_eReg_mem(eRegL dst, eRegL src1, memory src2, immL_M1 minus_1, eFlagsReg cr) %{
  match(Set dst (AndL (XorL src1 minus_1) (LoadL src2) ));
  predicate(UseBMI1Instructions);
  effect(KILL cr, TEMP dst);

  ins_cost(125);
  format %{ "ANDNL  $dst.lo, $src1.lo, $src2\n\t"
            "ANDNL  $dst.hi, $src1.hi, $src2+4"
         %}

  ins_encode %{
    Register Rdst = $dst$$Register;
    Register Rsrc1 = $src1$$Register;
    Address src2_hi = Address::make_raw($src2$$base, $src2$$index, $src2$$scale, $src2$$disp + 4, relocInfo::none);

    __ andnl(Rdst, Rsrc1, $src2$$Address);
    __ andnl(HIGH_FROM_LOW(Rdst), HIGH_FROM_LOW(Rsrc1), src2_hi);
  %}
  ins_pipe(ialu_reg_mem);
%}

instruct blsiL_eReg_eReg(eRegL dst, eRegL src, immL0 imm_zero, eFlagsReg cr) %{
  match(Set dst (AndL (SubL imm_zero src) src));
  predicate(UseBMI1Instructions);
  effect(KILL cr, TEMP dst);

  format %{ "MOVL   $dst.hi, 0\n\t"
            "BLSIL  $dst.lo, $src.lo\n\t"
            "JNZ    done\n\t"
            "BLSIL  $dst.hi, $src.hi\n"
            "done:"
         %}

  ins_encode %{
    Label done;
    Register Rdst = $dst$$Register;
    Register Rsrc = $src$$Register;
    __ movl(HIGH_FROM_LOW(Rdst), 0);
    __ blsil(Rdst, Rsrc);
    __ jccb(Assembler::notZero, done);
    __ blsil(HIGH_FROM_LOW(Rdst), HIGH_FROM_LOW(Rsrc));
    __ bind(done);
  %}
  ins_pipe(ialu_reg);
%}

instruct blsiL_eReg_mem(eRegL dst, memory src, immL0 imm_zero, eFlagsReg cr) %{
  match(Set dst (AndL (SubL imm_zero (LoadL src) ) (LoadL src) ));
  predicate(UseBMI1Instructions);
  effect(KILL cr, TEMP dst);

  ins_cost(125);
  format %{ "MOVL   $dst.hi, 0\n\t"
            "BLSIL  $dst.lo, $src\n\t"
            "JNZ    done\n\t"
            "BLSIL  $dst.hi, $src+4\n"
            "done:"
         %}

  ins_encode %{
    Label done;
    Register Rdst = $dst$$Register;
    Address src_hi = Address::make_raw($src$$base, $src$$index, $src$$scale, $src$$disp + 4, relocInfo::none);

    __ movl(HIGH_FROM_LOW(Rdst), 0);
    __ blsil(Rdst, $src$$Address);
    __ jccb(Assembler::notZero, done);
    __ blsil(HIGH_FROM_LOW(Rdst), src_hi);
    __ bind(done);
  %}
  ins_pipe(ialu_reg_mem);
%}

instruct blsmskL_eReg_eReg(eRegL dst, eRegL src, immL_M1 minus_1, eFlagsReg cr)
%{
  match(Set dst (XorL (AddL src minus_1) src));
  predicate(UseBMI1Instructions);
  effect(KILL cr, TEMP dst);

  format %{ "MOVL    $dst.hi, 0\n\t"
            "BLSMSKL $dst.lo, $src.lo\n\t"
            "JNC     done\n\t"
            "BLSMSKL $dst.hi, $src.hi\n"
            "done:"
         %}

  ins_encode %{
    Label done;
    Register Rdst = $dst$$Register;
    Register Rsrc = $src$$Register;
    __ movl(HIGH_FROM_LOW(Rdst), 0);
    __ blsmskl(Rdst, Rsrc);
    __ jccb(Assembler::carryClear, done);
    __ blsmskl(HIGH_FROM_LOW(Rdst), HIGH_FROM_LOW(Rsrc));
    __ bind(done);
  %}

  ins_pipe(ialu_reg);
%}

instruct blsmskL_eReg_mem(eRegL dst, memory src, immL_M1 minus_1, eFlagsReg cr)
%{
  match(Set dst (XorL (AddL (LoadL src) minus_1) (LoadL src) ));
  predicate(UseBMI1Instructions);
  effect(KILL cr, TEMP dst);

  ins_cost(125);
  format %{ "MOVL    $dst.hi, 0\n\t"
            "BLSMSKL $dst.lo, $src\n\t"
            "JNC     done\n\t"
            "BLSMSKL $dst.hi, $src+4\n"
            "done:"
         %}

  ins_encode %{
    Label done;
    Register Rdst = $dst$$Register;
    Address src_hi = Address::make_raw($src$$base, $src$$index, $src$$scale, $src$$disp + 4, relocInfo::none);

    __ movl(HIGH_FROM_LOW(Rdst), 0);
    __ blsmskl(Rdst, $src$$Address);
    __ jccb(Assembler::carryClear, done);
    __ blsmskl(HIGH_FROM_LOW(Rdst), src_hi);
    __ bind(done);
  %}

  ins_pipe(ialu_reg_mem);
%}

instruct blsrL_eReg_eReg(eRegL dst, eRegL src, immL_M1 minus_1, eFlagsReg cr)
%{
  match(Set dst (AndL (AddL src minus_1) src) );
  predicate(UseBMI1Instructions);
  effect(KILL cr, TEMP dst);

  format %{ "MOVL   $dst.hi, $src.hi\n\t"
            "BLSRL  $dst.lo, $src.lo\n\t"
            "JNC    done\n\t"
            "BLSRL  $dst.hi, $src.hi\n"
            "done:"
  %}

  ins_encode %{
    Label done;
    Register Rdst = $dst$$Register;
    Register Rsrc = $src$$Register;
    __ movl(HIGH_FROM_LOW(Rdst), HIGH_FROM_LOW(Rsrc));
    __ blsrl(Rdst, Rsrc);
    __ jccb(Assembler::carryClear, done);
    __ blsrl(HIGH_FROM_LOW(Rdst), HIGH_FROM_LOW(Rsrc));
    __ bind(done);
  %}

  ins_pipe(ialu_reg);
%}

instruct blsrL_eReg_mem(eRegL dst, memory src, immL_M1 minus_1, eFlagsReg cr)
%{
  match(Set dst (AndL (AddL (LoadL src) minus_1) (LoadL src) ));
  predicate(UseBMI1Instructions);
  effect(KILL cr, TEMP dst);

  ins_cost(125);
  format %{ "MOVL   $dst.hi, $src+4\n\t"
            "BLSRL  $dst.lo, $src\n\t"
            "JNC    done\n\t"
            "BLSRL  $dst.hi, $src+4\n"
            "done:"
  %}

  ins_encode %{
    Label done;
    Register Rdst = $dst$$Register;
    Address src_hi = Address::make_raw($src$$base, $src$$index, $src$$scale, $src$$disp + 4, relocInfo::none);
    __ movl(HIGH_FROM_LOW(Rdst), src_hi);
    __ blsrl(Rdst, $src$$Address);
    __ jccb(Assembler::carryClear, done);
    __ blsrl(HIGH_FROM_LOW(Rdst), src_hi);
    __ bind(done);
  %}

  ins_pipe(ialu_reg_mem);
%}

// Or Long Register with Register
instruct orl_eReg(eRegL dst, eRegL src, eFlagsReg cr) %{
  match(Set dst (OrL dst src));
  effect(KILL cr);
  format %{ "OR     $dst.lo,$src.lo\n\t"
            "OR     $dst.hi,$src.hi" %}
  opcode(0x0B,0x0B);
  ins_encode( RegReg_Lo( dst, src), RegReg_Hi( dst, src) );
  ins_pipe( ialu_reg_reg_long );
%}

// Or Long Register with Immediate
instruct orl_eReg_imm(eRegL dst, immL src, eFlagsReg cr) %{
  match(Set dst (OrL dst src));
  effect(KILL cr);
  format %{ "OR     $dst.lo,$src.lo\n\t"
            "OR     $dst.hi,$src.hi" %}
  opcode(0x81,0x01,0x01);  /* Opcode 81 /1, 81 /1 */
  ins_encode( Long_OpcSErm_Lo( dst, src ), Long_OpcSErm_Hi( dst, src ) );
  ins_pipe( ialu_reg_long );
%}

// Or Long Register with Memory
instruct orl_eReg_mem(eRegL dst, load_long_memory mem, eFlagsReg cr) %{
  match(Set dst (OrL dst (LoadL mem)));
  effect(KILL cr);
  ins_cost(125);
  format %{ "OR     $dst.lo,$mem\n\t"
            "OR     $dst.hi,$mem+4" %}
  opcode(0x0B,0x0B);
  ins_encode( OpcP, RegMem( dst, mem), OpcS, RegMem_Hi(dst,mem) );
  ins_pipe( ialu_reg_long_mem );
%}

// Xor Long Register with Register
instruct xorl_eReg(eRegL dst, eRegL src, eFlagsReg cr) %{
  match(Set dst (XorL dst src));
  effect(KILL cr);
  format %{ "XOR    $dst.lo,$src.lo\n\t"
            "XOR    $dst.hi,$src.hi" %}
  opcode(0x33,0x33);
  ins_encode( RegReg_Lo( dst, src), RegReg_Hi( dst, src) );
  ins_pipe( ialu_reg_reg_long );
%}

// Xor Long Register with Immediate -1
instruct xorl_eReg_im1(eRegL dst, immL_M1 imm) %{
  match(Set dst (XorL dst imm));
  format %{ "NOT    $dst.lo\n\t"
            "NOT    $dst.hi" %}
  ins_encode %{
     __ notl($dst$$Register);
     __ notl(HIGH_FROM_LOW($dst$$Register));
  %}
  ins_pipe( ialu_reg_long );
%}

// Xor Long Register with Immediate
instruct xorl_eReg_imm(eRegL dst, immL src, eFlagsReg cr) %{
  match(Set dst (XorL dst src));
  effect(KILL cr);
  format %{ "XOR    $dst.lo,$src.lo\n\t"
            "XOR    $dst.hi,$src.hi" %}
  opcode(0x81,0x06,0x06);  /* Opcode 81 /6, 81 /6 */
  ins_encode( Long_OpcSErm_Lo( dst, src ), Long_OpcSErm_Hi( dst, src ) );
  ins_pipe( ialu_reg_long );
%}

// Xor Long Register with Memory
instruct xorl_eReg_mem(eRegL dst, load_long_memory mem, eFlagsReg cr) %{
  match(Set dst (XorL dst (LoadL mem)));
  effect(KILL cr);
  ins_cost(125);
  format %{ "XOR    $dst.lo,$mem\n\t"
            "XOR    $dst.hi,$mem+4" %}
  opcode(0x33,0x33);
  ins_encode( OpcP, RegMem( dst, mem), OpcS, RegMem_Hi(dst,mem) );
  ins_pipe( ialu_reg_long_mem );
%}

// Shift Left Long by 1
instruct shlL_eReg_1(eRegL dst, immI_1 cnt, eFlagsReg cr) %{
  predicate(UseNewLongLShift);
  match(Set dst (LShiftL dst cnt));
  effect(KILL cr);
  ins_cost(100);
  format %{ "ADD    $dst.lo,$dst.lo\n\t"
            "ADC    $dst.hi,$dst.hi" %}
  ins_encode %{
    __ addl($dst$$Register,$dst$$Register);
    __ adcl(HIGH_FROM_LOW($dst$$Register),HIGH_FROM_LOW($dst$$Register));
  %}
  ins_pipe( ialu_reg_long );
%}

// Shift Left Long by 2
instruct shlL_eReg_2(eRegL dst, immI_2 cnt, eFlagsReg cr) %{
  predicate(UseNewLongLShift);
  match(Set dst (LShiftL dst cnt));
  effect(KILL cr);
  ins_cost(100);
  format %{ "ADD    $dst.lo,$dst.lo\n\t"
            "ADC    $dst.hi,$dst.hi\n\t"
            "ADD    $dst.lo,$dst.lo\n\t"
            "ADC    $dst.hi,$dst.hi" %}
  ins_encode %{
    __ addl($dst$$Register,$dst$$Register);
    __ adcl(HIGH_FROM_LOW($dst$$Register),HIGH_FROM_LOW($dst$$Register));
    __ addl($dst$$Register,$dst$$Register);
    __ adcl(HIGH_FROM_LOW($dst$$Register),HIGH_FROM_LOW($dst$$Register));
  %}
  ins_pipe( ialu_reg_long );
%}

// Shift Left Long by 3
instruct shlL_eReg_3(eRegL dst, immI_3 cnt, eFlagsReg cr) %{
  predicate(UseNewLongLShift);
  match(Set dst (LShiftL dst cnt));
  effect(KILL cr);
  ins_cost(100);
  format %{ "ADD    $dst.lo,$dst.lo\n\t"
            "ADC    $dst.hi,$dst.hi\n\t"
            "ADD    $dst.lo,$dst.lo\n\t"
            "ADC    $dst.hi,$dst.hi\n\t"
            "ADD    $dst.lo,$dst.lo\n\t"
            "ADC    $dst.hi,$dst.hi" %}
  ins_encode %{
    __ addl($dst$$Register,$dst$$Register);
    __ adcl(HIGH_FROM_LOW($dst$$Register),HIGH_FROM_LOW($dst$$Register));
    __ addl($dst$$Register,$dst$$Register);
    __ adcl(HIGH_FROM_LOW($dst$$Register),HIGH_FROM_LOW($dst$$Register));
    __ addl($dst$$Register,$dst$$Register);
    __ adcl(HIGH_FROM_LOW($dst$$Register),HIGH_FROM_LOW($dst$$Register));
  %}
  ins_pipe( ialu_reg_long );
%}

// Shift Left Long by 1-31
instruct shlL_eReg_1_31(eRegL dst, immI_1_31 cnt, eFlagsReg cr) %{
  match(Set dst (LShiftL dst cnt));
  effect(KILL cr);
  ins_cost(200);
  format %{ "SHLD   $dst.hi,$dst.lo,$cnt\n\t"
            "SHL    $dst.lo,$cnt" %}
  opcode(0xC1, 0x4, 0xA4);  /* 0F/A4, then C1 /4 ib */
  ins_encode( move_long_small_shift(dst,cnt) );
  ins_pipe( ialu_reg_long );
%}

// Shift Left Long by 32-63
instruct shlL_eReg_32_63(eRegL dst, immI_32_63 cnt, eFlagsReg cr) %{
  match(Set dst (LShiftL dst cnt));
  effect(KILL cr);
  ins_cost(300);
  format %{ "MOV    $dst.hi,$dst.lo\n"
          "\tSHL    $dst.hi,$cnt-32\n"
          "\tXOR    $dst.lo,$dst.lo" %}
  opcode(0xC1, 0x4);  /* C1 /4 ib */
  ins_encode( move_long_big_shift_clr(dst,cnt) );
  ins_pipe( ialu_reg_long );
%}

// Shift Left Long by variable
instruct salL_eReg_CL(eRegL dst, eCXRegI shift, eFlagsReg cr) %{
  match(Set dst (LShiftL dst shift));
  effect(KILL cr);
  ins_cost(500+200);
  size(17);
  format %{ "TEST   $shift,32\n\t"
            "JEQ,s  small\n\t"
            "MOV    $dst.hi,$dst.lo\n\t"
            "XOR    $dst.lo,$dst.lo\n"
    "small:\tSHLD   $dst.hi,$dst.lo,$shift\n\t"
            "SHL    $dst.lo,$shift" %}
  ins_encode( shift_left_long( dst, shift ) );
  ins_pipe( pipe_slow );
%}

// Shift Right Long by 1-31
instruct shrL_eReg_1_31(eRegL dst, immI_1_31 cnt, eFlagsReg cr) %{
  match(Set dst (URShiftL dst cnt));
  effect(KILL cr);
  ins_cost(200);
  format %{ "SHRD   $dst.lo,$dst.hi,$cnt\n\t"
            "SHR    $dst.hi,$cnt" %}
  opcode(0xC1, 0x5, 0xAC);  /* 0F/AC, then C1 /5 ib */
  ins_encode( move_long_small_shift(dst,cnt) );
  ins_pipe( ialu_reg_long );
%}

// Shift Right Long by 32-63
instruct shrL_eReg_32_63(eRegL dst, immI_32_63 cnt, eFlagsReg cr) %{
  match(Set dst (URShiftL dst cnt));
  effect(KILL cr);
  ins_cost(300);
  format %{ "MOV    $dst.lo,$dst.hi\n"
          "\tSHR    $dst.lo,$cnt-32\n"
          "\tXOR    $dst.hi,$dst.hi" %}
  opcode(0xC1, 0x5);  /* C1 /5 ib */
  ins_encode( move_long_big_shift_clr(dst,cnt) );
  ins_pipe( ialu_reg_long );
%}

// Shift Right Long by variable
instruct shrL_eReg_CL(eRegL dst, eCXRegI shift, eFlagsReg cr) %{
  match(Set dst (URShiftL dst shift));
  effect(KILL cr);
  ins_cost(600);
  size(17);
  format %{ "TEST   $shift,32\n\t"
            "JEQ,s  small\n\t"
            "MOV    $dst.lo,$dst.hi\n\t"
            "XOR    $dst.hi,$dst.hi\n"
    "small:\tSHRD   $dst.lo,$dst.hi,$shift\n\t"
            "SHR    $dst.hi,$shift" %}
  ins_encode( shift_right_long( dst, shift ) );
  ins_pipe( pipe_slow );
%}

// Shift Right Long by 1-31
instruct sarL_eReg_1_31(eRegL dst, immI_1_31 cnt, eFlagsReg cr) %{
  match(Set dst (RShiftL dst cnt));
  effect(KILL cr);
  ins_cost(200);
  format %{ "SHRD   $dst.lo,$dst.hi,$cnt\n\t"
            "SAR    $dst.hi,$cnt" %}
  opcode(0xC1, 0x7, 0xAC);  /* 0F/AC, then C1 /7 ib */
  ins_encode( move_long_small_shift(dst,cnt) );
  ins_pipe( ialu_reg_long );
%}

// Shift Right Long by 32-63
instruct sarL_eReg_32_63( eRegL dst, immI_32_63 cnt, eFlagsReg cr) %{
  match(Set dst (RShiftL dst cnt));
  effect(KILL cr);
  ins_cost(300);
  format %{ "MOV    $dst.lo,$dst.hi\n"
          "\tSAR    $dst.lo,$cnt-32\n"
          "\tSAR    $dst.hi,31" %}
  opcode(0xC1, 0x7);  /* C1 /7 ib */
  ins_encode( move_long_big_shift_sign(dst,cnt) );
  ins_pipe( ialu_reg_long );
%}

// Shift Right arithmetic Long by variable
instruct sarL_eReg_CL(eRegL dst, eCXRegI shift, eFlagsReg cr) %{
  match(Set dst (RShiftL dst shift));
  effect(KILL cr);
  ins_cost(600);
  size(18);
  format %{ "TEST   $shift,32\n\t"
            "JEQ,s  small\n\t"
            "MOV    $dst.lo,$dst.hi\n\t"
            "SAR    $dst.hi,31\n"
    "small:\tSHRD   $dst.lo,$dst.hi,$shift\n\t"
            "SAR    $dst.hi,$shift" %}
  ins_encode( shift_right_arith_long( dst, shift ) );
  ins_pipe( pipe_slow );
%}


//----------Double Instructions------------------------------------------------
// Double Math

// Compare & branch

// P6 version of float compare, sets condition codes in EFLAGS
instruct cmpDPR_cc_P6(eFlagsRegU cr, regDPR src1, regDPR src2, eAXRegI rax) %{
  predicate(VM_Version::supports_cmov() && UseSSE <=1);
  match(Set cr (CmpD src1 src2));
  effect(KILL rax);
  ins_cost(150);
  format %{ "FLD    $src1\n\t"
            "FUCOMIP ST,$src2  // P6 instruction\n\t"
            "JNP    exit\n\t"
            "MOV    ah,1       // saw a NaN, set CF\n\t"
            "SAHF\n"
     "exit:\tNOP               // avoid branch to branch" %}
  opcode(0xDF, 0x05); /* DF E8+i or DF /5 */
  ins_encode( Push_Reg_DPR(src1),
              OpcP, RegOpc(src2),
              cmpF_P6_fixup );
  ins_pipe( pipe_slow );
%}

instruct cmpDPR_cc_P6CF(eFlagsRegUCF cr, regDPR src1, regDPR src2) %{
  predicate(VM_Version::supports_cmov() && UseSSE <=1);
  match(Set cr (CmpD src1 src2));
  ins_cost(150);
  format %{ "FLD    $src1\n\t"
            "FUCOMIP ST,$src2  // P6 instruction" %}
  opcode(0xDF, 0x05); /* DF E8+i or DF /5 */
  ins_encode( Push_Reg_DPR(src1),
              OpcP, RegOpc(src2));
  ins_pipe( pipe_slow );
%}

// Compare & branch
instruct cmpDPR_cc(eFlagsRegU cr, regDPR src1, regDPR src2, eAXRegI rax) %{
  predicate(UseSSE<=1);
  match(Set cr (CmpD src1 src2));
  effect(KILL rax);
  ins_cost(200);
  format %{ "FLD    $src1\n\t"
            "FCOMp  $src2\n\t"
            "FNSTSW AX\n\t"
            "TEST   AX,0x400\n\t"
            "JZ,s   flags\n\t"
            "MOV    AH,1\t# unordered treat as LT\n"
    "flags:\tSAHF" %}
  opcode(0xD8, 0x3); /* D8 D8+i or D8 /3 */
  ins_encode( Push_Reg_DPR(src1),
              OpcP, RegOpc(src2),
              fpu_flags);
  ins_pipe( pipe_slow );
%}

// Compare vs zero into -1,0,1
instruct cmpDPR_0(rRegI dst, regDPR src1, immDPR0 zero, eAXRegI rax, eFlagsReg cr) %{
  predicate(UseSSE<=1);
  match(Set dst (CmpD3 src1 zero));
  effect(KILL cr, KILL rax);
  ins_cost(280);
  format %{ "FTSTD  $dst,$src1" %}
  opcode(0xE4, 0xD9);
  ins_encode( Push_Reg_DPR(src1),
              OpcS, OpcP, PopFPU,
              CmpF_Result(dst));
  ins_pipe( pipe_slow );
%}

// Compare into -1,0,1
instruct cmpDPR_reg(rRegI dst, regDPR src1, regDPR src2, eAXRegI rax, eFlagsReg cr) %{
  predicate(UseSSE<=1);
  match(Set dst (CmpD3 src1 src2));
  effect(KILL cr, KILL rax);
  ins_cost(300);
  format %{ "FCMPD  $dst,$src1,$src2" %}
  opcode(0xD8, 0x3); /* D8 D8+i or D8 /3 */
  ins_encode( Push_Reg_DPR(src1),
              OpcP, RegOpc(src2),
              CmpF_Result(dst));
  ins_pipe( pipe_slow );
%}

// float compare and set condition codes in EFLAGS by XMM regs
instruct cmpD_cc(eFlagsRegU cr, regD src1, regD src2) %{
  predicate(UseSSE>=2);
  match(Set cr (CmpD src1 src2));
  ins_cost(145);
  format %{ "UCOMISD $src1,$src2\n\t"
            "JNP,s   exit\n\t"
            "PUSHF\t# saw NaN, set CF\n\t"
            "AND     [rsp], #0xffffff2b\n\t"
            "POPF\n"
    "exit:" %}
  ins_encode %{
    __ ucomisd($src1$$XMMRegister, $src2$$XMMRegister);
    emit_cmpfp_fixup(_masm);
  %}
  ins_pipe( pipe_slow );
%}

instruct cmpD_ccCF(eFlagsRegUCF cr, regD src1, regD src2) %{
  predicate(UseSSE>=2);
  match(Set cr (CmpD src1 src2));
  ins_cost(100);
  format %{ "UCOMISD $src1,$src2" %}
  ins_encode %{
    __ ucomisd($src1$$XMMRegister, $src2$$XMMRegister);
  %}
  ins_pipe( pipe_slow );
%}

// float compare and set condition codes in EFLAGS by XMM regs
instruct cmpD_ccmem(eFlagsRegU cr, regD src1, memory src2) %{
  predicate(UseSSE>=2);
  match(Set cr (CmpD src1 (LoadD src2)));
  ins_cost(145);
  format %{ "UCOMISD $src1,$src2\n\t"
            "JNP,s   exit\n\t"
            "PUSHF\t# saw NaN, set CF\n\t"
            "AND     [rsp], #0xffffff2b\n\t"
            "POPF\n"
    "exit:" %}
  ins_encode %{
    __ ucomisd($src1$$XMMRegister, $src2$$Address);
    emit_cmpfp_fixup(_masm);
  %}
  ins_pipe( pipe_slow );
%}

instruct cmpD_ccmemCF(eFlagsRegUCF cr, regD src1, memory src2) %{
  predicate(UseSSE>=2);
  match(Set cr (CmpD src1 (LoadD src2)));
  ins_cost(100);
  format %{ "UCOMISD $src1,$src2" %}
  ins_encode %{
    __ ucomisd($src1$$XMMRegister, $src2$$Address);
  %}
  ins_pipe( pipe_slow );
%}

// Compare into -1,0,1 in XMM
instruct cmpD_reg(xRegI dst, regD src1, regD src2, eFlagsReg cr) %{
  predicate(UseSSE>=2);
  match(Set dst (CmpD3 src1 src2));
  effect(KILL cr);
  ins_cost(255);
  format %{ "UCOMISD $src1, $src2\n\t"
            "MOV     $dst, #-1\n\t"
            "JP,s    done\n\t"
            "JB,s    done\n\t"
            "SETNE   $dst\n\t"
            "MOVZB   $dst, $dst\n"
    "done:" %}
  ins_encode %{
    __ ucomisd($src1$$XMMRegister, $src2$$XMMRegister);
    emit_cmpfp3(_masm, $dst$$Register);
  %}
  ins_pipe( pipe_slow );
%}

// Compare into -1,0,1 in XMM and memory
instruct cmpD_regmem(xRegI dst, regD src1, memory src2, eFlagsReg cr) %{
  predicate(UseSSE>=2);
  match(Set dst (CmpD3 src1 (LoadD src2)));
  effect(KILL cr);
  ins_cost(275);
  format %{ "UCOMISD $src1, $src2\n\t"
            "MOV     $dst, #-1\n\t"
            "JP,s    done\n\t"
            "JB,s    done\n\t"
            "SETNE   $dst\n\t"
            "MOVZB   $dst, $dst\n"
    "done:" %}
  ins_encode %{
    __ ucomisd($src1$$XMMRegister, $src2$$Address);
    emit_cmpfp3(_masm, $dst$$Register);
  %}
  ins_pipe( pipe_slow );
%}


instruct subDPR_reg(regDPR dst, regDPR src) %{
  predicate (UseSSE <=1);
  match(Set dst (SubD dst src));

  format %{ "FLD    $src\n\t"
            "DSUBp  $dst,ST" %}
  opcode(0xDE, 0x5); /* DE E8+i  or DE /5 */
  ins_cost(150);
  ins_encode( Push_Reg_DPR(src),
              OpcP, RegOpc(dst) );
  ins_pipe( fpu_reg_reg );
%}

instruct subDPR_reg_round(stackSlotD dst, regDPR src1, regDPR src2) %{
  predicate (UseSSE <=1);
  match(Set dst (RoundDouble (SubD src1 src2)));
  ins_cost(250);

  format %{ "FLD    $src2\n\t"
            "DSUB   ST,$src1\n\t"
            "FSTP_D $dst\t# D-round" %}
  opcode(0xD8, 0x5);
  ins_encode( Push_Reg_DPR(src2),
              OpcP, RegOpc(src1), Pop_Mem_DPR(dst) );
  ins_pipe( fpu_mem_reg_reg );
%}


instruct subDPR_reg_mem(regDPR dst, memory src) %{
  predicate (UseSSE <=1);
  match(Set dst (SubD dst (LoadD src)));
  ins_cost(150);

  format %{ "FLD    $src\n\t"
            "DSUBp  $dst,ST" %}
  opcode(0xDE, 0x5, 0xDD); /* DE C0+i */  /* LoadD  DD /0 */
  ins_encode( Opcode(tertiary), RMopc_Mem(0x00,src),
              OpcP, RegOpc(dst) );
  ins_pipe( fpu_reg_mem );
%}

instruct absDPR_reg(regDPR1 dst, regDPR1 src) %{
  predicate (UseSSE<=1);
  match(Set dst (AbsD src));
  ins_cost(100);
  format %{ "FABS" %}
  opcode(0xE1, 0xD9);
  ins_encode( OpcS, OpcP );
  ins_pipe( fpu_reg_reg );
%}

instruct negDPR_reg(regDPR1 dst, regDPR1 src) %{
  predicate(UseSSE<=1);
  match(Set dst (NegD src));
  ins_cost(100);
  format %{ "FCHS" %}
  opcode(0xE0, 0xD9);
  ins_encode( OpcS, OpcP );
  ins_pipe( fpu_reg_reg );
%}

instruct addDPR_reg(regDPR dst, regDPR src) %{
  predicate(UseSSE<=1);
  match(Set dst (AddD dst src));
  format %{ "FLD    $src\n\t"
            "DADD   $dst,ST" %}
  size(4);
  ins_cost(150);
  opcode(0xDE, 0x0); /* DE C0+i or DE /0*/
  ins_encode( Push_Reg_DPR(src),
              OpcP, RegOpc(dst) );
  ins_pipe( fpu_reg_reg );
%}


instruct addDPR_reg_round(stackSlotD dst, regDPR src1, regDPR src2) %{
  predicate(UseSSE<=1);
  match(Set dst (RoundDouble (AddD src1 src2)));
  ins_cost(250);

  format %{ "FLD    $src2\n\t"
            "DADD   ST,$src1\n\t"
            "FSTP_D $dst\t# D-round" %}
  opcode(0xD8, 0x0); /* D8 C0+i or D8 /0*/
  ins_encode( Push_Reg_DPR(src2),
              OpcP, RegOpc(src1), Pop_Mem_DPR(dst) );
  ins_pipe( fpu_mem_reg_reg );
%}


instruct addDPR_reg_mem(regDPR dst, memory src) %{
  predicate(UseSSE<=1);
  match(Set dst (AddD dst (LoadD src)));
  ins_cost(150);

  format %{ "FLD    $src\n\t"
            "DADDp  $dst,ST" %}
  opcode(0xDE, 0x0, 0xDD); /* DE C0+i */  /* LoadD  DD /0 */
  ins_encode( Opcode(tertiary), RMopc_Mem(0x00,src),
              OpcP, RegOpc(dst) );
  ins_pipe( fpu_reg_mem );
%}

// add-to-memory
instruct addDPR_mem_reg(memory dst, regDPR src) %{
  predicate(UseSSE<=1);
  match(Set dst (StoreD dst (RoundDouble (AddD (LoadD dst) src))));
  ins_cost(150);

  format %{ "FLD_D  $dst\n\t"
            "DADD   ST,$src\n\t"
            "FST_D  $dst" %}
  opcode(0xDD, 0x0);
  ins_encode( Opcode(0xDD), RMopc_Mem(0x00,dst),
              Opcode(0xD8), RegOpc(src),
              set_instruction_start,
              Opcode(0xDD), RMopc_Mem(0x03,dst) );
  ins_pipe( fpu_reg_mem );
%}

instruct addDPR_reg_imm1(regDPR dst, immDPR1 con) %{
  predicate(UseSSE<=1);
  match(Set dst (AddD dst con));
  ins_cost(125);
  format %{ "FLD1\n\t"
            "DADDp  $dst,ST" %}
  ins_encode %{
    __ fld1();
    __ faddp($dst$$reg);
  %}
  ins_pipe(fpu_reg);
%}

instruct addDPR_reg_imm(regDPR dst, immDPR con) %{
  predicate(UseSSE<=1 && _kids[1]->_leaf->getd() != 0.0 && _kids[1]->_leaf->getd() != 1.0 );
  match(Set dst (AddD dst con));
  ins_cost(200);
  format %{ "FLD_D  [$constantaddress]\t# load from constant table: double=$con\n\t"
            "DADDp  $dst,ST" %}
  ins_encode %{
    __ fld_d($constantaddress($con));
    __ faddp($dst$$reg);
  %}
  ins_pipe(fpu_reg_mem);
%}

instruct addDPR_reg_imm_round(stackSlotD dst, regDPR src, immDPR con) %{
  predicate(UseSSE<=1 && _kids[0]->_kids[1]->_leaf->getd() != 0.0 && _kids[0]->_kids[1]->_leaf->getd() != 1.0 );
  match(Set dst (RoundDouble (AddD src con)));
  ins_cost(200);
  format %{ "FLD_D  [$constantaddress]\t# load from constant table: double=$con\n\t"
            "DADD   ST,$src\n\t"
            "FSTP_D $dst\t# D-round" %}
  ins_encode %{
    __ fld_d($constantaddress($con));
    __ fadd($src$$reg);
    __ fstp_d(Address(rsp, $dst$$disp));
  %}
  ins_pipe(fpu_mem_reg_con);
%}

instruct mulDPR_reg(regDPR dst, regDPR src) %{
  predicate(UseSSE<=1);
  match(Set dst (MulD dst src));
  format %{ "FLD    $src\n\t"
            "DMULp  $dst,ST" %}
  opcode(0xDE, 0x1); /* DE C8+i or DE /1*/
  ins_cost(150);
  ins_encode( Push_Reg_DPR(src),
              OpcP, RegOpc(dst) );
  ins_pipe( fpu_reg_reg );
%}

// Strict FP instruction biases argument before multiply then
// biases result to avoid double rounding of subnormals.
//
// scale arg1 by multiplying arg1 by 2^(-15360)
// load arg2
// multiply scaled arg1 by arg2
// rescale product by 2^(15360)
//
instruct strictfp_mulDPR_reg(regDPR1 dst, regnotDPR1 src) %{
  predicate( UseSSE<=1 && Compile::current()->has_method() );
  match(Set dst (MulD dst src));
  ins_cost(1);   // Select this instruction for all FP double multiplies

  format %{ "FLD    StubRoutines::x86::_fpu_subnormal_bias1\n\t"
            "DMULp  $dst,ST\n\t"
            "FLD    $src\n\t"
            "DMULp  $dst,ST\n\t"
            "FLD    StubRoutines::x86::_fpu_subnormal_bias2\n\t"
            "DMULp  $dst,ST\n\t" %}
  opcode(0xDE, 0x1); /* DE C8+i or DE /1*/
  ins_encode( strictfp_bias1(dst),
              Push_Reg_DPR(src),
              OpcP, RegOpc(dst),
              strictfp_bias2(dst) );
  ins_pipe( fpu_reg_reg );
%}

instruct mulDPR_reg_imm(regDPR dst, immDPR con) %{
  predicate( UseSSE<=1 && _kids[1]->_leaf->getd() != 0.0 && _kids[1]->_leaf->getd() != 1.0 );
  match(Set dst (MulD dst con));
  ins_cost(200);
  format %{ "FLD_D  [$constantaddress]\t# load from constant table: double=$con\n\t"
            "DMULp  $dst,ST" %}
  ins_encode %{
    __ fld_d($constantaddress($con));
    __ fmulp($dst$$reg);
  %}
  ins_pipe(fpu_reg_mem);
%}


instruct mulDPR_reg_mem(regDPR dst, memory src) %{
  predicate( UseSSE<=1 );
  match(Set dst (MulD dst (LoadD src)));
  ins_cost(200);
  format %{ "FLD_D  $src\n\t"
            "DMULp  $dst,ST" %}
  opcode(0xDE, 0x1, 0xDD); /* DE C8+i or DE /1*/  /* LoadD  DD /0 */
  ins_encode( Opcode(tertiary), RMopc_Mem(0x00,src),
              OpcP, RegOpc(dst) );
  ins_pipe( fpu_reg_mem );
%}

//
// Cisc-alternate to reg-reg multiply
instruct mulDPR_reg_mem_cisc(regDPR dst, regDPR src, memory mem) %{
  predicate( UseSSE<=1 );
  match(Set dst (MulD src (LoadD mem)));
  ins_cost(250);
  format %{ "FLD_D  $mem\n\t"
            "DMUL   ST,$src\n\t"
            "FSTP_D $dst" %}
  opcode(0xD8, 0x1, 0xD9); /* D8 C8+i */  /* LoadD D9 /0 */
  ins_encode( Opcode(tertiary), RMopc_Mem(0x00,mem),
              OpcReg_FPR(src),
              Pop_Reg_DPR(dst) );
  ins_pipe( fpu_reg_reg_mem );
%}


// MACRO3 -- addDPR a mulDPR
// This instruction is a '2-address' instruction in that the result goes
// back to src2.  This eliminates a move from the macro; possibly the
// register allocator will have to add it back (and maybe not).
instruct addDPR_mulDPR_reg(regDPR src2, regDPR src1, regDPR src0) %{
  predicate( UseSSE<=1 );
  match(Set src2 (AddD (MulD src0 src1) src2));
  format %{ "FLD    $src0\t# ===MACRO3d===\n\t"
            "DMUL   ST,$src1\n\t"
            "DADDp  $src2,ST" %}
  ins_cost(250);
  opcode(0xDD); /* LoadD DD /0 */
  ins_encode( Push_Reg_FPR(src0),
              FMul_ST_reg(src1),
              FAddP_reg_ST(src2) );
  ins_pipe( fpu_reg_reg_reg );
%}


// MACRO3 -- subDPR a mulDPR
instruct subDPR_mulDPR_reg(regDPR src2, regDPR src1, regDPR src0) %{
  predicate( UseSSE<=1 );
  match(Set src2 (SubD (MulD src0 src1) src2));
  format %{ "FLD    $src0\t# ===MACRO3d===\n\t"
            "DMUL   ST,$src1\n\t"
            "DSUBRp $src2,ST" %}
  ins_cost(250);
  ins_encode( Push_Reg_FPR(src0),
              FMul_ST_reg(src1),
              Opcode(0xDE), Opc_plus(0xE0,src2));
  ins_pipe( fpu_reg_reg_reg );
%}


instruct divDPR_reg(regDPR dst, regDPR src) %{
  predicate( UseSSE<=1 );
  match(Set dst (DivD dst src));

  format %{ "FLD    $src\n\t"
            "FDIVp  $dst,ST" %}
  opcode(0xDE, 0x7); /* DE F8+i or DE /7*/
  ins_cost(150);
  ins_encode( Push_Reg_DPR(src),
              OpcP, RegOpc(dst) );
  ins_pipe( fpu_reg_reg );
%}

// Strict FP instruction biases argument before division then
// biases result, to avoid double rounding of subnormals.
//
// scale dividend by multiplying dividend by 2^(-15360)
// load divisor
// divide scaled dividend by divisor
// rescale quotient by 2^(15360)
//
instruct strictfp_divDPR_reg(regDPR1 dst, regnotDPR1 src) %{
  predicate (UseSSE<=1);
  match(Set dst (DivD dst src));
  predicate( UseSSE<=1 && Compile::current()->has_method() );
  ins_cost(01);

  format %{ "FLD    StubRoutines::x86::_fpu_subnormal_bias1\n\t"
            "DMULp  $dst,ST\n\t"
            "FLD    $src\n\t"
            "FDIVp  $dst,ST\n\t"
            "FLD    StubRoutines::x86::_fpu_subnormal_bias2\n\t"
            "DMULp  $dst,ST\n\t" %}
  opcode(0xDE, 0x7); /* DE F8+i or DE /7*/
  ins_encode( strictfp_bias1(dst),
              Push_Reg_DPR(src),
              OpcP, RegOpc(dst),
              strictfp_bias2(dst) );
  ins_pipe( fpu_reg_reg );
%}

instruct modDPR_reg(regDPR dst, regDPR src, eAXRegI rax, eFlagsReg cr) %{
  predicate(UseSSE<=1);
  match(Set dst (ModD dst src));
  effect(KILL rax, KILL cr); // emitModDPR() uses EAX and EFLAGS

  format %{ "DMOD   $dst,$src" %}
  ins_cost(250);
  ins_encode(Push_Reg_Mod_DPR(dst, src),
              emitModDPR(),
              Push_Result_Mod_DPR(src),
              Pop_Reg_DPR(dst));
  ins_pipe( pipe_slow );
%}

instruct modD_reg(regD dst, regD src0, regD src1, eAXRegI rax, eFlagsReg cr) %{
  predicate(UseSSE>=2);
  match(Set dst (ModD src0 src1));
  effect(KILL rax, KILL cr);

  format %{ "SUB    ESP,8\t # DMOD\n"
          "\tMOVSD  [ESP+0],$src1\n"
          "\tFLD_D  [ESP+0]\n"
          "\tMOVSD  [ESP+0],$src0\n"
          "\tFLD_D  [ESP+0]\n"
     "loop:\tFPREM\n"
          "\tFWAIT\n"
          "\tFNSTSW AX\n"
          "\tSAHF\n"
          "\tJP     loop\n"
          "\tFSTP_D [ESP+0]\n"
          "\tMOVSD  $dst,[ESP+0]\n"
          "\tADD    ESP,8\n"
          "\tFSTP   ST0\t # Restore FPU Stack"
    %}
  ins_cost(250);
  ins_encode( Push_ModD_encoding(src0, src1), emitModDPR(), Push_ResultD(dst), PopFPU);
  ins_pipe( pipe_slow );
%}

instruct atanDPR_reg(regDPR dst, regDPR src) %{
  predicate (UseSSE<=1);
  match(Set dst(AtanD dst src));
  format %{ "DATA   $dst,$src" %}
  opcode(0xD9, 0xF3);
  ins_encode( Push_Reg_DPR(src),
              OpcP, OpcS, RegOpc(dst) );
  ins_pipe( pipe_slow );
%}

instruct atanD_reg(regD dst, regD src, eFlagsReg cr) %{
  predicate (UseSSE>=2);
  match(Set dst(AtanD dst src));
  effect(KILL cr); // Push_{Src|Result}D() uses "{SUB|ADD} ESP,8"
  format %{ "DATA   $dst,$src" %}
  opcode(0xD9, 0xF3);
  ins_encode( Push_SrcD(src),
              OpcP, OpcS, Push_ResultD(dst) );
  ins_pipe( pipe_slow );
%}

instruct sqrtDPR_reg(regDPR dst, regDPR src) %{
  predicate (UseSSE<=1);
  match(Set dst (SqrtD src));
  format %{ "DSQRT  $dst,$src" %}
  opcode(0xFA, 0xD9);
  ins_encode( Push_Reg_DPR(src),
              OpcS, OpcP, Pop_Reg_DPR(dst) );
  ins_pipe( pipe_slow );
%}

//-------------Float Instructions-------------------------------
// Float Math

// Code for float compare:
//     fcompp();
//     fwait(); fnstsw_ax();
//     sahf();
//     movl(dst, unordered_result);
//     jcc(Assembler::parity, exit);
//     movl(dst, less_result);
//     jcc(Assembler::below, exit);
//     movl(dst, equal_result);
//     jcc(Assembler::equal, exit);
//     movl(dst, greater_result);
//   exit:

// P6 version of float compare, sets condition codes in EFLAGS
instruct cmpFPR_cc_P6(eFlagsRegU cr, regFPR src1, regFPR src2, eAXRegI rax) %{
  predicate(VM_Version::supports_cmov() && UseSSE == 0);
  match(Set cr (CmpF src1 src2));
  effect(KILL rax);
  ins_cost(150);
  format %{ "FLD    $src1\n\t"
            "FUCOMIP ST,$src2  // P6 instruction\n\t"
            "JNP    exit\n\t"
            "MOV    ah,1       // saw a NaN, set CF (treat as LT)\n\t"
            "SAHF\n"
     "exit:\tNOP               // avoid branch to branch" %}
  opcode(0xDF, 0x05); /* DF E8+i or DF /5 */
  ins_encode( Push_Reg_DPR(src1),
              OpcP, RegOpc(src2),
              cmpF_P6_fixup );
  ins_pipe( pipe_slow );
%}

instruct cmpFPR_cc_P6CF(eFlagsRegUCF cr, regFPR src1, regFPR src2) %{
  predicate(VM_Version::supports_cmov() && UseSSE == 0);
  match(Set cr (CmpF src1 src2));
  ins_cost(100);
  format %{ "FLD    $src1\n\t"
            "FUCOMIP ST,$src2  // P6 instruction" %}
  opcode(0xDF, 0x05); /* DF E8+i or DF /5 */
  ins_encode( Push_Reg_DPR(src1),
              OpcP, RegOpc(src2));
  ins_pipe( pipe_slow );
%}


// Compare & branch
instruct cmpFPR_cc(eFlagsRegU cr, regFPR src1, regFPR src2, eAXRegI rax) %{
  predicate(UseSSE == 0);
  match(Set cr (CmpF src1 src2));
  effect(KILL rax);
  ins_cost(200);
  format %{ "FLD    $src1\n\t"
            "FCOMp  $src2\n\t"
            "FNSTSW AX\n\t"
            "TEST   AX,0x400\n\t"
            "JZ,s   flags\n\t"
            "MOV    AH,1\t# unordered treat as LT\n"
    "flags:\tSAHF" %}
  opcode(0xD8, 0x3); /* D8 D8+i or D8 /3 */
  ins_encode( Push_Reg_DPR(src1),
              OpcP, RegOpc(src2),
              fpu_flags);
  ins_pipe( pipe_slow );
%}

// Compare vs zero into -1,0,1
instruct cmpFPR_0(rRegI dst, regFPR src1, immFPR0 zero, eAXRegI rax, eFlagsReg cr) %{
  predicate(UseSSE == 0);
  match(Set dst (CmpF3 src1 zero));
  effect(KILL cr, KILL rax);
  ins_cost(280);
  format %{ "FTSTF  $dst,$src1" %}
  opcode(0xE4, 0xD9);
  ins_encode( Push_Reg_DPR(src1),
              OpcS, OpcP, PopFPU,
              CmpF_Result(dst));
  ins_pipe( pipe_slow );
%}

// Compare into -1,0,1
instruct cmpFPR_reg(rRegI dst, regFPR src1, regFPR src2, eAXRegI rax, eFlagsReg cr) %{
  predicate(UseSSE == 0);
  match(Set dst (CmpF3 src1 src2));
  effect(KILL cr, KILL rax);
  ins_cost(300);
  format %{ "FCMPF  $dst,$src1,$src2" %}
  opcode(0xD8, 0x3); /* D8 D8+i or D8 /3 */
  ins_encode( Push_Reg_DPR(src1),
              OpcP, RegOpc(src2),
              CmpF_Result(dst));
  ins_pipe( pipe_slow );
%}

// float compare and set condition codes in EFLAGS by XMM regs
instruct cmpF_cc(eFlagsRegU cr, regF src1, regF src2) %{
  predicate(UseSSE>=1);
  match(Set cr (CmpF src1 src2));
  ins_cost(145);
  format %{ "UCOMISS $src1,$src2\n\t"
            "JNP,s   exit\n\t"
            "PUSHF\t# saw NaN, set CF\n\t"
            "AND     [rsp], #0xffffff2b\n\t"
            "POPF\n"
    "exit:" %}
  ins_encode %{
    __ ucomiss($src1$$XMMRegister, $src2$$XMMRegister);
    emit_cmpfp_fixup(_masm);
  %}
  ins_pipe( pipe_slow );
%}

instruct cmpF_ccCF(eFlagsRegUCF cr, regF src1, regF src2) %{
  predicate(UseSSE>=1);
  match(Set cr (CmpF src1 src2));
  ins_cost(100);
  format %{ "UCOMISS $src1,$src2" %}
  ins_encode %{
    __ ucomiss($src1$$XMMRegister, $src2$$XMMRegister);
  %}
  ins_pipe( pipe_slow );
%}

// float compare and set condition codes in EFLAGS by XMM regs
instruct cmpF_ccmem(eFlagsRegU cr, regF src1, memory src2) %{
  predicate(UseSSE>=1);
  match(Set cr (CmpF src1 (LoadF src2)));
  ins_cost(165);
  format %{ "UCOMISS $src1,$src2\n\t"
            "JNP,s   exit\n\t"
            "PUSHF\t# saw NaN, set CF\n\t"
            "AND     [rsp], #0xffffff2b\n\t"
            "POPF\n"
    "exit:" %}
  ins_encode %{
    __ ucomiss($src1$$XMMRegister, $src2$$Address);
    emit_cmpfp_fixup(_masm);
  %}
  ins_pipe( pipe_slow );
%}

instruct cmpF_ccmemCF(eFlagsRegUCF cr, regF src1, memory src2) %{
  predicate(UseSSE>=1);
  match(Set cr (CmpF src1 (LoadF src2)));
  ins_cost(100);
  format %{ "UCOMISS $src1,$src2" %}
  ins_encode %{
    __ ucomiss($src1$$XMMRegister, $src2$$Address);
  %}
  ins_pipe( pipe_slow );
%}

// Compare into -1,0,1 in XMM
instruct cmpF_reg(xRegI dst, regF src1, regF src2, eFlagsReg cr) %{
  predicate(UseSSE>=1);
  match(Set dst (CmpF3 src1 src2));
  effect(KILL cr);
  ins_cost(255);
  format %{ "UCOMISS $src1, $src2\n\t"
            "MOV     $dst, #-1\n\t"
            "JP,s    done\n\t"
            "JB,s    done\n\t"
            "SETNE   $dst\n\t"
            "MOVZB   $dst, $dst\n"
    "done:" %}
  ins_encode %{
    __ ucomiss($src1$$XMMRegister, $src2$$XMMRegister);
    emit_cmpfp3(_masm, $dst$$Register);
  %}
  ins_pipe( pipe_slow );
%}

// Compare into -1,0,1 in XMM and memory
instruct cmpF_regmem(xRegI dst, regF src1, memory src2, eFlagsReg cr) %{
  predicate(UseSSE>=1);
  match(Set dst (CmpF3 src1 (LoadF src2)));
  effect(KILL cr);
  ins_cost(275);
  format %{ "UCOMISS $src1, $src2\n\t"
            "MOV     $dst, #-1\n\t"
            "JP,s    done\n\t"
            "JB,s    done\n\t"
            "SETNE   $dst\n\t"
            "MOVZB   $dst, $dst\n"
    "done:" %}
  ins_encode %{
    __ ucomiss($src1$$XMMRegister, $src2$$Address);
    emit_cmpfp3(_masm, $dst$$Register);
  %}
  ins_pipe( pipe_slow );
%}

// Spill to obtain 24-bit precision
instruct subFPR24_reg(stackSlotF dst, regFPR src1, regFPR src2) %{
  predicate(UseSSE==0 && Compile::current()->select_24_bit_instr());
  match(Set dst (SubF src1 src2));

  format %{ "FSUB   $dst,$src1 - $src2" %}
  opcode(0xD8, 0x4); /* D8 E0+i or D8 /4 mod==0x3 ;; result in TOS */
  ins_encode( Push_Reg_FPR(src1),
              OpcReg_FPR(src2),
              Pop_Mem_FPR(dst) );
  ins_pipe( fpu_mem_reg_reg );
%}
//
// This instruction does not round to 24-bits
instruct subFPR_reg(regFPR dst, regFPR src) %{
  predicate(UseSSE==0 && !Compile::current()->select_24_bit_instr());
  match(Set dst (SubF dst src));

  format %{ "FSUB   $dst,$src" %}
  opcode(0xDE, 0x5); /* DE E8+i  or DE /5 */
  ins_encode( Push_Reg_FPR(src),
              OpcP, RegOpc(dst) );
  ins_pipe( fpu_reg_reg );
%}

// Spill to obtain 24-bit precision
instruct addFPR24_reg(stackSlotF dst, regFPR src1, regFPR src2) %{
  predicate(UseSSE==0 && Compile::current()->select_24_bit_instr());
  match(Set dst (AddF src1 src2));

  format %{ "FADD   $dst,$src1,$src2" %}
  opcode(0xD8, 0x0); /* D8 C0+i */
  ins_encode( Push_Reg_FPR(src2),
              OpcReg_FPR(src1),
              Pop_Mem_FPR(dst) );
  ins_pipe( fpu_mem_reg_reg );
%}
//
// This instruction does not round to 24-bits
instruct addFPR_reg(regFPR dst, regFPR src) %{
  predicate(UseSSE==0 && !Compile::current()->select_24_bit_instr());
  match(Set dst (AddF dst src));

  format %{ "FLD    $src\n\t"
            "FADDp  $dst,ST" %}
  opcode(0xDE, 0x0); /* DE C0+i or DE /0*/
  ins_encode( Push_Reg_FPR(src),
              OpcP, RegOpc(dst) );
  ins_pipe( fpu_reg_reg );
%}

instruct absFPR_reg(regFPR1 dst, regFPR1 src) %{
  predicate(UseSSE==0);
  match(Set dst (AbsF src));
  ins_cost(100);
  format %{ "FABS" %}
  opcode(0xE1, 0xD9);
  ins_encode( OpcS, OpcP );
  ins_pipe( fpu_reg_reg );
%}

instruct negFPR_reg(regFPR1 dst, regFPR1 src) %{
  predicate(UseSSE==0);
  match(Set dst (NegF src));
  ins_cost(100);
  format %{ "FCHS" %}
  opcode(0xE0, 0xD9);
  ins_encode( OpcS, OpcP );
  ins_pipe( fpu_reg_reg );
%}

// Cisc-alternate to addFPR_reg
// Spill to obtain 24-bit precision
instruct addFPR24_reg_mem(stackSlotF dst, regFPR src1, memory src2) %{
  predicate(UseSSE==0 && Compile::current()->select_24_bit_instr());
  match(Set dst (AddF src1 (LoadF src2)));

  format %{ "FLD    $src2\n\t"
            "FADD   ST,$src1\n\t"
            "FSTP_S $dst" %}
  opcode(0xD8, 0x0, 0xD9); /* D8 C0+i */  /* LoadF  D9 /0 */
  ins_encode( Opcode(tertiary), RMopc_Mem(0x00,src2),
              OpcReg_FPR(src1),
              Pop_Mem_FPR(dst) );
  ins_pipe( fpu_mem_reg_mem );
%}
//
// Cisc-alternate to addFPR_reg
// This instruction does not round to 24-bits
instruct addFPR_reg_mem(regFPR dst, memory src) %{
  predicate(UseSSE==0 && !Compile::current()->select_24_bit_instr());
  match(Set dst (AddF dst (LoadF src)));

  format %{ "FADD   $dst,$src" %}
  opcode(0xDE, 0x0, 0xD9); /* DE C0+i or DE /0*/  /* LoadF  D9 /0 */
  ins_encode( Opcode(tertiary), RMopc_Mem(0x00,src),
              OpcP, RegOpc(dst) );
  ins_pipe( fpu_reg_mem );
%}

// // Following two instructions for _222_mpegaudio
// Spill to obtain 24-bit precision
instruct addFPR24_mem_reg(stackSlotF dst, regFPR src2, memory src1 ) %{
  predicate(UseSSE==0 && Compile::current()->select_24_bit_instr());
  match(Set dst (AddF src1 src2));

  format %{ "FADD   $dst,$src1,$src2" %}
  opcode(0xD8, 0x0, 0xD9); /* D8 C0+i */  /* LoadF  D9 /0 */
  ins_encode( Opcode(tertiary), RMopc_Mem(0x00,src1),
              OpcReg_FPR(src2),
              Pop_Mem_FPR(dst) );
  ins_pipe( fpu_mem_reg_mem );
%}

// Cisc-spill variant
// Spill to obtain 24-bit precision
instruct addFPR24_mem_cisc(stackSlotF dst, memory src1, memory src2) %{
  predicate(UseSSE==0 && Compile::current()->select_24_bit_instr());
  match(Set dst (AddF src1 (LoadF src2)));

  format %{ "FADD   $dst,$src1,$src2 cisc" %}
  opcode(0xD8, 0x0, 0xD9); /* D8 C0+i */  /* LoadF  D9 /0 */
  ins_encode( Opcode(tertiary), RMopc_Mem(0x00,src2),
              set_instruction_start,
              OpcP, RMopc_Mem(secondary,src1),
              Pop_Mem_FPR(dst) );
  ins_pipe( fpu_mem_mem_mem );
%}

// Spill to obtain 24-bit precision
instruct addFPR24_mem_mem(stackSlotF dst, memory src1, memory src2) %{
  predicate(UseSSE==0 && Compile::current()->select_24_bit_instr());
  match(Set dst (AddF src1 src2));

  format %{ "FADD   $dst,$src1,$src2" %}
  opcode(0xD8, 0x0, 0xD9); /* D8 /0 */  /* LoadF  D9 /0 */
  ins_encode( Opcode(tertiary), RMopc_Mem(0x00,src2),
              set_instruction_start,
              OpcP, RMopc_Mem(secondary,src1),
              Pop_Mem_FPR(dst) );
  ins_pipe( fpu_mem_mem_mem );
%}


// Spill to obtain 24-bit precision
instruct addFPR24_reg_imm(stackSlotF dst, regFPR src, immFPR con) %{
  predicate(UseSSE==0 && Compile::current()->select_24_bit_instr());
  match(Set dst (AddF src con));
  format %{ "FLD    $src\n\t"
            "FADD_S [$constantaddress]\t# load from constant table: float=$con\n\t"
            "FSTP_S $dst"  %}
  ins_encode %{
    __ fld_s($src$$reg - 1);  // FLD ST(i-1)
    __ fadd_s($constantaddress($con));
    __ fstp_s(Address(rsp, $dst$$disp));
  %}
  ins_pipe(fpu_mem_reg_con);
%}
//
// This instruction does not round to 24-bits
instruct addFPR_reg_imm(regFPR dst, regFPR src, immFPR con) %{
  predicate(UseSSE==0 && !Compile::current()->select_24_bit_instr());
  match(Set dst (AddF src con));
  format %{ "FLD    $src\n\t"
            "FADD_S [$constantaddress]\t# load from constant table: float=$con\n\t"
            "FSTP   $dst"  %}
  ins_encode %{
    __ fld_s($src$$reg - 1);  // FLD ST(i-1)
    __ fadd_s($constantaddress($con));
    __ fstp_d($dst$$reg);
  %}
  ins_pipe(fpu_reg_reg_con);
%}

// Spill to obtain 24-bit precision
instruct mulFPR24_reg(stackSlotF dst, regFPR src1, regFPR src2) %{
  predicate(UseSSE==0 && Compile::current()->select_24_bit_instr());
  match(Set dst (MulF src1 src2));

  format %{ "FLD    $src1\n\t"
            "FMUL   $src2\n\t"
            "FSTP_S $dst"  %}
  opcode(0xD8, 0x1); /* D8 C8+i or D8 /1 ;; result in TOS */
  ins_encode( Push_Reg_FPR(src1),
              OpcReg_FPR(src2),
              Pop_Mem_FPR(dst) );
  ins_pipe( fpu_mem_reg_reg );
%}
//
// This instruction does not round to 24-bits
instruct mulFPR_reg(regFPR dst, regFPR src1, regFPR src2) %{
  predicate(UseSSE==0 && !Compile::current()->select_24_bit_instr());
  match(Set dst (MulF src1 src2));

  format %{ "FLD    $src1\n\t"
            "FMUL   $src2\n\t"
            "FSTP_S $dst"  %}
  opcode(0xD8, 0x1); /* D8 C8+i */
  ins_encode( Push_Reg_FPR(src2),
              OpcReg_FPR(src1),
              Pop_Reg_FPR(dst) );
  ins_pipe( fpu_reg_reg_reg );
%}


// Spill to obtain 24-bit precision
// Cisc-alternate to reg-reg multiply
instruct mulFPR24_reg_mem(stackSlotF dst, regFPR src1, memory src2) %{
  predicate(UseSSE==0 && Compile::current()->select_24_bit_instr());
  match(Set dst (MulF src1 (LoadF src2)));

  format %{ "FLD_S  $src2\n\t"
            "FMUL   $src1\n\t"
            "FSTP_S $dst"  %}
  opcode(0xD8, 0x1, 0xD9); /* D8 C8+i or DE /1*/  /* LoadF D9 /0 */
  ins_encode( Opcode(tertiary), RMopc_Mem(0x00,src2),
              OpcReg_FPR(src1),
              Pop_Mem_FPR(dst) );
  ins_pipe( fpu_mem_reg_mem );
%}
//
// This instruction does not round to 24-bits
// Cisc-alternate to reg-reg multiply
instruct mulFPR_reg_mem(regFPR dst, regFPR src1, memory src2) %{
  predicate(UseSSE==0 && !Compile::current()->select_24_bit_instr());
  match(Set dst (MulF src1 (LoadF src2)));

  format %{ "FMUL   $dst,$src1,$src2" %}
  opcode(0xD8, 0x1, 0xD9); /* D8 C8+i */  /* LoadF D9 /0 */
  ins_encode( Opcode(tertiary), RMopc_Mem(0x00,src2),
              OpcReg_FPR(src1),
              Pop_Reg_FPR(dst) );
  ins_pipe( fpu_reg_reg_mem );
%}

// Spill to obtain 24-bit precision
instruct mulFPR24_mem_mem(stackSlotF dst, memory src1, memory src2) %{
  predicate(UseSSE==0 && Compile::current()->select_24_bit_instr());
  match(Set dst (MulF src1 src2));

  format %{ "FMUL   $dst,$src1,$src2" %}
  opcode(0xD8, 0x1, 0xD9); /* D8 /1 */  /* LoadF D9 /0 */
  ins_encode( Opcode(tertiary), RMopc_Mem(0x00,src2),
              set_instruction_start,
              OpcP, RMopc_Mem(secondary,src1),
              Pop_Mem_FPR(dst) );
  ins_pipe( fpu_mem_mem_mem );
%}

// Spill to obtain 24-bit precision
instruct mulFPR24_reg_imm(stackSlotF dst, regFPR src, immFPR con) %{
  predicate(UseSSE==0 && Compile::current()->select_24_bit_instr());
  match(Set dst (MulF src con));

  format %{ "FLD    $src\n\t"
            "FMUL_S [$constantaddress]\t# load from constant table: float=$con\n\t"
            "FSTP_S $dst"  %}
  ins_encode %{
    __ fld_s($src$$reg - 1);  // FLD ST(i-1)
    __ fmul_s($constantaddress($con));
    __ fstp_s(Address(rsp, $dst$$disp));
  %}
  ins_pipe(fpu_mem_reg_con);
%}
//
// This instruction does not round to 24-bits
instruct mulFPR_reg_imm(regFPR dst, regFPR src, immFPR con) %{
  predicate(UseSSE==0 && !Compile::current()->select_24_bit_instr());
  match(Set dst (MulF src con));

  format %{ "FLD    $src\n\t"
            "FMUL_S [$constantaddress]\t# load from constant table: float=$con\n\t"
            "FSTP   $dst"  %}
  ins_encode %{
    __ fld_s($src$$reg - 1);  // FLD ST(i-1)
    __ fmul_s($constantaddress($con));
    __ fstp_d($dst$$reg);
  %}
  ins_pipe(fpu_reg_reg_con);
%}


//
// MACRO1 -- subsume unshared load into mulFPR
// This instruction does not round to 24-bits
instruct mulFPR_reg_load1(regFPR dst, regFPR src, memory mem1 ) %{
  predicate(UseSSE==0 && !Compile::current()->select_24_bit_instr());
  match(Set dst (MulF (LoadF mem1) src));

  format %{ "FLD    $mem1    ===MACRO1===\n\t"
            "FMUL   ST,$src\n\t"
            "FSTP   $dst" %}
  opcode(0xD8, 0x1, 0xD9); /* D8 C8+i or D8 /1 */  /* LoadF D9 /0 */
  ins_encode( Opcode(tertiary), RMopc_Mem(0x00,mem1),
              OpcReg_FPR(src),
              Pop_Reg_FPR(dst) );
  ins_pipe( fpu_reg_reg_mem );
%}
//
// MACRO2 -- addFPR a mulFPR which subsumed an unshared load
// This instruction does not round to 24-bits
instruct addFPR_mulFPR_reg_load1(regFPR dst, memory mem1, regFPR src1, regFPR src2) %{
  predicate(UseSSE==0 && !Compile::current()->select_24_bit_instr());
  match(Set dst (AddF (MulF (LoadF mem1) src1) src2));
  ins_cost(95);

  format %{ "FLD    $mem1     ===MACRO2===\n\t"
            "FMUL   ST,$src1  subsume mulFPR left load\n\t"
            "FADD   ST,$src2\n\t"
            "FSTP   $dst" %}
  opcode(0xD9); /* LoadF D9 /0 */
  ins_encode( OpcP, RMopc_Mem(0x00,mem1),
              FMul_ST_reg(src1),
              FAdd_ST_reg(src2),
              Pop_Reg_FPR(dst) );
  ins_pipe( fpu_reg_mem_reg_reg );
%}

// MACRO3 -- addFPR a mulFPR
// This instruction does not round to 24-bits.  It is a '2-address'
// instruction in that the result goes back to src2.  This eliminates
// a move from the macro; possibly the register allocator will have
// to add it back (and maybe not).
instruct addFPR_mulFPR_reg(regFPR src2, regFPR src1, regFPR src0) %{
  predicate(UseSSE==0 && !Compile::current()->select_24_bit_instr());
  match(Set src2 (AddF (MulF src0 src1) src2));

  format %{ "FLD    $src0     ===MACRO3===\n\t"
            "FMUL   ST,$src1\n\t"
            "FADDP  $src2,ST" %}
  opcode(0xD9); /* LoadF D9 /0 */
  ins_encode( Push_Reg_FPR(src0),
              FMul_ST_reg(src1),
              FAddP_reg_ST(src2) );
  ins_pipe( fpu_reg_reg_reg );
%}

// MACRO4 -- divFPR subFPR
// This instruction does not round to 24-bits
instruct subFPR_divFPR_reg(regFPR dst, regFPR src1, regFPR src2, regFPR src3) %{
  predicate(UseSSE==0 && !Compile::current()->select_24_bit_instr());
  match(Set dst (DivF (SubF src2 src1) src3));

  format %{ "FLD    $src2   ===MACRO4===\n\t"
            "FSUB   ST,$src1\n\t"
            "FDIV   ST,$src3\n\t"
            "FSTP  $dst" %}
  opcode(0xDE, 0x7); /* DE F8+i or DE /7*/
  ins_encode( Push_Reg_FPR(src2),
              subFPR_divFPR_encode(src1,src3),
              Pop_Reg_FPR(dst) );
  ins_pipe( fpu_reg_reg_reg_reg );
%}

// Spill to obtain 24-bit precision
instruct divFPR24_reg(stackSlotF dst, regFPR src1, regFPR src2) %{
  predicate(UseSSE==0 && Compile::current()->select_24_bit_instr());
  match(Set dst (DivF src1 src2));

  format %{ "FDIV   $dst,$src1,$src2" %}
  opcode(0xD8, 0x6); /* D8 F0+i or DE /6*/
  ins_encode( Push_Reg_FPR(src1),
              OpcReg_FPR(src2),
              Pop_Mem_FPR(dst) );
  ins_pipe( fpu_mem_reg_reg );
%}
//
// This instruction does not round to 24-bits
instruct divFPR_reg(regFPR dst, regFPR src) %{
  predicate(UseSSE==0 && !Compile::current()->select_24_bit_instr());
  match(Set dst (DivF dst src));

  format %{ "FDIV   $dst,$src" %}
  opcode(0xDE, 0x7); /* DE F8+i or DE /7*/
  ins_encode( Push_Reg_FPR(src),
              OpcP, RegOpc(dst) );
  ins_pipe( fpu_reg_reg );
%}


// Spill to obtain 24-bit precision
instruct modFPR24_reg(stackSlotF dst, regFPR src1, regFPR src2, eAXRegI rax, eFlagsReg cr) %{
  predicate( UseSSE==0 && Compile::current()->select_24_bit_instr());
  match(Set dst (ModF src1 src2));
  effect(KILL rax, KILL cr); // emitModDPR() uses EAX and EFLAGS

  format %{ "FMOD   $dst,$src1,$src2" %}
  ins_encode( Push_Reg_Mod_DPR(src1, src2),
              emitModDPR(),
              Push_Result_Mod_DPR(src2),
              Pop_Mem_FPR(dst));
  ins_pipe( pipe_slow );
%}
//
// This instruction does not round to 24-bits
instruct modFPR_reg(regFPR dst, regFPR src, eAXRegI rax, eFlagsReg cr) %{
  predicate( UseSSE==0 && !Compile::current()->select_24_bit_instr());
  match(Set dst (ModF dst src));
  effect(KILL rax, KILL cr); // emitModDPR() uses EAX and EFLAGS

  format %{ "FMOD   $dst,$src" %}
  ins_encode(Push_Reg_Mod_DPR(dst, src),
              emitModDPR(),
              Push_Result_Mod_DPR(src),
              Pop_Reg_FPR(dst));
  ins_pipe( pipe_slow );
%}

instruct modF_reg(regF dst, regF src0, regF src1, eAXRegI rax, eFlagsReg cr) %{
  predicate(UseSSE>=1);
  match(Set dst (ModF src0 src1));
  effect(KILL rax, KILL cr);
  format %{ "SUB    ESP,4\t # FMOD\n"
          "\tMOVSS  [ESP+0],$src1\n"
          "\tFLD_S  [ESP+0]\n"
          "\tMOVSS  [ESP+0],$src0\n"
          "\tFLD_S  [ESP+0]\n"
     "loop:\tFPREM\n"
          "\tFWAIT\n"
          "\tFNSTSW AX\n"
          "\tSAHF\n"
          "\tJP     loop\n"
          "\tFSTP_S [ESP+0]\n"
          "\tMOVSS  $dst,[ESP+0]\n"
          "\tADD    ESP,4\n"
          "\tFSTP   ST0\t # Restore FPU Stack"
    %}
  ins_cost(250);
  ins_encode( Push_ModF_encoding(src0, src1), emitModDPR(), Push_ResultF(dst,0x4), PopFPU);
  ins_pipe( pipe_slow );
%}


//----------Arithmetic Conversion Instructions---------------------------------
// The conversions operations are all Alpha sorted.  Please keep it that way!

instruct roundFloat_mem_reg(stackSlotF dst, regFPR src) %{
  predicate(UseSSE==0);
  match(Set dst (RoundFloat src));
  ins_cost(125);
  format %{ "FST_S  $dst,$src\t# F-round" %}
  ins_encode( Pop_Mem_Reg_FPR(dst, src) );
  ins_pipe( fpu_mem_reg );
%}

instruct roundDouble_mem_reg(stackSlotD dst, regDPR src) %{
  predicate(UseSSE<=1);
  match(Set dst (RoundDouble src));
  ins_cost(125);
  format %{ "FST_D  $dst,$src\t# D-round" %}
  ins_encode( Pop_Mem_Reg_DPR(dst, src) );
  ins_pipe( fpu_mem_reg );
%}

// Force rounding to 24-bit precision and 6-bit exponent
instruct convDPR2FPR_reg(stackSlotF dst, regDPR src) %{
  predicate(UseSSE==0);
  match(Set dst (ConvD2F src));
  format %{ "FST_S  $dst,$src\t# F-round" %}
  expand %{
    roundFloat_mem_reg(dst,src);
  %}
%}

// Force rounding to 24-bit precision and 6-bit exponent
instruct convDPR2F_reg(regF dst, regDPR src, eFlagsReg cr) %{
  predicate(UseSSE==1);
  match(Set dst (ConvD2F src));
  effect( KILL cr );
  format %{ "SUB    ESP,4\n\t"
            "FST_S  [ESP],$src\t# F-round\n\t"
            "MOVSS  $dst,[ESP]\n\t"
            "ADD ESP,4" %}
  ins_encode %{
    __ subptr(rsp, 4);
    if ($src$$reg != FPR1L_enc) {
      __ fld_s($src$$reg-1);
      __ fstp_s(Address(rsp, 0));
    } else {
      __ fst_s(Address(rsp, 0));
    }
    __ movflt($dst$$XMMRegister, Address(rsp, 0));
    __ addptr(rsp, 4);
  %}
  ins_pipe( pipe_slow );
%}

// Force rounding double precision to single precision
instruct convD2F_reg(regF dst, regD src) %{
  predicate(UseSSE>=2);
  match(Set dst (ConvD2F src));
  format %{ "CVTSD2SS $dst,$src\t# F-round" %}
  ins_encode %{
    __ cvtsd2ss ($dst$$XMMRegister, $src$$XMMRegister);
  %}
  ins_pipe( pipe_slow );
%}

instruct convFPR2DPR_reg_reg(regDPR dst, regFPR src) %{
  predicate(UseSSE==0);
  match(Set dst (ConvF2D src));
  format %{ "FST_S  $dst,$src\t# D-round" %}
  ins_encode( Pop_Reg_Reg_DPR(dst, src));
  ins_pipe( fpu_reg_reg );
%}

instruct convFPR2D_reg(stackSlotD dst, regFPR src) %{
  predicate(UseSSE==1);
  match(Set dst (ConvF2D src));
  format %{ "FST_D  $dst,$src\t# D-round" %}
  expand %{
    roundDouble_mem_reg(dst,src);
  %}
%}

instruct convF2DPR_reg(regDPR dst, regF src, eFlagsReg cr) %{
  predicate(UseSSE==1);
  match(Set dst (ConvF2D src));
  effect( KILL cr );
  format %{ "SUB    ESP,4\n\t"
            "MOVSS  [ESP] $src\n\t"
            "FLD_S  [ESP]\n\t"
            "ADD    ESP,4\n\t"
            "FSTP   $dst\t# D-round" %}
  ins_encode %{
    __ subptr(rsp, 4);
    __ movflt(Address(rsp, 0), $src$$XMMRegister);
    __ fld_s(Address(rsp, 0));
    __ addptr(rsp, 4);
    __ fstp_d($dst$$reg);
  %}
  ins_pipe( pipe_slow );
%}

instruct convF2D_reg(regD dst, regF src) %{
  predicate(UseSSE>=2);
  match(Set dst (ConvF2D src));
  format %{ "CVTSS2SD $dst,$src\t# D-round" %}
  ins_encode %{
    __ cvtss2sd ($dst$$XMMRegister, $src$$XMMRegister);
  %}
  ins_pipe( pipe_slow );
%}

// Convert a double to an int.  If the double is a NAN, stuff a zero in instead.
instruct convDPR2I_reg_reg( eAXRegI dst, eDXRegI tmp, regDPR src, eFlagsReg cr ) %{
  predicate(UseSSE<=1);
  match(Set dst (ConvD2I src));
  effect( KILL tmp, KILL cr );
  format %{ "FLD    $src\t# Convert double to int \n\t"
            "FLDCW  trunc mode\n\t"
            "SUB    ESP,4\n\t"
            "FISTp  [ESP + #0]\n\t"
            "FLDCW  std/24-bit mode\n\t"
            "POP    EAX\n\t"
            "CMP    EAX,0x80000000\n\t"
            "JNE,s  fast\n\t"
            "FLD_D  $src\n\t"
            "CALL   d2i_wrapper\n"
      "fast:" %}
  ins_encode( Push_Reg_DPR(src), DPR2I_encoding(src) );
  ins_pipe( pipe_slow );
%}

// Convert a double to an int.  If the double is a NAN, stuff a zero in instead.
instruct convD2I_reg_reg( eAXRegI dst, eDXRegI tmp, regD src, eFlagsReg cr ) %{
  predicate(UseSSE>=2);
  match(Set dst (ConvD2I src));
  effect( KILL tmp, KILL cr );
  format %{ "CVTTSD2SI $dst, $src\n\t"
            "CMP    $dst,0x80000000\n\t"
            "JNE,s  fast\n\t"
            "SUB    ESP, 8\n\t"
            "MOVSD  [ESP], $src\n\t"
            "FLD_D  [ESP]\n\t"
            "ADD    ESP, 8\n\t"
            "CALL   d2i_wrapper\n"
      "fast:" %}
  ins_encode %{
    Label fast;
    __ cvttsd2sil($dst$$Register, $src$$XMMRegister);
    __ cmpl($dst$$Register, 0x80000000);
    __ jccb(Assembler::notEqual, fast);
    __ subptr(rsp, 8);
    __ movdbl(Address(rsp, 0), $src$$XMMRegister);
    __ fld_d(Address(rsp, 0));
    __ addptr(rsp, 8);
    __ call(RuntimeAddress(CAST_FROM_FN_PTR(address, StubRoutines::x86::d2i_wrapper())));
    __ post_call_nop();
    __ bind(fast);
  %}
  ins_pipe( pipe_slow );
%}

instruct convDPR2L_reg_reg( eADXRegL dst, regDPR src, eFlagsReg cr ) %{
  predicate(UseSSE<=1);
  match(Set dst (ConvD2L src));
  effect( KILL cr );
  format %{ "FLD    $src\t# Convert double to long\n\t"
            "FLDCW  trunc mode\n\t"
            "SUB    ESP,8\n\t"
            "FISTp  [ESP + #0]\n\t"
            "FLDCW  std/24-bit mode\n\t"
            "POP    EAX\n\t"
            "POP    EDX\n\t"
            "CMP    EDX,0x80000000\n\t"
            "JNE,s  fast\n\t"
            "TEST   EAX,EAX\n\t"
            "JNE,s  fast\n\t"
            "FLD    $src\n\t"
            "CALL   d2l_wrapper\n"
      "fast:" %}
  ins_encode( Push_Reg_DPR(src),  DPR2L_encoding(src) );
  ins_pipe( pipe_slow );
%}

// XMM lacks a float/double->long conversion, so use the old FPU stack.
instruct convD2L_reg_reg( eADXRegL dst, regD src, eFlagsReg cr ) %{
  predicate (UseSSE>=2);
  match(Set dst (ConvD2L src));
  effect( KILL cr );
  format %{ "SUB    ESP,8\t# Convert double to long\n\t"
            "MOVSD  [ESP],$src\n\t"
            "FLD_D  [ESP]\n\t"
            "FLDCW  trunc mode\n\t"
            "FISTp  [ESP + #0]\n\t"
            "FLDCW  std/24-bit mode\n\t"
            "POP    EAX\n\t"
            "POP    EDX\n\t"
            "CMP    EDX,0x80000000\n\t"
            "JNE,s  fast\n\t"
            "TEST   EAX,EAX\n\t"
            "JNE,s  fast\n\t"
            "SUB    ESP,8\n\t"
            "MOVSD  [ESP],$src\n\t"
            "FLD_D  [ESP]\n\t"
            "ADD    ESP,8\n\t"
            "CALL   d2l_wrapper\n"
      "fast:" %}
  ins_encode %{
    Label fast;
    __ subptr(rsp, 8);
    __ movdbl(Address(rsp, 0), $src$$XMMRegister);
    __ fld_d(Address(rsp, 0));
    __ fldcw(ExternalAddress(StubRoutines::x86::addr_fpu_cntrl_wrd_trunc()));
    __ fistp_d(Address(rsp, 0));
    // Restore the rounding mode, mask the exception
    if (Compile::current()->in_24_bit_fp_mode()) {
      __ fldcw(ExternalAddress(StubRoutines::x86::addr_fpu_cntrl_wrd_24()));
    } else {
      __ fldcw(ExternalAddress(StubRoutines::x86::addr_fpu_cntrl_wrd_std()));
    }
    // Load the converted long, adjust CPU stack
    __ pop(rax);
    __ pop(rdx);
    __ cmpl(rdx, 0x80000000);
    __ jccb(Assembler::notEqual, fast);
    __ testl(rax, rax);
    __ jccb(Assembler::notEqual, fast);
    __ subptr(rsp, 8);
    __ movdbl(Address(rsp, 0), $src$$XMMRegister);
    __ fld_d(Address(rsp, 0));
    __ addptr(rsp, 8);
    __ call(RuntimeAddress(CAST_FROM_FN_PTR(address, StubRoutines::x86::d2l_wrapper())));
    __ post_call_nop();
    __ bind(fast);
  %}
  ins_pipe( pipe_slow );
%}

// Convert a double to an int.  Java semantics require we do complex
// manglations in the corner cases.  So we set the rounding mode to
// 'zero', store the darned double down as an int, and reset the
// rounding mode to 'nearest'.  The hardware stores a flag value down
// if we would overflow or converted a NAN; we check for this and
// and go the slow path if needed.
instruct convFPR2I_reg_reg(eAXRegI dst, eDXRegI tmp, regFPR src, eFlagsReg cr ) %{
  predicate(UseSSE==0);
  match(Set dst (ConvF2I src));
  effect( KILL tmp, KILL cr );
  format %{ "FLD    $src\t# Convert float to int \n\t"
            "FLDCW  trunc mode\n\t"
            "SUB    ESP,4\n\t"
            "FISTp  [ESP + #0]\n\t"
            "FLDCW  std/24-bit mode\n\t"
            "POP    EAX\n\t"
            "CMP    EAX,0x80000000\n\t"
            "JNE,s  fast\n\t"
            "FLD    $src\n\t"
            "CALL   d2i_wrapper\n"
      "fast:" %}
  // DPR2I_encoding works for FPR2I
  ins_encode( Push_Reg_FPR(src), DPR2I_encoding(src) );
  ins_pipe( pipe_slow );
%}

// Convert a float in xmm to an int reg.
instruct convF2I_reg(eAXRegI dst, eDXRegI tmp, regF src, eFlagsReg cr ) %{
  predicate(UseSSE>=1);
  match(Set dst (ConvF2I src));
  effect( KILL tmp, KILL cr );
  format %{ "CVTTSS2SI $dst, $src\n\t"
            "CMP    $dst,0x80000000\n\t"
            "JNE,s  fast\n\t"
            "SUB    ESP, 4\n\t"
            "MOVSS  [ESP], $src\n\t"
            "FLD    [ESP]\n\t"
            "ADD    ESP, 4\n\t"
            "CALL   d2i_wrapper\n"
      "fast:" %}
  ins_encode %{
    Label fast;
    __ cvttss2sil($dst$$Register, $src$$XMMRegister);
    __ cmpl($dst$$Register, 0x80000000);
    __ jccb(Assembler::notEqual, fast);
    __ subptr(rsp, 4);
    __ movflt(Address(rsp, 0), $src$$XMMRegister);
    __ fld_s(Address(rsp, 0));
    __ addptr(rsp, 4);
    __ call(RuntimeAddress(CAST_FROM_FN_PTR(address, StubRoutines::x86::d2i_wrapper())));
    __ post_call_nop();
    __ bind(fast);
  %}
  ins_pipe( pipe_slow );
%}

instruct convFPR2L_reg_reg( eADXRegL dst, regFPR src, eFlagsReg cr ) %{
  predicate(UseSSE==0);
  match(Set dst (ConvF2L src));
  effect( KILL cr );
  format %{ "FLD    $src\t# Convert float to long\n\t"
            "FLDCW  trunc mode\n\t"
            "SUB    ESP,8\n\t"
            "FISTp  [ESP + #0]\n\t"
            "FLDCW  std/24-bit mode\n\t"
            "POP    EAX\n\t"
            "POP    EDX\n\t"
            "CMP    EDX,0x80000000\n\t"
            "JNE,s  fast\n\t"
            "TEST   EAX,EAX\n\t"
            "JNE,s  fast\n\t"
            "FLD    $src\n\t"
            "CALL   d2l_wrapper\n"
      "fast:" %}
  // DPR2L_encoding works for FPR2L
  ins_encode( Push_Reg_FPR(src), DPR2L_encoding(src) );
  ins_pipe( pipe_slow );
%}

// XMM lacks a float/double->long conversion, so use the old FPU stack.
instruct convF2L_reg_reg( eADXRegL dst, regF src, eFlagsReg cr ) %{
  predicate (UseSSE>=1);
  match(Set dst (ConvF2L src));
  effect( KILL cr );
  format %{ "SUB    ESP,8\t# Convert float to long\n\t"
            "MOVSS  [ESP],$src\n\t"
            "FLD_S  [ESP]\n\t"
            "FLDCW  trunc mode\n\t"
            "FISTp  [ESP + #0]\n\t"
            "FLDCW  std/24-bit mode\n\t"
            "POP    EAX\n\t"
            "POP    EDX\n\t"
            "CMP    EDX,0x80000000\n\t"
            "JNE,s  fast\n\t"
            "TEST   EAX,EAX\n\t"
            "JNE,s  fast\n\t"
            "SUB    ESP,4\t# Convert float to long\n\t"
            "MOVSS  [ESP],$src\n\t"
            "FLD_S  [ESP]\n\t"
            "ADD    ESP,4\n\t"
            "CALL   d2l_wrapper\n"
      "fast:" %}
  ins_encode %{
    Label fast;
    __ subptr(rsp, 8);
    __ movflt(Address(rsp, 0), $src$$XMMRegister);
    __ fld_s(Address(rsp, 0));
    __ fldcw(ExternalAddress(StubRoutines::x86::addr_fpu_cntrl_wrd_trunc()));
    __ fistp_d(Address(rsp, 0));
    // Restore the rounding mode, mask the exception
    if (Compile::current()->in_24_bit_fp_mode()) {
      __ fldcw(ExternalAddress(StubRoutines::x86::addr_fpu_cntrl_wrd_24()));
    } else {
      __ fldcw(ExternalAddress(StubRoutines::x86::addr_fpu_cntrl_wrd_std()));
    }
    // Load the converted long, adjust CPU stack
    __ pop(rax);
    __ pop(rdx);
    __ cmpl(rdx, 0x80000000);
    __ jccb(Assembler::notEqual, fast);
    __ testl(rax, rax);
    __ jccb(Assembler::notEqual, fast);
    __ subptr(rsp, 4);
    __ movflt(Address(rsp, 0), $src$$XMMRegister);
    __ fld_s(Address(rsp, 0));
    __ addptr(rsp, 4);
    __ call(RuntimeAddress(CAST_FROM_FN_PTR(address, StubRoutines::x86::d2l_wrapper())));
    __ post_call_nop();
    __ bind(fast);
  %}
  ins_pipe( pipe_slow );
%}

instruct convI2DPR_reg(regDPR dst, stackSlotI src) %{
  predicate( UseSSE<=1 );
  match(Set dst (ConvI2D src));
  format %{ "FILD   $src\n\t"
            "FSTP   $dst" %}
  opcode(0xDB, 0x0);  /* DB /0 */
  ins_encode(Push_Mem_I(src), Pop_Reg_DPR(dst));
  ins_pipe( fpu_reg_mem );
%}

instruct convI2D_reg(regD dst, rRegI src) %{
  predicate( UseSSE>=2 && !UseXmmI2D );
  match(Set dst (ConvI2D src));
  format %{ "CVTSI2SD $dst,$src" %}
  ins_encode %{
    __ cvtsi2sdl ($dst$$XMMRegister, $src$$Register);
  %}
  ins_pipe( pipe_slow );
%}

instruct convI2D_mem(regD dst, memory mem) %{
  predicate( UseSSE>=2 );
  match(Set dst (ConvI2D (LoadI mem)));
  format %{ "CVTSI2SD $dst,$mem" %}
  ins_encode %{
    __ cvtsi2sdl ($dst$$XMMRegister, $mem$$Address);
  %}
  ins_pipe( pipe_slow );
%}

instruct convXI2D_reg(regD dst, rRegI src)
%{
  predicate( UseSSE>=2 && UseXmmI2D );
  match(Set dst (ConvI2D src));

  format %{ "MOVD  $dst,$src\n\t"
            "CVTDQ2PD $dst,$dst\t# i2d" %}
  ins_encode %{
    __ movdl($dst$$XMMRegister, $src$$Register);
    __ cvtdq2pd($dst$$XMMRegister, $dst$$XMMRegister);
  %}
  ins_pipe(pipe_slow); // XXX
%}

instruct convI2DPR_mem(regDPR dst, memory mem) %{
  predicate( UseSSE<=1 && !Compile::current()->select_24_bit_instr());
  match(Set dst (ConvI2D (LoadI mem)));
  format %{ "FILD   $mem\n\t"
            "FSTP   $dst" %}
  opcode(0xDB);      /* DB /0 */
  ins_encode( OpcP, RMopc_Mem(0x00,mem),
              Pop_Reg_DPR(dst));
  ins_pipe( fpu_reg_mem );
%}

// Convert a byte to a float; no rounding step needed.
instruct conv24I2FPR_reg(regFPR dst, stackSlotI src) %{
  predicate( UseSSE==0 && n->in(1)->Opcode() == Op_AndI && n->in(1)->in(2)->is_Con() && n->in(1)->in(2)->get_int() == 255 );
  match(Set dst (ConvI2F src));
  format %{ "FILD   $src\n\t"
            "FSTP   $dst" %}

  opcode(0xDB, 0x0);  /* DB /0 */
  ins_encode(Push_Mem_I(src), Pop_Reg_FPR(dst));
  ins_pipe( fpu_reg_mem );
%}

// In 24-bit mode, force exponent rounding by storing back out
instruct convI2FPR_SSF(stackSlotF dst, stackSlotI src) %{
  predicate( UseSSE==0 && Compile::current()->select_24_bit_instr());
  match(Set dst (ConvI2F src));
  ins_cost(200);
  format %{ "FILD   $src\n\t"
            "FSTP_S $dst" %}
  opcode(0xDB, 0x0);  /* DB /0 */
  ins_encode( Push_Mem_I(src),
              Pop_Mem_FPR(dst));
  ins_pipe( fpu_mem_mem );
%}

// In 24-bit mode, force exponent rounding by storing back out
instruct convI2FPR_SSF_mem(stackSlotF dst, memory mem) %{
  predicate( UseSSE==0 && Compile::current()->select_24_bit_instr());
  match(Set dst (ConvI2F (LoadI mem)));
  ins_cost(200);
  format %{ "FILD   $mem\n\t"
            "FSTP_S $dst" %}
  opcode(0xDB);  /* DB /0 */
  ins_encode( OpcP, RMopc_Mem(0x00,mem),
              Pop_Mem_FPR(dst));
  ins_pipe( fpu_mem_mem );
%}

// This instruction does not round to 24-bits
instruct convI2FPR_reg(regFPR dst, stackSlotI src) %{
  predicate( UseSSE==0 && !Compile::current()->select_24_bit_instr());
  match(Set dst (ConvI2F src));
  format %{ "FILD   $src\n\t"
            "FSTP   $dst" %}
  opcode(0xDB, 0x0);  /* DB /0 */
  ins_encode( Push_Mem_I(src),
              Pop_Reg_FPR(dst));
  ins_pipe( fpu_reg_mem );
%}

// This instruction does not round to 24-bits
instruct convI2FPR_mem(regFPR dst, memory mem) %{
  predicate( UseSSE==0 && !Compile::current()->select_24_bit_instr());
  match(Set dst (ConvI2F (LoadI mem)));
  format %{ "FILD   $mem\n\t"
            "FSTP   $dst" %}
  opcode(0xDB);      /* DB /0 */
  ins_encode( OpcP, RMopc_Mem(0x00,mem),
              Pop_Reg_FPR(dst));
  ins_pipe( fpu_reg_mem );
%}

// Convert an int to a float in xmm; no rounding step needed.
instruct convI2F_reg(regF dst, rRegI src) %{
  predicate( UseSSE==1 || UseSSE>=2 && !UseXmmI2F );
  match(Set dst (ConvI2F src));
  format %{ "CVTSI2SS $dst, $src" %}
  ins_encode %{
    __ cvtsi2ssl ($dst$$XMMRegister, $src$$Register);
  %}
  ins_pipe( pipe_slow );
%}

 instruct convXI2F_reg(regF dst, rRegI src)
%{
  predicate( UseSSE>=2 && UseXmmI2F );
  match(Set dst (ConvI2F src));

  format %{ "MOVD  $dst,$src\n\t"
            "CVTDQ2PS $dst,$dst\t# i2f" %}
  ins_encode %{
    __ movdl($dst$$XMMRegister, $src$$Register);
    __ cvtdq2ps($dst$$XMMRegister, $dst$$XMMRegister);
  %}
  ins_pipe(pipe_slow); // XXX
%}

instruct convI2L_reg( eRegL dst, rRegI src, eFlagsReg cr) %{
  match(Set dst (ConvI2L src));
  effect(KILL cr);
  ins_cost(375);
  format %{ "MOV    $dst.lo,$src\n\t"
            "MOV    $dst.hi,$src\n\t"
            "SAR    $dst.hi,31" %}
  ins_encode(convert_int_long(dst,src));
  ins_pipe( ialu_reg_reg_long );
%}

// Zero-extend convert int to long
instruct convI2L_reg_zex(eRegL dst, rRegI src, immL_32bits mask, eFlagsReg flags ) %{
  match(Set dst (AndL (ConvI2L src) mask) );
  effect( KILL flags );
  ins_cost(250);
  format %{ "MOV    $dst.lo,$src\n\t"
            "XOR    $dst.hi,$dst.hi" %}
  opcode(0x33); // XOR
  ins_encode(enc_Copy(dst,src), OpcP, RegReg_Hi2(dst,dst) );
  ins_pipe( ialu_reg_reg_long );
%}

// Zero-extend long
instruct zerox_long(eRegL dst, eRegL src, immL_32bits mask, eFlagsReg flags ) %{
  match(Set dst (AndL src mask) );
  effect( KILL flags );
  ins_cost(250);
  format %{ "MOV    $dst.lo,$src.lo\n\t"
            "XOR    $dst.hi,$dst.hi\n\t" %}
  opcode(0x33); // XOR
  ins_encode(enc_Copy(dst,src), OpcP, RegReg_Hi2(dst,dst) );
  ins_pipe( ialu_reg_reg_long );
%}

instruct convL2DPR_reg( stackSlotD dst, eRegL src, eFlagsReg cr) %{
  predicate (UseSSE<=1);
  match(Set dst (ConvL2D src));
  effect( KILL cr );
  format %{ "PUSH   $src.hi\t# Convert long to double\n\t"
            "PUSH   $src.lo\n\t"
            "FILD   ST,[ESP + #0]\n\t"
            "ADD    ESP,8\n\t"
            "FSTP_D $dst\t# D-round" %}
  opcode(0xDF, 0x5);  /* DF /5 */
  ins_encode(convert_long_double(src), Pop_Mem_DPR(dst));
  ins_pipe( pipe_slow );
%}

instruct convL2D_reg( regD dst, eRegL src, eFlagsReg cr) %{
  predicate (UseSSE>=2);
  match(Set dst (ConvL2D src));
  effect( KILL cr );
  format %{ "PUSH   $src.hi\t# Convert long to double\n\t"
            "PUSH   $src.lo\n\t"
            "FILD_D [ESP]\n\t"
            "FSTP_D [ESP]\n\t"
            "MOVSD  $dst,[ESP]\n\t"
            "ADD    ESP,8" %}
  opcode(0xDF, 0x5);  /* DF /5 */
  ins_encode(convert_long_double2(src), Push_ResultD(dst));
  ins_pipe( pipe_slow );
%}

instruct convL2F_reg( regF dst, eRegL src, eFlagsReg cr) %{
  predicate (UseSSE>=1);
  match(Set dst (ConvL2F src));
  effect( KILL cr );
  format %{ "PUSH   $src.hi\t# Convert long to single float\n\t"
            "PUSH   $src.lo\n\t"
            "FILD_D [ESP]\n\t"
            "FSTP_S [ESP]\n\t"
            "MOVSS  $dst,[ESP]\n\t"
            "ADD    ESP,8" %}
  opcode(0xDF, 0x5);  /* DF /5 */
  ins_encode(convert_long_double2(src), Push_ResultF(dst,0x8));
  ins_pipe( pipe_slow );
%}

instruct convL2FPR_reg( stackSlotF dst, eRegL src, eFlagsReg cr) %{
  match(Set dst (ConvL2F src));
  effect( KILL cr );
  format %{ "PUSH   $src.hi\t# Convert long to single float\n\t"
            "PUSH   $src.lo\n\t"
            "FILD   ST,[ESP + #0]\n\t"
            "ADD    ESP,8\n\t"
            "FSTP_S $dst\t# F-round" %}
  opcode(0xDF, 0x5);  /* DF /5 */
  ins_encode(convert_long_double(src), Pop_Mem_FPR(dst));
  ins_pipe( pipe_slow );
%}

instruct convL2I_reg( rRegI dst, eRegL src ) %{
  match(Set dst (ConvL2I src));
  effect( DEF dst, USE src );
  format %{ "MOV    $dst,$src.lo" %}
  ins_encode(enc_CopyL_Lo(dst,src));
  ins_pipe( ialu_reg_reg );
%}

instruct MoveF2I_stack_reg(rRegI dst, stackSlotF src) %{
  match(Set dst (MoveF2I src));
  effect( DEF dst, USE src );
  ins_cost(100);
  format %{ "MOV    $dst,$src\t# MoveF2I_stack_reg" %}
  ins_encode %{
    __ movl($dst$$Register, Address(rsp, $src$$disp));
  %}
  ins_pipe( ialu_reg_mem );
%}

instruct MoveFPR2I_reg_stack(stackSlotI dst, regFPR src) %{
  predicate(UseSSE==0);
  match(Set dst (MoveF2I src));
  effect( DEF dst, USE src );

  ins_cost(125);
  format %{ "FST_S  $dst,$src\t# MoveF2I_reg_stack" %}
  ins_encode( Pop_Mem_Reg_FPR(dst, src) );
  ins_pipe( fpu_mem_reg );
%}

instruct MoveF2I_reg_stack_sse(stackSlotI dst, regF src) %{
  predicate(UseSSE>=1);
  match(Set dst (MoveF2I src));
  effect( DEF dst, USE src );

  ins_cost(95);
  format %{ "MOVSS  $dst,$src\t# MoveF2I_reg_stack_sse" %}
  ins_encode %{
    __ movflt(Address(rsp, $dst$$disp), $src$$XMMRegister);
  %}
  ins_pipe( pipe_slow );
%}

instruct MoveF2I_reg_reg_sse(rRegI dst, regF src) %{
  predicate(UseSSE>=2);
  match(Set dst (MoveF2I src));
  effect( DEF dst, USE src );
  ins_cost(85);
  format %{ "MOVD   $dst,$src\t# MoveF2I_reg_reg_sse" %}
  ins_encode %{
    __ movdl($dst$$Register, $src$$XMMRegister);
  %}
  ins_pipe( pipe_slow );
%}

instruct MoveI2F_reg_stack(stackSlotF dst, rRegI src) %{
  match(Set dst (MoveI2F src));
  effect( DEF dst, USE src );

  ins_cost(100);
  format %{ "MOV    $dst,$src\t# MoveI2F_reg_stack" %}
  ins_encode %{
    __ movl(Address(rsp, $dst$$disp), $src$$Register);
  %}
  ins_pipe( ialu_mem_reg );
%}


instruct MoveI2FPR_stack_reg(regFPR dst, stackSlotI src) %{
  predicate(UseSSE==0);
  match(Set dst (MoveI2F src));
  effect(DEF dst, USE src);

  ins_cost(125);
  format %{ "FLD_S  $src\n\t"
            "FSTP   $dst\t# MoveI2F_stack_reg" %}
  opcode(0xD9);               /* D9 /0, FLD m32real */
  ins_encode( OpcP, RMopc_Mem_no_oop(0x00,src),
              Pop_Reg_FPR(dst) );
  ins_pipe( fpu_reg_mem );
%}

instruct MoveI2F_stack_reg_sse(regF dst, stackSlotI src) %{
  predicate(UseSSE>=1);
  match(Set dst (MoveI2F src));
  effect( DEF dst, USE src );

  ins_cost(95);
  format %{ "MOVSS  $dst,$src\t# MoveI2F_stack_reg_sse" %}
  ins_encode %{
    __ movflt($dst$$XMMRegister, Address(rsp, $src$$disp));
  %}
  ins_pipe( pipe_slow );
%}

instruct MoveI2F_reg_reg_sse(regF dst, rRegI src) %{
  predicate(UseSSE>=2);
  match(Set dst (MoveI2F src));
  effect( DEF dst, USE src );

  ins_cost(85);
  format %{ "MOVD   $dst,$src\t# MoveI2F_reg_reg_sse" %}
  ins_encode %{
    __ movdl($dst$$XMMRegister, $src$$Register);
  %}
  ins_pipe( pipe_slow );
%}

instruct MoveD2L_stack_reg(eRegL dst, stackSlotD src) %{
  match(Set dst (MoveD2L src));
  effect(DEF dst, USE src);

  ins_cost(250);
  format %{ "MOV    $dst.lo,$src\n\t"
            "MOV    $dst.hi,$src+4\t# MoveD2L_stack_reg" %}
  opcode(0x8B, 0x8B);
  ins_encode( OpcP, RegMem(dst,src), OpcS, RegMem_Hi(dst,src));
  ins_pipe( ialu_mem_long_reg );
%}

instruct MoveDPR2L_reg_stack(stackSlotL dst, regDPR src) %{
  predicate(UseSSE<=1);
  match(Set dst (MoveD2L src));
  effect(DEF dst, USE src);

  ins_cost(125);
  format %{ "FST_D  $dst,$src\t# MoveD2L_reg_stack" %}
  ins_encode( Pop_Mem_Reg_DPR(dst, src) );
  ins_pipe( fpu_mem_reg );
%}

instruct MoveD2L_reg_stack_sse(stackSlotL dst, regD src) %{
  predicate(UseSSE>=2);
  match(Set dst (MoveD2L src));
  effect(DEF dst, USE src);
  ins_cost(95);
  format %{ "MOVSD  $dst,$src\t# MoveD2L_reg_stack_sse" %}
  ins_encode %{
    __ movdbl(Address(rsp, $dst$$disp), $src$$XMMRegister);
  %}
  ins_pipe( pipe_slow );
%}

instruct MoveD2L_reg_reg_sse(eRegL dst, regD src, regD tmp) %{
  predicate(UseSSE>=2);
  match(Set dst (MoveD2L src));
  effect(DEF dst, USE src, TEMP tmp);
  ins_cost(85);
  format %{ "MOVD   $dst.lo,$src\n\t"
            "PSHUFLW $tmp,$src,0x4E\n\t"
            "MOVD   $dst.hi,$tmp\t# MoveD2L_reg_reg_sse" %}
  ins_encode %{
    __ movdl($dst$$Register, $src$$XMMRegister);
    __ pshuflw($tmp$$XMMRegister, $src$$XMMRegister, 0x4e);
    __ movdl(HIGH_FROM_LOW($dst$$Register), $tmp$$XMMRegister);
  %}
  ins_pipe( pipe_slow );
%}

instruct MoveL2D_reg_stack(stackSlotD dst, eRegL src) %{
  match(Set dst (MoveL2D src));
  effect(DEF dst, USE src);

  ins_cost(200);
  format %{ "MOV    $dst,$src.lo\n\t"
            "MOV    $dst+4,$src.hi\t# MoveL2D_reg_stack" %}
  opcode(0x89, 0x89);
  ins_encode( OpcP, RegMem( src, dst ), OpcS, RegMem_Hi( src, dst ) );
  ins_pipe( ialu_mem_long_reg );
%}


instruct MoveL2DPR_stack_reg(regDPR dst, stackSlotL src) %{
  predicate(UseSSE<=1);
  match(Set dst (MoveL2D src));
  effect(DEF dst, USE src);
  ins_cost(125);

  format %{ "FLD_D  $src\n\t"
            "FSTP   $dst\t# MoveL2D_stack_reg" %}
  opcode(0xDD);               /* DD /0, FLD m64real */
  ins_encode( OpcP, RMopc_Mem_no_oop(0x00,src),
              Pop_Reg_DPR(dst) );
  ins_pipe( fpu_reg_mem );
%}


instruct MoveL2D_stack_reg_sse(regD dst, stackSlotL src) %{
  predicate(UseSSE>=2 && UseXmmLoadAndClearUpper);
  match(Set dst (MoveL2D src));
  effect(DEF dst, USE src);

  ins_cost(95);
  format %{ "MOVSD  $dst,$src\t# MoveL2D_stack_reg_sse" %}
  ins_encode %{
    __ movdbl($dst$$XMMRegister, Address(rsp, $src$$disp));
  %}
  ins_pipe( pipe_slow );
%}

instruct MoveL2D_stack_reg_sse_partial(regD dst, stackSlotL src) %{
  predicate(UseSSE>=2 && !UseXmmLoadAndClearUpper);
  match(Set dst (MoveL2D src));
  effect(DEF dst, USE src);

  ins_cost(95);
  format %{ "MOVLPD $dst,$src\t# MoveL2D_stack_reg_sse" %}
  ins_encode %{
    __ movdbl($dst$$XMMRegister, Address(rsp, $src$$disp));
  %}
  ins_pipe( pipe_slow );
%}

instruct MoveL2D_reg_reg_sse(regD dst, eRegL src, regD tmp) %{
  predicate(UseSSE>=2);
  match(Set dst (MoveL2D src));
  effect(TEMP dst, USE src, TEMP tmp);
  ins_cost(85);
  format %{ "MOVD   $dst,$src.lo\n\t"
            "MOVD   $tmp,$src.hi\n\t"
            "PUNPCKLDQ $dst,$tmp\t# MoveL2D_reg_reg_sse" %}
  ins_encode %{
    __ movdl($dst$$XMMRegister, $src$$Register);
    __ movdl($tmp$$XMMRegister, HIGH_FROM_LOW($src$$Register));
    __ punpckldq($dst$$XMMRegister, $tmp$$XMMRegister);
  %}
  ins_pipe( pipe_slow );
%}

//----------------------------- CompressBits/ExpandBits ------------------------

instruct compressBitsL_reg(eADXRegL dst, eBCXRegL src, eBDPRegL mask, eSIRegI rtmp, regF xtmp, eFlagsReg cr) %{
  predicate(n->bottom_type()->isa_long());
  match(Set dst (CompressBits src mask));
  effect(TEMP rtmp, TEMP xtmp, KILL cr);
  format %{ "compress_bits $dst, $src, $mask\t! using $rtmp and $xtmp as TEMP" %}
  ins_encode %{
    Label exit, partail_result;
    // Parallely extract both upper and lower 32 bits of source into destination register pair.
    // Merge the results of upper and lower destination registers such that upper destination
    // results are contiguously laid out after the lower destination result.
    __ pextl($dst$$Register, $src$$Register, $mask$$Register);
    __ pextl(HIGH_FROM_LOW($dst$$Register), HIGH_FROM_LOW($src$$Register), HIGH_FROM_LOW($mask$$Register));
    __ popcntl($rtmp$$Register, $mask$$Register);
    // Skip merging if bit count of lower mask register is equal to 32 (register size).
    __ cmpl($rtmp$$Register, 32);
    __ jccb(Assembler::equal, exit);
    // Due to constraint on number of GPRs on 32 bit target, using XMM register as potential spill slot.
    __ movdl($xtmp$$XMMRegister, $rtmp$$Register);
    // Shift left the contents of upper destination register by true bit count of lower mask register
    // and merge with lower destination register.
    __ shlxl($rtmp$$Register, HIGH_FROM_LOW($dst$$Register), $rtmp$$Register);
    __ orl($dst$$Register, $rtmp$$Register);
    __ movdl($rtmp$$Register, $xtmp$$XMMRegister);
    // Zero out upper destination register if true bit count of lower 32 bit mask is zero
    // since contents of upper destination have already been copied to lower destination
    // register.
    __ cmpl($rtmp$$Register, 0);
    __ jccb(Assembler::greater, partail_result);
    __ movl(HIGH_FROM_LOW($dst$$Register), 0);
    __ jmp(exit);
    __ bind(partail_result);
    // Perform right shift over upper destination register to move out bits already copied
    // to lower destination register.
    __ subl($rtmp$$Register, 32);
    __ negl($rtmp$$Register);
    __ shrxl(HIGH_FROM_LOW($dst$$Register), HIGH_FROM_LOW($dst$$Register), $rtmp$$Register);
    __ bind(exit);
  %}
  ins_pipe( pipe_slow );
%}

instruct expandBitsL_reg(eADXRegL dst, eBCXRegL src, eBDPRegL mask, eSIRegI rtmp, regF xtmp, eFlagsReg cr) %{
  predicate(n->bottom_type()->isa_long());
  match(Set dst (ExpandBits src mask));
  effect(TEMP rtmp, TEMP xtmp, KILL cr);
  format %{ "expand_bits $dst, $src, $mask\t! using $rtmp and $xtmp as TEMP" %}
  ins_encode %{
    // Extraction operation sequentially reads the bits from source register starting from LSB
    // and lays them out into destination register at bit locations corresponding to true bits
    // in mask register. Thus number of source bits read are equal to combined true bit count
    // of mask register pair.
    Label exit, mask_clipping;
    __ pdepl($dst$$Register, $src$$Register, $mask$$Register);
    __ pdepl(HIGH_FROM_LOW($dst$$Register), HIGH_FROM_LOW($src$$Register), HIGH_FROM_LOW($mask$$Register));
    __ popcntl($rtmp$$Register, $mask$$Register);
    // If true bit count of lower mask register is 32 then none of bit of lower source register
    // will feed to upper destination register.
    __ cmpl($rtmp$$Register, 32);
    __ jccb(Assembler::equal, exit);
    // Due to constraint on number of GPRs on 32 bit target, using XMM register as potential spill slot.
    __ movdl($xtmp$$XMMRegister, $rtmp$$Register);
    // Shift right the contents of lower source register to remove already consumed bits.
    __ shrxl($rtmp$$Register, $src$$Register, $rtmp$$Register);
    // Extract the bits from lower source register starting from LSB under the influence
    // of upper mask register.
    __ pdepl(HIGH_FROM_LOW($dst$$Register), $rtmp$$Register, HIGH_FROM_LOW($mask$$Register));
    __ movdl($rtmp$$Register, $xtmp$$XMMRegister);
    __ subl($rtmp$$Register, 32);
    __ negl($rtmp$$Register);
    __ movdl($xtmp$$XMMRegister, $mask$$Register);
    __ movl($mask$$Register, HIGH_FROM_LOW($mask$$Register));
    // Clear the set bits in upper mask register which have been used to extract the contents
    // from lower source register.
    __ bind(mask_clipping);
    __ blsrl($mask$$Register, $mask$$Register);
    __ decrementl($rtmp$$Register, 1);
    __ jccb(Assembler::greater, mask_clipping);
    // Starting from LSB extract the bits from upper source register under the influence of
    // remaining set bits in upper mask register.
    __ pdepl($rtmp$$Register, HIGH_FROM_LOW($src$$Register), $mask$$Register);
    // Merge the partial results extracted from lower and upper source register bits.
    __ orl(HIGH_FROM_LOW($dst$$Register), $rtmp$$Register);
    __ movdl($mask$$Register, $xtmp$$XMMRegister);
    __ bind(exit);
  %}
  ins_pipe( pipe_slow );
%}

// =======================================================================
// fast clearing of an array
// Small ClearArray non-AVX512.
instruct rep_stos(eCXRegI cnt, eDIRegP base, regD tmp, eAXRegI zero, Universe dummy, eFlagsReg cr) %{
  predicate(!((ClearArrayNode*)n)->is_large() && (UseAVX <= 2));
  match(Set dummy (ClearArray cnt base));
  effect(USE_KILL cnt, USE_KILL base, TEMP tmp, KILL zero, KILL cr);

  format %{ $$template
    $$emit$$"XOR    EAX,EAX\t# ClearArray:\n\t"
    $$emit$$"CMP    InitArrayShortSize,rcx\n\t"
    $$emit$$"JG     LARGE\n\t"
    $$emit$$"SHL    ECX, 1\n\t"
    $$emit$$"DEC    ECX\n\t"
    $$emit$$"JS     DONE\t# Zero length\n\t"
    $$emit$$"MOV    EAX,(EDI,ECX,4)\t# LOOP\n\t"
    $$emit$$"DEC    ECX\n\t"
    $$emit$$"JGE    LOOP\n\t"
    $$emit$$"JMP    DONE\n\t"
    $$emit$$"# LARGE:\n\t"
    if (UseFastStosb) {
       $$emit$$"SHL    ECX,3\t# Convert doublewords to bytes\n\t"
       $$emit$$"REP STOSB\t# store EAX into [EDI++] while ECX--\n\t"
    } else if (UseXMMForObjInit) {
       $$emit$$"MOV     RDI,RAX\n\t"
       $$emit$$"VPXOR    YMM0,YMM0,YMM0\n\t"
       $$emit$$"JMPQ    L_zero_64_bytes\n\t"
       $$emit$$"# L_loop:\t# 64-byte LOOP\n\t"
       $$emit$$"VMOVDQU YMM0,(RAX)\n\t"
       $$emit$$"VMOVDQU YMM0,0x20(RAX)\n\t"
       $$emit$$"ADD     0x40,RAX\n\t"
       $$emit$$"# L_zero_64_bytes:\n\t"
       $$emit$$"SUB     0x8,RCX\n\t"
       $$emit$$"JGE     L_loop\n\t"
       $$emit$$"ADD     0x4,RCX\n\t"
       $$emit$$"JL      L_tail\n\t"
       $$emit$$"VMOVDQU YMM0,(RAX)\n\t"
       $$emit$$"ADD     0x20,RAX\n\t"
       $$emit$$"SUB     0x4,RCX\n\t"
       $$emit$$"# L_tail:\t# Clearing tail bytes\n\t"
       $$emit$$"ADD     0x4,RCX\n\t"
       $$emit$$"JLE     L_end\n\t"
       $$emit$$"DEC     RCX\n\t"
       $$emit$$"# L_sloop:\t# 8-byte short loop\n\t"
       $$emit$$"VMOVQ   XMM0,(RAX)\n\t"
       $$emit$$"ADD     0x8,RAX\n\t"
       $$emit$$"DEC     RCX\n\t"
       $$emit$$"JGE     L_sloop\n\t"
       $$emit$$"# L_end:\n\t"
    } else {
       $$emit$$"SHL    ECX,1\t# Convert doublewords to words\n\t"
       $$emit$$"REP STOS\t# store EAX into [EDI++] while ECX--\n\t"
    }
    $$emit$$"# DONE"
  %}
  ins_encode %{
    __ clear_mem($base$$Register, $cnt$$Register, $zero$$Register,
                 $tmp$$XMMRegister, false, knoreg);
  %}
  ins_pipe( pipe_slow );
%}

// Small ClearArray AVX512 non-constant length.
instruct rep_stos_evex(eCXRegI cnt, eDIRegP base, legRegD tmp, kReg ktmp, eAXRegI zero, Universe dummy, eFlagsReg cr) %{
  predicate(!((ClearArrayNode*)n)->is_large() && (UseAVX > 2));
  match(Set dummy (ClearArray cnt base));
  ins_cost(125);
  effect(USE_KILL cnt, USE_KILL base, TEMP tmp, TEMP ktmp, KILL zero, KILL cr);

  format %{ $$template
    $$emit$$"XOR    EAX,EAX\t# ClearArray:\n\t"
    $$emit$$"CMP    InitArrayShortSize,rcx\n\t"
    $$emit$$"JG     LARGE\n\t"
    $$emit$$"SHL    ECX, 1\n\t"
    $$emit$$"DEC    ECX\n\t"
    $$emit$$"JS     DONE\t# Zero length\n\t"
    $$emit$$"MOV    EAX,(EDI,ECX,4)\t# LOOP\n\t"
    $$emit$$"DEC    ECX\n\t"
    $$emit$$"JGE    LOOP\n\t"
    $$emit$$"JMP    DONE\n\t"
    $$emit$$"# LARGE:\n\t"
    if (UseFastStosb) {
       $$emit$$"SHL    ECX,3\t# Convert doublewords to bytes\n\t"
       $$emit$$"REP STOSB\t# store EAX into [EDI++] while ECX--\n\t"
    } else if (UseXMMForObjInit) {
       $$emit$$"MOV     RDI,RAX\n\t"
       $$emit$$"VPXOR    YMM0,YMM0,YMM0\n\t"
       $$emit$$"JMPQ    L_zero_64_bytes\n\t"
       $$emit$$"# L_loop:\t# 64-byte LOOP\n\t"
       $$emit$$"VMOVDQU YMM0,(RAX)\n\t"
       $$emit$$"VMOVDQU YMM0,0x20(RAX)\n\t"
       $$emit$$"ADD     0x40,RAX\n\t"
       $$emit$$"# L_zero_64_bytes:\n\t"
       $$emit$$"SUB     0x8,RCX\n\t"
       $$emit$$"JGE     L_loop\n\t"
       $$emit$$"ADD     0x4,RCX\n\t"
       $$emit$$"JL      L_tail\n\t"
       $$emit$$"VMOVDQU YMM0,(RAX)\n\t"
       $$emit$$"ADD     0x20,RAX\n\t"
       $$emit$$"SUB     0x4,RCX\n\t"
       $$emit$$"# L_tail:\t# Clearing tail bytes\n\t"
       $$emit$$"ADD     0x4,RCX\n\t"
       $$emit$$"JLE     L_end\n\t"
       $$emit$$"DEC     RCX\n\t"
       $$emit$$"# L_sloop:\t# 8-byte short loop\n\t"
       $$emit$$"VMOVQ   XMM0,(RAX)\n\t"
       $$emit$$"ADD     0x8,RAX\n\t"
       $$emit$$"DEC     RCX\n\t"
       $$emit$$"JGE     L_sloop\n\t"
       $$emit$$"# L_end:\n\t"
    } else {
       $$emit$$"SHL    ECX,1\t# Convert doublewords to words\n\t"
       $$emit$$"REP STOS\t# store EAX into [EDI++] while ECX--\n\t"
    }
    $$emit$$"# DONE"
  %}
  ins_encode %{
    __ clear_mem($base$$Register, $cnt$$Register, $zero$$Register,
                 $tmp$$XMMRegister, false, $ktmp$$KRegister);
  %}
  ins_pipe( pipe_slow );
%}

// Large ClearArray non-AVX512.
instruct rep_stos_large(eCXRegI cnt, eDIRegP base, regD tmp, eAXRegI zero, Universe dummy, eFlagsReg cr) %{
  predicate((UseAVX <= 2) && ((ClearArrayNode*)n)->is_large());
  match(Set dummy (ClearArray cnt base));
  effect(USE_KILL cnt, USE_KILL base, TEMP tmp, KILL zero, KILL cr);
  format %{ $$template
    if (UseFastStosb) {
       $$emit$$"XOR    EAX,EAX\t# ClearArray:\n\t"
       $$emit$$"SHL    ECX,3\t# Convert doublewords to bytes\n\t"
       $$emit$$"REP STOSB\t# store EAX into [EDI++] while ECX--\n\t"
    } else if (UseXMMForObjInit) {
       $$emit$$"MOV     RDI,RAX\t# ClearArray:\n\t"
       $$emit$$"VPXOR   YMM0,YMM0,YMM0\n\t"
       $$emit$$"JMPQ    L_zero_64_bytes\n\t"
       $$emit$$"# L_loop:\t# 64-byte LOOP\n\t"
       $$emit$$"VMOVDQU YMM0,(RAX)\n\t"
       $$emit$$"VMOVDQU YMM0,0x20(RAX)\n\t"
       $$emit$$"ADD     0x40,RAX\n\t"
       $$emit$$"# L_zero_64_bytes:\n\t"
       $$emit$$"SUB     0x8,RCX\n\t"
       $$emit$$"JGE     L_loop\n\t"
       $$emit$$"ADD     0x4,RCX\n\t"
       $$emit$$"JL      L_tail\n\t"
       $$emit$$"VMOVDQU YMM0,(RAX)\n\t"
       $$emit$$"ADD     0x20,RAX\n\t"
       $$emit$$"SUB     0x4,RCX\n\t"
       $$emit$$"# L_tail:\t# Clearing tail bytes\n\t"
       $$emit$$"ADD     0x4,RCX\n\t"
       $$emit$$"JLE     L_end\n\t"
       $$emit$$"DEC     RCX\n\t"
       $$emit$$"# L_sloop:\t# 8-byte short loop\n\t"
       $$emit$$"VMOVQ   XMM0,(RAX)\n\t"
       $$emit$$"ADD     0x8,RAX\n\t"
       $$emit$$"DEC     RCX\n\t"
       $$emit$$"JGE     L_sloop\n\t"
       $$emit$$"# L_end:\n\t"
    } else {
       $$emit$$"XOR    EAX,EAX\t# ClearArray:\n\t"
       $$emit$$"SHL    ECX,1\t# Convert doublewords to words\n\t"
       $$emit$$"REP STOS\t# store EAX into [EDI++] while ECX--\n\t"
    }
    $$emit$$"# DONE"
  %}
  ins_encode %{
    __ clear_mem($base$$Register, $cnt$$Register, $zero$$Register,
                 $tmp$$XMMRegister, true, knoreg);
  %}
  ins_pipe( pipe_slow );
%}

// Large ClearArray AVX512.
instruct rep_stos_large_evex(eCXRegI cnt, eDIRegP base, legRegD tmp, kReg ktmp, eAXRegI zero, Universe dummy, eFlagsReg cr) %{
  predicate((UseAVX > 2) && ((ClearArrayNode*)n)->is_large());
  match(Set dummy (ClearArray cnt base));
  effect(USE_KILL cnt, USE_KILL base, TEMP tmp, TEMP ktmp, KILL zero, KILL cr);
  format %{ $$template
    if (UseFastStosb) {
       $$emit$$"XOR    EAX,EAX\t# ClearArray:\n\t"
       $$emit$$"SHL    ECX,3\t# Convert doublewords to bytes\n\t"
       $$emit$$"REP STOSB\t# store EAX into [EDI++] while ECX--\n\t"
    } else if (UseXMMForObjInit) {
       $$emit$$"MOV     RDI,RAX\t# ClearArray:\n\t"
       $$emit$$"VPXOR   YMM0,YMM0,YMM0\n\t"
       $$emit$$"JMPQ    L_zero_64_bytes\n\t"
       $$emit$$"# L_loop:\t# 64-byte LOOP\n\t"
       $$emit$$"VMOVDQU YMM0,(RAX)\n\t"
       $$emit$$"VMOVDQU YMM0,0x20(RAX)\n\t"
       $$emit$$"ADD     0x40,RAX\n\t"
       $$emit$$"# L_zero_64_bytes:\n\t"
       $$emit$$"SUB     0x8,RCX\n\t"
       $$emit$$"JGE     L_loop\n\t"
       $$emit$$"ADD     0x4,RCX\n\t"
       $$emit$$"JL      L_tail\n\t"
       $$emit$$"VMOVDQU YMM0,(RAX)\n\t"
       $$emit$$"ADD     0x20,RAX\n\t"
       $$emit$$"SUB     0x4,RCX\n\t"
       $$emit$$"# L_tail:\t# Clearing tail bytes\n\t"
       $$emit$$"ADD     0x4,RCX\n\t"
       $$emit$$"JLE     L_end\n\t"
       $$emit$$"DEC     RCX\n\t"
       $$emit$$"# L_sloop:\t# 8-byte short loop\n\t"
       $$emit$$"VMOVQ   XMM0,(RAX)\n\t"
       $$emit$$"ADD     0x8,RAX\n\t"
       $$emit$$"DEC     RCX\n\t"
       $$emit$$"JGE     L_sloop\n\t"
       $$emit$$"# L_end:\n\t"
    } else {
       $$emit$$"XOR    EAX,EAX\t# ClearArray:\n\t"
       $$emit$$"SHL    ECX,1\t# Convert doublewords to words\n\t"
       $$emit$$"REP STOS\t# store EAX into [EDI++] while ECX--\n\t"
    }
    $$emit$$"# DONE"
  %}
  ins_encode %{
    __ clear_mem($base$$Register, $cnt$$Register, $zero$$Register,
                 $tmp$$XMMRegister, true, $ktmp$$KRegister);
  %}
  ins_pipe( pipe_slow );
%}

// Small ClearArray AVX512 constant length.
instruct rep_stos_im(immI cnt, kReg ktmp, eRegP base, regD tmp, rRegI zero, Universe dummy, eFlagsReg cr)
%{
  predicate(!((ClearArrayNode*)n)->is_large() &&
               ((UseAVX > 2) && VM_Version::supports_avx512vlbw()));
  match(Set dummy (ClearArray cnt base));
  ins_cost(100);
  effect(TEMP tmp, TEMP zero, TEMP ktmp, KILL cr);
  format %{ "clear_mem_imm $base , $cnt  \n\t" %}
  ins_encode %{
   __ clear_mem($base$$Register, $cnt$$constant, $zero$$Register, $tmp$$XMMRegister, $ktmp$$KRegister);
  %}
  ins_pipe(pipe_slow);
%}

instruct string_compareL(eDIRegP str1, eCXRegI cnt1, eSIRegP str2, eDXRegI cnt2,
                         eAXRegI result, regD tmp1, eFlagsReg cr) %{
  predicate(!VM_Version::supports_avx512vlbw() && ((StrCompNode*)n)->encoding() == StrIntrinsicNode::LL);
  match(Set result (StrComp (Binary str1 cnt1) (Binary str2 cnt2)));
  effect(TEMP tmp1, USE_KILL str1, USE_KILL str2, USE_KILL cnt1, USE_KILL cnt2, KILL cr);

  format %{ "String Compare byte[] $str1,$cnt1,$str2,$cnt2 -> $result   // KILL $tmp1" %}
  ins_encode %{
    __ string_compare($str1$$Register, $str2$$Register,
                      $cnt1$$Register, $cnt2$$Register, $result$$Register,
                      $tmp1$$XMMRegister, StrIntrinsicNode::LL, knoreg);
  %}
  ins_pipe( pipe_slow );
%}

instruct string_compareL_evex(eDIRegP str1, eCXRegI cnt1, eSIRegP str2, eDXRegI cnt2,
                              eAXRegI result, regD tmp1, kReg ktmp, eFlagsReg cr) %{
  predicate(VM_Version::supports_avx512vlbw() && ((StrCompNode*)n)->encoding() == StrIntrinsicNode::LL);
  match(Set result (StrComp (Binary str1 cnt1) (Binary str2 cnt2)));
  effect(TEMP tmp1, TEMP ktmp, USE_KILL str1, USE_KILL str2, USE_KILL cnt1, USE_KILL cnt2, KILL cr);

  format %{ "String Compare byte[] $str1,$cnt1,$str2,$cnt2 -> $result   // KILL $tmp1" %}
  ins_encode %{
    __ string_compare($str1$$Register, $str2$$Register,
                      $cnt1$$Register, $cnt2$$Register, $result$$Register,
                      $tmp1$$XMMRegister, StrIntrinsicNode::LL, $ktmp$$KRegister);
  %}
  ins_pipe( pipe_slow );
%}

instruct string_compareU(eDIRegP str1, eCXRegI cnt1, eSIRegP str2, eDXRegI cnt2,
                         eAXRegI result, regD tmp1, eFlagsReg cr) %{
  predicate(!VM_Version::supports_avx512vlbw() && ((StrCompNode*)n)->encoding() == StrIntrinsicNode::UU);
  match(Set result (StrComp (Binary str1 cnt1) (Binary str2 cnt2)));
  effect(TEMP tmp1, USE_KILL str1, USE_KILL str2, USE_KILL cnt1, USE_KILL cnt2, KILL cr);

  format %{ "String Compare char[] $str1,$cnt1,$str2,$cnt2 -> $result   // KILL $tmp1" %}
  ins_encode %{
    __ string_compare($str1$$Register, $str2$$Register,
                      $cnt1$$Register, $cnt2$$Register, $result$$Register,
                      $tmp1$$XMMRegister, StrIntrinsicNode::UU, knoreg);
  %}
  ins_pipe( pipe_slow );
%}

instruct string_compareU_evex(eDIRegP str1, eCXRegI cnt1, eSIRegP str2, eDXRegI cnt2,
                              eAXRegI result, regD tmp1, kReg ktmp, eFlagsReg cr) %{
  predicate(VM_Version::supports_avx512vlbw() && ((StrCompNode*)n)->encoding() == StrIntrinsicNode::UU);
  match(Set result (StrComp (Binary str1 cnt1) (Binary str2 cnt2)));
  effect(TEMP tmp1, TEMP ktmp, USE_KILL str1, USE_KILL str2, USE_KILL cnt1, USE_KILL cnt2, KILL cr);

  format %{ "String Compare char[] $str1,$cnt1,$str2,$cnt2 -> $result   // KILL $tmp1" %}
  ins_encode %{
    __ string_compare($str1$$Register, $str2$$Register,
                      $cnt1$$Register, $cnt2$$Register, $result$$Register,
                      $tmp1$$XMMRegister, StrIntrinsicNode::UU, $ktmp$$KRegister);
  %}
  ins_pipe( pipe_slow );
%}

instruct string_compareLU(eDIRegP str1, eCXRegI cnt1, eSIRegP str2, eDXRegI cnt2,
                          eAXRegI result, regD tmp1, eFlagsReg cr) %{
  predicate(!VM_Version::supports_avx512vlbw() && ((StrCompNode*)n)->encoding() == StrIntrinsicNode::LU);
  match(Set result (StrComp (Binary str1 cnt1) (Binary str2 cnt2)));
  effect(TEMP tmp1, USE_KILL str1, USE_KILL str2, USE_KILL cnt1, USE_KILL cnt2, KILL cr);

  format %{ "String Compare byte[] $str1,$cnt1,$str2,$cnt2 -> $result   // KILL $tmp1" %}
  ins_encode %{
    __ string_compare($str1$$Register, $str2$$Register,
                      $cnt1$$Register, $cnt2$$Register, $result$$Register,
                      $tmp1$$XMMRegister, StrIntrinsicNode::LU, knoreg);
  %}
  ins_pipe( pipe_slow );
%}

instruct string_compareLU_evex(eDIRegP str1, eCXRegI cnt1, eSIRegP str2, eDXRegI cnt2,
                               eAXRegI result, regD tmp1, kReg ktmp, eFlagsReg cr) %{
  predicate(VM_Version::supports_avx512vlbw() && ((StrCompNode*)n)->encoding() == StrIntrinsicNode::LU);
  match(Set result (StrComp (Binary str1 cnt1) (Binary str2 cnt2)));
  effect(TEMP tmp1, TEMP ktmp, USE_KILL str1, USE_KILL str2, USE_KILL cnt1, USE_KILL cnt2, KILL cr);

  format %{ "String Compare byte[] $str1,$cnt1,$str2,$cnt2 -> $result   // KILL $tmp1" %}
  ins_encode %{
    __ string_compare($str1$$Register, $str2$$Register,
                      $cnt1$$Register, $cnt2$$Register, $result$$Register,
                      $tmp1$$XMMRegister, StrIntrinsicNode::LU, $ktmp$$KRegister);
  %}
  ins_pipe( pipe_slow );
%}

instruct string_compareUL(eSIRegP str1, eDXRegI cnt1, eDIRegP str2, eCXRegI cnt2,
                          eAXRegI result, regD tmp1, eFlagsReg cr) %{
  predicate(!VM_Version::supports_avx512vlbw() && ((StrCompNode*)n)->encoding() == StrIntrinsicNode::UL);
  match(Set result (StrComp (Binary str1 cnt1) (Binary str2 cnt2)));
  effect(TEMP tmp1, USE_KILL str1, USE_KILL str2, USE_KILL cnt1, USE_KILL cnt2, KILL cr);

  format %{ "String Compare byte[] $str1,$cnt1,$str2,$cnt2 -> $result   // KILL $tmp1" %}
  ins_encode %{
    __ string_compare($str2$$Register, $str1$$Register,
                      $cnt2$$Register, $cnt1$$Register, $result$$Register,
                      $tmp1$$XMMRegister, StrIntrinsicNode::UL, knoreg);
  %}
  ins_pipe( pipe_slow );
%}

instruct string_compareUL_evex(eSIRegP str1, eDXRegI cnt1, eDIRegP str2, eCXRegI cnt2,
                               eAXRegI result, regD tmp1, kReg ktmp, eFlagsReg cr) %{
  predicate(VM_Version::supports_avx512vlbw() && ((StrCompNode*)n)->encoding() == StrIntrinsicNode::UL);
  match(Set result (StrComp (Binary str1 cnt1) (Binary str2 cnt2)));
  effect(TEMP tmp1, TEMP ktmp, USE_KILL str1, USE_KILL str2, USE_KILL cnt1, USE_KILL cnt2, KILL cr);

  format %{ "String Compare byte[] $str1,$cnt1,$str2,$cnt2 -> $result   // KILL $tmp1" %}
  ins_encode %{
    __ string_compare($str2$$Register, $str1$$Register,
                      $cnt2$$Register, $cnt1$$Register, $result$$Register,
                      $tmp1$$XMMRegister, StrIntrinsicNode::UL, $ktmp$$KRegister);
  %}
  ins_pipe( pipe_slow );
%}

// fast string equals
instruct string_equals(eDIRegP str1, eSIRegP str2, eCXRegI cnt, eAXRegI result,
                       regD tmp1, regD tmp2, eBXRegI tmp3, eFlagsReg cr) %{
  predicate(!VM_Version::supports_avx512vlbw());
  match(Set result (StrEquals (Binary str1 str2) cnt));
  effect(TEMP tmp1, TEMP tmp2, USE_KILL str1, USE_KILL str2, USE_KILL cnt, KILL tmp3, KILL cr);

  format %{ "String Equals $str1,$str2,$cnt -> $result    // KILL $tmp1, $tmp2, $tmp3" %}
  ins_encode %{
    __ arrays_equals(false, $str1$$Register, $str2$$Register,
                     $cnt$$Register, $result$$Register, $tmp3$$Register,
                     $tmp1$$XMMRegister, $tmp2$$XMMRegister, false /* char */, knoreg);
  %}

  ins_pipe( pipe_slow );
%}

instruct string_equals_evex(eDIRegP str1, eSIRegP str2, eCXRegI cnt, eAXRegI result,
                            regD tmp1, regD tmp2, kReg ktmp, eBXRegI tmp3, eFlagsReg cr) %{
  predicate(VM_Version::supports_avx512vlbw());
  match(Set result (StrEquals (Binary str1 str2) cnt));
  effect(TEMP tmp1, TEMP tmp2, TEMP ktmp, USE_KILL str1, USE_KILL str2, USE_KILL cnt, KILL tmp3, KILL cr);

  format %{ "String Equals $str1,$str2,$cnt -> $result    // KILL $tmp1, $tmp2, $tmp3" %}
  ins_encode %{
    __ arrays_equals(false, $str1$$Register, $str2$$Register,
                     $cnt$$Register, $result$$Register, $tmp3$$Register,
                     $tmp1$$XMMRegister, $tmp2$$XMMRegister, false /* char */, $ktmp$$KRegister);
  %}

  ins_pipe( pipe_slow );
%}


// fast search of substring with known size.
instruct string_indexof_conL(eDIRegP str1, eDXRegI cnt1, eSIRegP str2, immI int_cnt2,
                             eBXRegI result, regD vec1, eAXRegI cnt2, eCXRegI tmp, eFlagsReg cr) %{
  predicate(UseSSE42Intrinsics && (((StrIndexOfNode*)n)->encoding() == StrIntrinsicNode::LL));
  match(Set result (StrIndexOf (Binary str1 cnt1) (Binary str2 int_cnt2)));
  effect(TEMP vec1, USE_KILL str1, USE_KILL str2, USE_KILL cnt1, KILL cnt2, KILL tmp, KILL cr);

  format %{ "String IndexOf byte[] $str1,$cnt1,$str2,$int_cnt2 -> $result   // KILL $vec1, $cnt1, $cnt2, $tmp" %}
  ins_encode %{
    int icnt2 = (int)$int_cnt2$$constant;
    if (icnt2 >= 16) {
      // IndexOf for constant substrings with size >= 16 elements
      // which don't need to be loaded through stack.
      __ string_indexofC8($str1$$Register, $str2$$Register,
                          $cnt1$$Register, $cnt2$$Register,
                          icnt2, $result$$Register,
                          $vec1$$XMMRegister, $tmp$$Register, StrIntrinsicNode::LL);
    } else {
      // Small strings are loaded through stack if they cross page boundary.
      __ string_indexof($str1$$Register, $str2$$Register,
                        $cnt1$$Register, $cnt2$$Register,
                        icnt2, $result$$Register,
                        $vec1$$XMMRegister, $tmp$$Register, StrIntrinsicNode::LL);
    }
  %}
  ins_pipe( pipe_slow );
%}

// fast search of substring with known size.
instruct string_indexof_conU(eDIRegP str1, eDXRegI cnt1, eSIRegP str2, immI int_cnt2,
                             eBXRegI result, regD vec1, eAXRegI cnt2, eCXRegI tmp, eFlagsReg cr) %{
  predicate(UseSSE42Intrinsics && (((StrIndexOfNode*)n)->encoding() == StrIntrinsicNode::UU));
  match(Set result (StrIndexOf (Binary str1 cnt1) (Binary str2 int_cnt2)));
  effect(TEMP vec1, USE_KILL str1, USE_KILL str2, USE_KILL cnt1, KILL cnt2, KILL tmp, KILL cr);

  format %{ "String IndexOf char[] $str1,$cnt1,$str2,$int_cnt2 -> $result   // KILL $vec1, $cnt1, $cnt2, $tmp" %}
  ins_encode %{
    int icnt2 = (int)$int_cnt2$$constant;
    if (icnt2 >= 8) {
      // IndexOf for constant substrings with size >= 8 elements
      // which don't need to be loaded through stack.
      __ string_indexofC8($str1$$Register, $str2$$Register,
                          $cnt1$$Register, $cnt2$$Register,
                          icnt2, $result$$Register,
                          $vec1$$XMMRegister, $tmp$$Register, StrIntrinsicNode::UU);
    } else {
      // Small strings are loaded through stack if they cross page boundary.
      __ string_indexof($str1$$Register, $str2$$Register,
                        $cnt1$$Register, $cnt2$$Register,
                        icnt2, $result$$Register,
                        $vec1$$XMMRegister, $tmp$$Register, StrIntrinsicNode::UU);
    }
  %}
  ins_pipe( pipe_slow );
%}

// fast search of substring with known size.
instruct string_indexof_conUL(eDIRegP str1, eDXRegI cnt1, eSIRegP str2, immI int_cnt2,
                             eBXRegI result, regD vec1, eAXRegI cnt2, eCXRegI tmp, eFlagsReg cr) %{
  predicate(UseSSE42Intrinsics && (((StrIndexOfNode*)n)->encoding() == StrIntrinsicNode::UL));
  match(Set result (StrIndexOf (Binary str1 cnt1) (Binary str2 int_cnt2)));
  effect(TEMP vec1, USE_KILL str1, USE_KILL str2, USE_KILL cnt1, KILL cnt2, KILL tmp, KILL cr);

  format %{ "String IndexOf char[] $str1,$cnt1,$str2,$int_cnt2 -> $result   // KILL $vec1, $cnt1, $cnt2, $tmp" %}
  ins_encode %{
    int icnt2 = (int)$int_cnt2$$constant;
    if (icnt2 >= 8) {
      // IndexOf for constant substrings with size >= 8 elements
      // which don't need to be loaded through stack.
      __ string_indexofC8($str1$$Register, $str2$$Register,
                          $cnt1$$Register, $cnt2$$Register,
                          icnt2, $result$$Register,
                          $vec1$$XMMRegister, $tmp$$Register, StrIntrinsicNode::UL);
    } else {
      // Small strings are loaded through stack if they cross page boundary.
      __ string_indexof($str1$$Register, $str2$$Register,
                        $cnt1$$Register, $cnt2$$Register,
                        icnt2, $result$$Register,
                        $vec1$$XMMRegister, $tmp$$Register, StrIntrinsicNode::UL);
    }
  %}
  ins_pipe( pipe_slow );
%}

instruct string_indexofL(eDIRegP str1, eDXRegI cnt1, eSIRegP str2, eAXRegI cnt2,
                         eBXRegI result, regD vec1, eCXRegI tmp, eFlagsReg cr) %{
  predicate(UseSSE42Intrinsics && (((StrIndexOfNode*)n)->encoding() == StrIntrinsicNode::LL));
  match(Set result (StrIndexOf (Binary str1 cnt1) (Binary str2 cnt2)));
  effect(TEMP vec1, USE_KILL str1, USE_KILL str2, USE_KILL cnt1, USE_KILL cnt2, KILL tmp, KILL cr);

  format %{ "String IndexOf byte[] $str1,$cnt1,$str2,$cnt2 -> $result   // KILL all" %}
  ins_encode %{
    __ string_indexof($str1$$Register, $str2$$Register,
                      $cnt1$$Register, $cnt2$$Register,
                      (-1), $result$$Register,
                      $vec1$$XMMRegister, $tmp$$Register, StrIntrinsicNode::LL);
  %}
  ins_pipe( pipe_slow );
%}

instruct string_indexofU(eDIRegP str1, eDXRegI cnt1, eSIRegP str2, eAXRegI cnt2,
                         eBXRegI result, regD vec1, eCXRegI tmp, eFlagsReg cr) %{
  predicate(UseSSE42Intrinsics && (((StrIndexOfNode*)n)->encoding() == StrIntrinsicNode::UU));
  match(Set result (StrIndexOf (Binary str1 cnt1) (Binary str2 cnt2)));
  effect(TEMP vec1, USE_KILL str1, USE_KILL str2, USE_KILL cnt1, USE_KILL cnt2, KILL tmp, KILL cr);

  format %{ "String IndexOf char[] $str1,$cnt1,$str2,$cnt2 -> $result   // KILL all" %}
  ins_encode %{
    __ string_indexof($str1$$Register, $str2$$Register,
                      $cnt1$$Register, $cnt2$$Register,
                      (-1), $result$$Register,
                      $vec1$$XMMRegister, $tmp$$Register, StrIntrinsicNode::UU);
  %}
  ins_pipe( pipe_slow );
%}

instruct string_indexofUL(eDIRegP str1, eDXRegI cnt1, eSIRegP str2, eAXRegI cnt2,
                         eBXRegI result, regD vec1, eCXRegI tmp, eFlagsReg cr) %{
  predicate(UseSSE42Intrinsics && (((StrIndexOfNode*)n)->encoding() == StrIntrinsicNode::UL));
  match(Set result (StrIndexOf (Binary str1 cnt1) (Binary str2 cnt2)));
  effect(TEMP vec1, USE_KILL str1, USE_KILL str2, USE_KILL cnt1, USE_KILL cnt2, KILL tmp, KILL cr);

  format %{ "String IndexOf char[] $str1,$cnt1,$str2,$cnt2 -> $result   // KILL all" %}
  ins_encode %{
    __ string_indexof($str1$$Register, $str2$$Register,
                      $cnt1$$Register, $cnt2$$Register,
                      (-1), $result$$Register,
                      $vec1$$XMMRegister, $tmp$$Register, StrIntrinsicNode::UL);
  %}
  ins_pipe( pipe_slow );
%}

instruct string_indexof_char(eDIRegP str1, eDXRegI cnt1, eAXRegI ch,
                              eBXRegI result, regD vec1, regD vec2, regD vec3, eCXRegI tmp, eFlagsReg cr) %{
  predicate(UseSSE42Intrinsics && (((StrIndexOfCharNode*)n)->encoding() == StrIntrinsicNode::U));
  match(Set result (StrIndexOfChar (Binary str1 cnt1) ch));
  effect(TEMP vec1, TEMP vec2, TEMP vec3, USE_KILL str1, USE_KILL cnt1, USE_KILL ch, TEMP tmp, KILL cr);
  format %{ "StringUTF16 IndexOf char[] $str1,$cnt1,$ch -> $result   // KILL all" %}
  ins_encode %{
    __ string_indexof_char($str1$$Register, $cnt1$$Register, $ch$$Register, $result$$Register,
                           $vec1$$XMMRegister, $vec2$$XMMRegister, $vec3$$XMMRegister, $tmp$$Register);
  %}
  ins_pipe( pipe_slow );
%}

instruct stringL_indexof_char(eDIRegP str1, eDXRegI cnt1, eAXRegI ch,
                              eBXRegI result, regD vec1, regD vec2, regD vec3, eCXRegI tmp, eFlagsReg cr) %{
  predicate(UseSSE42Intrinsics && (((StrIndexOfCharNode*)n)->encoding() == StrIntrinsicNode::L));
  match(Set result (StrIndexOfChar (Binary str1 cnt1) ch));
  effect(TEMP vec1, TEMP vec2, TEMP vec3, USE_KILL str1, USE_KILL cnt1, USE_KILL ch, TEMP tmp, KILL cr);
  format %{ "StringLatin1 IndexOf char[] $str1,$cnt1,$ch -> $result   // KILL all" %}
  ins_encode %{
    __ stringL_indexof_char($str1$$Register, $cnt1$$Register, $ch$$Register, $result$$Register,
                           $vec1$$XMMRegister, $vec2$$XMMRegister, $vec3$$XMMRegister, $tmp$$Register);
  %}
  ins_pipe( pipe_slow );
%}


// fast array equals
instruct array_equalsB(eDIRegP ary1, eSIRegP ary2, eAXRegI result,
                       regD tmp1, regD tmp2, eCXRegI tmp3, eBXRegI tmp4, eFlagsReg cr)
%{
  predicate(!VM_Version::supports_avx512vlbw() && ((AryEqNode*)n)->encoding() == StrIntrinsicNode::LL);
  match(Set result (AryEq ary1 ary2));
  effect(TEMP tmp1, TEMP tmp2, USE_KILL ary1, USE_KILL ary2, KILL tmp3, KILL tmp4, KILL cr);
  //ins_cost(300);

  format %{ "Array Equals byte[] $ary1,$ary2 -> $result   // KILL $tmp1, $tmp2, $tmp3, $tmp4" %}
  ins_encode %{
    __ arrays_equals(true, $ary1$$Register, $ary2$$Register,
                     $tmp3$$Register, $result$$Register, $tmp4$$Register,
                     $tmp1$$XMMRegister, $tmp2$$XMMRegister, false /* char */, knoreg);
  %}
  ins_pipe( pipe_slow );
%}

instruct array_equalsB_evex(eDIRegP ary1, eSIRegP ary2, eAXRegI result,
                       regD tmp1, regD tmp2, kReg ktmp, eCXRegI tmp3, eBXRegI tmp4, eFlagsReg cr)
%{
  predicate(VM_Version::supports_avx512vlbw() && ((AryEqNode*)n)->encoding() == StrIntrinsicNode::LL);
  match(Set result (AryEq ary1 ary2));
  effect(TEMP tmp1, TEMP tmp2, TEMP ktmp, USE_KILL ary1, USE_KILL ary2, KILL tmp3, KILL tmp4, KILL cr);
  //ins_cost(300);

  format %{ "Array Equals byte[] $ary1,$ary2 -> $result   // KILL $tmp1, $tmp2, $tmp3, $tmp4" %}
  ins_encode %{
    __ arrays_equals(true, $ary1$$Register, $ary2$$Register,
                     $tmp3$$Register, $result$$Register, $tmp4$$Register,
                     $tmp1$$XMMRegister, $tmp2$$XMMRegister, false /* char */, $ktmp$$KRegister);
  %}
  ins_pipe( pipe_slow );
%}

instruct array_equalsC(eDIRegP ary1, eSIRegP ary2, eAXRegI result,
                       regD tmp1, regD tmp2, eCXRegI tmp3, eBXRegI tmp4, eFlagsReg cr)
%{
  predicate(!VM_Version::supports_avx512vlbw() && ((AryEqNode*)n)->encoding() == StrIntrinsicNode::UU);
  match(Set result (AryEq ary1 ary2));
  effect(TEMP tmp1, TEMP tmp2, USE_KILL ary1, USE_KILL ary2, KILL tmp3, KILL tmp4, KILL cr);
  //ins_cost(300);

  format %{ "Array Equals char[] $ary1,$ary2 -> $result   // KILL $tmp1, $tmp2, $tmp3, $tmp4" %}
  ins_encode %{
    __ arrays_equals(true, $ary1$$Register, $ary2$$Register,
                     $tmp3$$Register, $result$$Register, $tmp4$$Register,
                     $tmp1$$XMMRegister, $tmp2$$XMMRegister, true /* char */, knoreg);
  %}
  ins_pipe( pipe_slow );
%}

instruct array_equalsC_evex(eDIRegP ary1, eSIRegP ary2, eAXRegI result,
                            regD tmp1, regD tmp2, kReg ktmp, eCXRegI tmp3, eBXRegI tmp4, eFlagsReg cr)
%{
  predicate(VM_Version::supports_avx512vlbw() && ((AryEqNode*)n)->encoding() == StrIntrinsicNode::UU);
  match(Set result (AryEq ary1 ary2));
  effect(TEMP tmp1, TEMP tmp2, TEMP ktmp, USE_KILL ary1, USE_KILL ary2, KILL tmp3, KILL tmp4, KILL cr);
  //ins_cost(300);

  format %{ "Array Equals char[] $ary1,$ary2 -> $result   // KILL $tmp1, $tmp2, $tmp3, $tmp4" %}
  ins_encode %{
    __ arrays_equals(true, $ary1$$Register, $ary2$$Register,
                     $tmp3$$Register, $result$$Register, $tmp4$$Register,
                     $tmp1$$XMMRegister, $tmp2$$XMMRegister, true /* char */, $ktmp$$KRegister);
  %}
  ins_pipe( pipe_slow );
%}

instruct count_positives(eSIRegP ary1, eCXRegI len, eAXRegI result,
                         regD tmp1, regD tmp2, eBXRegI tmp3, eFlagsReg cr)
%{
  predicate(!VM_Version::supports_avx512vlbw() || !VM_Version::supports_bmi2());
  match(Set result (CountPositives ary1 len));
  effect(TEMP tmp1, TEMP tmp2, USE_KILL ary1, USE_KILL len, KILL tmp3, KILL cr);

  format %{ "countPositives byte[] $ary1,$len -> $result   // KILL $tmp1, $tmp2, $tmp3" %}
  ins_encode %{
    __ count_positives($ary1$$Register, $len$$Register,
                       $result$$Register, $tmp3$$Register,
                       $tmp1$$XMMRegister, $tmp2$$XMMRegister, knoreg, knoreg);
  %}
  ins_pipe( pipe_slow );
%}

instruct count_positives_evex(eSIRegP ary1, eCXRegI len, eAXRegI result,
                              regD tmp1, regD tmp2, kReg ktmp1, kReg ktmp2, eBXRegI tmp3, eFlagsReg cr)
%{
  predicate(VM_Version::supports_avx512vlbw() && VM_Version::supports_bmi2());
  match(Set result (CountPositives ary1 len));
  effect(TEMP tmp1, TEMP tmp2, TEMP ktmp1, TEMP ktmp2, USE_KILL ary1, USE_KILL len, KILL tmp3, KILL cr);

  format %{ "countPositives byte[] $ary1,$len -> $result   // KILL $tmp1, $tmp2, $tmp3" %}
  ins_encode %{
    __ count_positives($ary1$$Register, $len$$Register,
                       $result$$Register, $tmp3$$Register,
                       $tmp1$$XMMRegister, $tmp2$$XMMRegister, $ktmp1$$KRegister, $ktmp2$$KRegister);
  %}
  ins_pipe( pipe_slow );
%}


// fast char[] to byte[] compression
instruct string_compress(eSIRegP src, eDIRegP dst, eDXRegI len, regD tmp1, regD tmp2,
                         regD tmp3, regD tmp4, eCXRegI tmp5, eAXRegI result, eFlagsReg cr) %{
  predicate(!VM_Version::supports_avx512vlbw() || !VM_Version::supports_bmi2());
  match(Set result (StrCompressedCopy src (Binary dst len)));
  effect(TEMP tmp1, TEMP tmp2, TEMP tmp3, TEMP tmp4, USE_KILL src, USE_KILL dst, USE_KILL len, KILL tmp5, KILL cr);

  format %{ "String Compress $src,$dst -> $result    // KILL RAX, RCX, RDX" %}
  ins_encode %{
    __ char_array_compress($src$$Register, $dst$$Register, $len$$Register,
                           $tmp1$$XMMRegister, $tmp2$$XMMRegister, $tmp3$$XMMRegister,
                           $tmp4$$XMMRegister, $tmp5$$Register, $result$$Register,
                           knoreg, knoreg);
  %}
  ins_pipe( pipe_slow );
%}

instruct string_compress_evex(eSIRegP src, eDIRegP dst, eDXRegI len, regD tmp1, regD tmp2,
                              regD tmp3, regD tmp4, kReg ktmp1, kReg ktmp2, eCXRegI tmp5, eAXRegI result, eFlagsReg cr) %{
  predicate(VM_Version::supports_avx512vlbw() && VM_Version::supports_bmi2());
  match(Set result (StrCompressedCopy src (Binary dst len)));
  effect(TEMP tmp1, TEMP tmp2, TEMP tmp3, TEMP tmp4, TEMP ktmp1, TEMP ktmp2, USE_KILL src, USE_KILL dst, USE_KILL len, KILL tmp5, KILL cr);

  format %{ "String Compress $src,$dst -> $result    // KILL RAX, RCX, RDX" %}
  ins_encode %{
    __ char_array_compress($src$$Register, $dst$$Register, $len$$Register,
                           $tmp1$$XMMRegister, $tmp2$$XMMRegister, $tmp3$$XMMRegister,
                           $tmp4$$XMMRegister, $tmp5$$Register, $result$$Register,
                           $ktmp1$$KRegister, $ktmp2$$KRegister);
  %}
  ins_pipe( pipe_slow );
%}

// fast byte[] to char[] inflation
instruct string_inflate(Universe dummy, eSIRegP src, eDIRegP dst, eDXRegI len,
                        regD tmp1, eCXRegI tmp2, eFlagsReg cr) %{
  predicate(!VM_Version::supports_avx512vlbw() || !VM_Version::supports_bmi2());
  match(Set dummy (StrInflatedCopy src (Binary dst len)));
  effect(TEMP tmp1, TEMP tmp2, USE_KILL src, USE_KILL dst, USE_KILL len, KILL cr);

  format %{ "String Inflate $src,$dst    // KILL $tmp1, $tmp2" %}
  ins_encode %{
    __ byte_array_inflate($src$$Register, $dst$$Register, $len$$Register,
                          $tmp1$$XMMRegister, $tmp2$$Register, knoreg);
  %}
  ins_pipe( pipe_slow );
%}

instruct string_inflate_evex(Universe dummy, eSIRegP src, eDIRegP dst, eDXRegI len,
                             regD tmp1, kReg ktmp, eCXRegI tmp2, eFlagsReg cr) %{
  predicate(VM_Version::supports_avx512vlbw() && VM_Version::supports_bmi2());
  match(Set dummy (StrInflatedCopy src (Binary dst len)));
  effect(TEMP tmp1, TEMP tmp2, TEMP ktmp, USE_KILL src, USE_KILL dst, USE_KILL len, KILL cr);

  format %{ "String Inflate $src,$dst    // KILL $tmp1, $tmp2" %}
  ins_encode %{
    __ byte_array_inflate($src$$Register, $dst$$Register, $len$$Register,
                          $tmp1$$XMMRegister, $tmp2$$Register, $ktmp$$KRegister);
  %}
  ins_pipe( pipe_slow );
%}

// encode char[] to byte[] in ISO_8859_1
instruct encode_iso_array(eSIRegP src, eDIRegP dst, eDXRegI len,
                          regD tmp1, regD tmp2, regD tmp3, regD tmp4,
                          eCXRegI tmp5, eAXRegI result, eFlagsReg cr) %{
  predicate(!((EncodeISOArrayNode*)n)->is_ascii());
  match(Set result (EncodeISOArray src (Binary dst len)));
  effect(TEMP tmp1, TEMP tmp2, TEMP tmp3, TEMP tmp4, USE_KILL src, USE_KILL dst, USE_KILL len, KILL tmp5, KILL cr);

  format %{ "Encode iso array $src,$dst,$len -> $result    // KILL ECX, EDX, $tmp1, $tmp2, $tmp3, $tmp4, ESI, EDI " %}
  ins_encode %{
    __ encode_iso_array($src$$Register, $dst$$Register, $len$$Register,
                        $tmp1$$XMMRegister, $tmp2$$XMMRegister, $tmp3$$XMMRegister,
                        $tmp4$$XMMRegister, $tmp5$$Register, $result$$Register, false);
  %}
  ins_pipe( pipe_slow );
%}

// encode char[] to byte[] in ASCII
instruct encode_ascii_array(eSIRegP src, eDIRegP dst, eDXRegI len,
                            regD tmp1, regD tmp2, regD tmp3, regD tmp4,
                            eCXRegI tmp5, eAXRegI result, eFlagsReg cr) %{
  predicate(((EncodeISOArrayNode*)n)->is_ascii());
  match(Set result (EncodeISOArray src (Binary dst len)));
  effect(TEMP tmp1, TEMP tmp2, TEMP tmp3, TEMP tmp4, USE_KILL src, USE_KILL dst, USE_KILL len, KILL tmp5, KILL cr);

  format %{ "Encode ascii array $src,$dst,$len -> $result    // KILL ECX, EDX, $tmp1, $tmp2, $tmp3, $tmp4, ESI, EDI " %}
  ins_encode %{
    __ encode_iso_array($src$$Register, $dst$$Register, $len$$Register,
                        $tmp1$$XMMRegister, $tmp2$$XMMRegister, $tmp3$$XMMRegister,
                        $tmp4$$XMMRegister, $tmp5$$Register, $result$$Register, true);
  %}
  ins_pipe( pipe_slow );
%}

//----------Control Flow Instructions------------------------------------------
// Signed compare Instructions
instruct compI_eReg(eFlagsReg cr, rRegI op1, rRegI op2) %{
  match(Set cr (CmpI op1 op2));
  effect( DEF cr, USE op1, USE op2 );
  format %{ "CMP    $op1,$op2" %}
  opcode(0x3B);  /* Opcode 3B /r */
  ins_encode( OpcP, RegReg( op1, op2) );
  ins_pipe( ialu_cr_reg_reg );
%}

instruct compI_eReg_imm(eFlagsReg cr, rRegI op1, immI op2) %{
  match(Set cr (CmpI op1 op2));
  effect( DEF cr, USE op1 );
  format %{ "CMP    $op1,$op2" %}
  opcode(0x81,0x07);  /* Opcode 81 /7 */
  // ins_encode( RegImm( op1, op2) );  /* Was CmpImm */
  ins_encode( OpcSErm( op1, op2 ), Con8or32( op2 ) );
  ins_pipe( ialu_cr_reg_imm );
%}

// Cisc-spilled version of cmpI_eReg
instruct compI_eReg_mem(eFlagsReg cr, rRegI op1, memory op2) %{
  match(Set cr (CmpI op1 (LoadI op2)));

  format %{ "CMP    $op1,$op2" %}
  ins_cost(500);
  opcode(0x3B);  /* Opcode 3B /r */
  ins_encode( OpcP, RegMem( op1, op2) );
  ins_pipe( ialu_cr_reg_mem );
%}

instruct testI_reg( eFlagsReg cr, rRegI src, immI_0 zero ) %{
  match(Set cr (CmpI src zero));
  effect( DEF cr, USE src );

  format %{ "TEST   $src,$src" %}
  opcode(0x85);
  ins_encode( OpcP, RegReg( src, src ) );
  ins_pipe( ialu_cr_reg_imm );
%}

instruct testI_reg_imm( eFlagsReg cr, rRegI src, immI con, immI_0 zero ) %{
  match(Set cr (CmpI (AndI src con) zero));

  format %{ "TEST   $src,$con" %}
  opcode(0xF7,0x00);
  ins_encode( OpcP, RegOpc(src), Con32(con) );
  ins_pipe( ialu_cr_reg_imm );
%}

instruct testI_reg_mem( eFlagsReg cr, rRegI src, memory mem, immI_0 zero ) %{
  match(Set cr (CmpI (AndI src mem) zero));

  format %{ "TEST   $src,$mem" %}
  opcode(0x85);
  ins_encode( OpcP, RegMem( src, mem ) );
  ins_pipe( ialu_cr_reg_mem );
%}

// Unsigned compare Instructions; really, same as signed except they
// produce an eFlagsRegU instead of eFlagsReg.
instruct compU_eReg(eFlagsRegU cr, rRegI op1, rRegI op2) %{
  match(Set cr (CmpU op1 op2));

  format %{ "CMPu   $op1,$op2" %}
  opcode(0x3B);  /* Opcode 3B /r */
  ins_encode( OpcP, RegReg( op1, op2) );
  ins_pipe( ialu_cr_reg_reg );
%}

instruct compU_eReg_imm(eFlagsRegU cr, rRegI op1, immI op2) %{
  match(Set cr (CmpU op1 op2));

  format %{ "CMPu   $op1,$op2" %}
  opcode(0x81,0x07);  /* Opcode 81 /7 */
  ins_encode( OpcSErm( op1, op2 ), Con8or32( op2 ) );
  ins_pipe( ialu_cr_reg_imm );
%}

// // Cisc-spilled version of cmpU_eReg
instruct compU_eReg_mem(eFlagsRegU cr, rRegI op1, memory op2) %{
  match(Set cr (CmpU op1 (LoadI op2)));

  format %{ "CMPu   $op1,$op2" %}
  ins_cost(500);
  opcode(0x3B);  /* Opcode 3B /r */
  ins_encode( OpcP, RegMem( op1, op2) );
  ins_pipe( ialu_cr_reg_mem );
%}

// // Cisc-spilled version of cmpU_eReg
//instruct compU_mem_eReg(eFlagsRegU cr, memory op1, rRegI op2) %{
//  match(Set cr (CmpU (LoadI op1) op2));
//
//  format %{ "CMPu   $op1,$op2" %}
//  ins_cost(500);
//  opcode(0x39);  /* Opcode 39 /r */
//  ins_encode( OpcP, RegMem( op1, op2) );
//%}

instruct testU_reg( eFlagsRegU cr, rRegI src, immI_0 zero ) %{
  match(Set cr (CmpU src zero));

  format %{ "TESTu  $src,$src" %}
  opcode(0x85);
  ins_encode( OpcP, RegReg( src, src ) );
  ins_pipe( ialu_cr_reg_imm );
%}

// Unsigned pointer compare Instructions
instruct compP_eReg(eFlagsRegU cr, eRegP op1, eRegP op2) %{
  match(Set cr (CmpP op1 op2));

  format %{ "CMPu   $op1,$op2" %}
  opcode(0x3B);  /* Opcode 3B /r */
  ins_encode( OpcP, RegReg( op1, op2) );
  ins_pipe( ialu_cr_reg_reg );
%}

instruct compP_eReg_imm(eFlagsRegU cr, eRegP op1, immP op2) %{
  match(Set cr (CmpP op1 op2));

  format %{ "CMPu   $op1,$op2" %}
  opcode(0x81,0x07);  /* Opcode 81 /7 */
  ins_encode( OpcSErm( op1, op2 ), Con8or32( op2 ) );
  ins_pipe( ialu_cr_reg_imm );
%}

// // Cisc-spilled version of cmpP_eReg
instruct compP_eReg_mem(eFlagsRegU cr, eRegP op1, memory op2) %{
  match(Set cr (CmpP op1 (LoadP op2)));

  format %{ "CMPu   $op1,$op2" %}
  ins_cost(500);
  opcode(0x3B);  /* Opcode 3B /r */
  ins_encode( OpcP, RegMem( op1, op2) );
  ins_pipe( ialu_cr_reg_mem );
%}

// // Cisc-spilled version of cmpP_eReg
//instruct compP_mem_eReg(eFlagsRegU cr, memory op1, eRegP op2) %{
//  match(Set cr (CmpP (LoadP op1) op2));
//
//  format %{ "CMPu   $op1,$op2" %}
//  ins_cost(500);
//  opcode(0x39);  /* Opcode 39 /r */
//  ins_encode( OpcP, RegMem( op1, op2) );
//%}

// Compare raw pointer (used in out-of-heap check).
// Only works because non-oop pointers must be raw pointers
// and raw pointers have no anti-dependencies.
instruct compP_mem_eReg( eFlagsRegU cr, eRegP op1, memory op2 ) %{
  predicate( n->in(2)->in(2)->bottom_type()->reloc() == relocInfo::none );
  match(Set cr (CmpP op1 (LoadP op2)));

  format %{ "CMPu   $op1,$op2" %}
  opcode(0x3B);  /* Opcode 3B /r */
  ins_encode( OpcP, RegMem( op1, op2) );
  ins_pipe( ialu_cr_reg_mem );
%}

//
// This will generate a signed flags result. This should be ok
// since any compare to a zero should be eq/neq.
instruct testP_reg( eFlagsReg cr, eRegP src, immP0 zero ) %{
  match(Set cr (CmpP src zero));

  format %{ "TEST   $src,$src" %}
  opcode(0x85);
  ins_encode( OpcP, RegReg( src, src ) );
  ins_pipe( ialu_cr_reg_imm );
%}

// Cisc-spilled version of testP_reg
// This will generate a signed flags result. This should be ok
// since any compare to a zero should be eq/neq.
instruct testP_Reg_mem( eFlagsReg cr, memory op, immI_0 zero ) %{
  match(Set cr (CmpP (LoadP op) zero));

  format %{ "TEST   $op,0xFFFFFFFF" %}
  ins_cost(500);
  opcode(0xF7);               /* Opcode F7 /0 */
  ins_encode( OpcP, RMopc_Mem(0x00,op), Con_d32(0xFFFFFFFF) );
  ins_pipe( ialu_cr_reg_imm );
%}

// Yanked all unsigned pointer compare operations.
// Pointer compares are done with CmpP which is already unsigned.

//----------Max and Min--------------------------------------------------------
// Min Instructions
////
//   *** Min and Max using the conditional move are slower than the
//   *** branch version on a Pentium III.
// // Conditional move for min
//instruct cmovI_reg_lt( rRegI op2, rRegI op1, eFlagsReg cr ) %{
//  effect( USE_DEF op2, USE op1, USE cr );
//  format %{ "CMOVlt $op2,$op1\t! min" %}
//  opcode(0x4C,0x0F);
//  ins_encode( OpcS, OpcP, RegReg( op2, op1 ) );
//  ins_pipe( pipe_cmov_reg );
//%}
//
//// Min Register with Register (P6 version)
//instruct minI_eReg_p6( rRegI op1, rRegI op2 ) %{
//  predicate(VM_Version::supports_cmov() );
//  match(Set op2 (MinI op1 op2));
//  ins_cost(200);
//  expand %{
//    eFlagsReg cr;
//    compI_eReg(cr,op1,op2);
//    cmovI_reg_lt(op2,op1,cr);
//  %}
//%}

// Min Register with Register (generic version)
instruct minI_eReg(rRegI dst, rRegI src, eFlagsReg flags) %{
  match(Set dst (MinI dst src));
  effect(KILL flags);
  ins_cost(300);

  format %{ "MIN    $dst,$src" %}
  opcode(0xCC);
  ins_encode( min_enc(dst,src) );
  ins_pipe( pipe_slow );
%}

// Max Register with Register
//   *** Min and Max using the conditional move are slower than the
//   *** branch version on a Pentium III.
// // Conditional move for max
//instruct cmovI_reg_gt( rRegI op2, rRegI op1, eFlagsReg cr ) %{
//  effect( USE_DEF op2, USE op1, USE cr );
//  format %{ "CMOVgt $op2,$op1\t! max" %}
//  opcode(0x4F,0x0F);
//  ins_encode( OpcS, OpcP, RegReg( op2, op1 ) );
//  ins_pipe( pipe_cmov_reg );
//%}
//
// // Max Register with Register (P6 version)
//instruct maxI_eReg_p6( rRegI op1, rRegI op2 ) %{
//  predicate(VM_Version::supports_cmov() );
//  match(Set op2 (MaxI op1 op2));
//  ins_cost(200);
//  expand %{
//    eFlagsReg cr;
//    compI_eReg(cr,op1,op2);
//    cmovI_reg_gt(op2,op1,cr);
//  %}
//%}

// Max Register with Register (generic version)
instruct maxI_eReg(rRegI dst, rRegI src, eFlagsReg flags) %{
  match(Set dst (MaxI dst src));
  effect(KILL flags);
  ins_cost(300);

  format %{ "MAX    $dst,$src" %}
  opcode(0xCC);
  ins_encode( max_enc(dst,src) );
  ins_pipe( pipe_slow );
%}

// ============================================================================
// Counted Loop limit node which represents exact final iterator value.
// Note: the resulting value should fit into integer range since
// counted loops have limit check on overflow.
instruct loopLimit_eReg(eAXRegI limit, nadxRegI init, immI stride, eDXRegI limit_hi, nadxRegI tmp, eFlagsReg flags) %{
  match(Set limit (LoopLimit (Binary init limit) stride));
  effect(TEMP limit_hi, TEMP tmp, KILL flags);
  ins_cost(300);

  format %{ "loopLimit $init,$limit,$stride  # $limit = $init + $stride *( $limit - $init + $stride -1)/ $stride, kills $limit_hi" %}
  ins_encode %{
    int strd = (int)$stride$$constant;
    assert(strd != 1 && strd != -1, "sanity");
    int m1 = (strd > 0) ? 1 : -1;
    // Convert limit to long (EAX:EDX)
    __ cdql();
    // Convert init to long (init:tmp)
    __ movl($tmp$$Register, $init$$Register);
    __ sarl($tmp$$Register, 31);
    // $limit - $init
    __ subl($limit$$Register, $init$$Register);
    __ sbbl($limit_hi$$Register, $tmp$$Register);
    // + ($stride - 1)
    if (strd > 0) {
      __ addl($limit$$Register, (strd - 1));
      __ adcl($limit_hi$$Register, 0);
      __ movl($tmp$$Register, strd);
    } else {
      __ addl($limit$$Register, (strd + 1));
      __ adcl($limit_hi$$Register, -1);
      __ lneg($limit_hi$$Register, $limit$$Register);
      __ movl($tmp$$Register, -strd);
    }
    // signed division: (EAX:EDX) / pos_stride
    __ idivl($tmp$$Register);
    if (strd < 0) {
      // restore sign
      __ negl($tmp$$Register);
    }
    // (EAX) * stride
    __ mull($tmp$$Register);
    // + init (ignore upper bits)
    __ addl($limit$$Register, $init$$Register);
  %}
  ins_pipe( pipe_slow );
%}

// ============================================================================
// Branch Instructions
// Jump Table
instruct jumpXtnd(rRegI switch_val) %{
  match(Jump switch_val);
  ins_cost(350);
  format %{  "JMP    [$constantaddress](,$switch_val,1)\n\t" %}
  ins_encode %{
    // Jump to Address(table_base + switch_reg)
    Address index(noreg, $switch_val$$Register, Address::times_1);
    __ jump(ArrayAddress($constantaddress, index), noreg);
  %}
  ins_pipe(pipe_jmp);
%}

// Jump Direct - Label defines a relative address from JMP+1
instruct jmpDir(label labl) %{
  match(Goto);
  effect(USE labl);

  ins_cost(300);
  format %{ "JMP    $labl" %}
  size(5);
  ins_encode %{
    Label* L = $labl$$label;
    __ jmp(*L, false); // Always long jump
  %}
  ins_pipe( pipe_jmp );
%}

// Jump Direct Conditional - Label defines a relative address from Jcc+1
instruct jmpCon(cmpOp cop, eFlagsReg cr, label labl) %{
  match(If cop cr);
  effect(USE labl);

  ins_cost(300);
  format %{ "J$cop    $labl" %}
  size(6);
  ins_encode %{
    Label* L = $labl$$label;
    __ jcc((Assembler::Condition)($cop$$cmpcode), *L, false); // Always long jump
  %}
  ins_pipe( pipe_jcc );
%}

// Jump Direct Conditional - Label defines a relative address from Jcc+1
instruct jmpLoopEnd(cmpOp cop, eFlagsReg cr, label labl) %{
  match(CountedLoopEnd cop cr);
  effect(USE labl);

  ins_cost(300);
  format %{ "J$cop    $labl\t# Loop end" %}
  size(6);
  ins_encode %{
    Label* L = $labl$$label;
    __ jcc((Assembler::Condition)($cop$$cmpcode), *L, false); // Always long jump
  %}
  ins_pipe( pipe_jcc );
%}

// Jump Direct Conditional - using unsigned comparison
instruct jmpConU(cmpOpU cop, eFlagsRegU cmp, label labl) %{
  match(If cop cmp);
  effect(USE labl);

  ins_cost(300);
  format %{ "J$cop,u  $labl" %}
  size(6);
  ins_encode %{
    Label* L = $labl$$label;
    __ jcc((Assembler::Condition)($cop$$cmpcode), *L, false); // Always long jump
  %}
  ins_pipe(pipe_jcc);
%}

instruct jmpConUCF(cmpOpUCF cop, eFlagsRegUCF cmp, label labl) %{
  match(If cop cmp);
  effect(USE labl);

  ins_cost(200);
  format %{ "J$cop,u  $labl" %}
  size(6);
  ins_encode %{
    Label* L = $labl$$label;
    __ jcc((Assembler::Condition)($cop$$cmpcode), *L, false); // Always long jump
  %}
  ins_pipe(pipe_jcc);
%}

instruct jmpConUCF2(cmpOpUCF2 cop, eFlagsRegUCF cmp, label labl) %{
  match(If cop cmp);
  effect(USE labl);

  ins_cost(200);
  format %{ $$template
    if ($cop$$cmpcode == Assembler::notEqual) {
      $$emit$$"JP,u   $labl\n\t"
      $$emit$$"J$cop,u   $labl"
    } else {
      $$emit$$"JP,u   done\n\t"
      $$emit$$"J$cop,u   $labl\n\t"
      $$emit$$"done:"
    }
  %}
  ins_encode %{
    Label* l = $labl$$label;
    if ($cop$$cmpcode == Assembler::notEqual) {
      __ jcc(Assembler::parity, *l, false);
      __ jcc(Assembler::notEqual, *l, false);
    } else if ($cop$$cmpcode == Assembler::equal) {
      Label done;
      __ jccb(Assembler::parity, done);
      __ jcc(Assembler::equal, *l, false);
      __ bind(done);
    } else {
       ShouldNotReachHere();
    }
  %}
  ins_pipe(pipe_jcc);
%}

// ============================================================================
// The 2nd slow-half of a subtype check.  Scan the subklass's 2ndary superklass
// array for an instance of the superklass.  Set a hidden internal cache on a
// hit (cache is checked with exposed code in gen_subtype_check()).  Return
// NZ for a miss or zero for a hit.  The encoding ALSO sets flags.
instruct partialSubtypeCheck( eDIRegP result, eSIRegP sub, eAXRegP super, eCXRegI rcx, eFlagsReg cr ) %{
  match(Set result (PartialSubtypeCheck sub super));
  effect( KILL rcx, KILL cr );

  ins_cost(1100);  // slightly larger than the next version
  format %{ "MOV    EDI,[$sub+Klass::secondary_supers]\n\t"
            "MOV    ECX,[EDI+ArrayKlass::length]\t# length to scan\n\t"
            "ADD    EDI,ArrayKlass::base_offset\t# Skip to start of data; set NZ in case count is zero\n\t"
            "REPNE SCASD\t# Scan *EDI++ for a match with EAX while CX-- != 0\n\t"
            "JNE,s  miss\t\t# Missed: EDI not-zero\n\t"
            "MOV    [$sub+Klass::secondary_super_cache],$super\t# Hit: update cache\n\t"
            "XOR    $result,$result\t\t Hit: EDI zero\n\t"
     "miss:\t" %}

  opcode(0x1); // Force a XOR of EDI
  ins_encode( enc_PartialSubtypeCheck() );
  ins_pipe( pipe_slow );
%}

instruct partialSubtypeCheck_vs_Zero( eFlagsReg cr, eSIRegP sub, eAXRegP super, eCXRegI rcx, eDIRegP result, immP0 zero ) %{
  match(Set cr (CmpP (PartialSubtypeCheck sub super) zero));
  effect( KILL rcx, KILL result );

  ins_cost(1000);
  format %{ "MOV    EDI,[$sub+Klass::secondary_supers]\n\t"
            "MOV    ECX,[EDI+ArrayKlass::length]\t# length to scan\n\t"
            "ADD    EDI,ArrayKlass::base_offset\t# Skip to start of data; set NZ in case count is zero\n\t"
            "REPNE SCASD\t# Scan *EDI++ for a match with EAX while CX-- != 0\n\t"
            "JNE,s  miss\t\t# Missed: flags NZ\n\t"
            "MOV    [$sub+Klass::secondary_super_cache],$super\t# Hit: update cache, flags Z\n\t"
     "miss:\t" %}

  opcode(0x0);  // No need to XOR EDI
  ins_encode( enc_PartialSubtypeCheck() );
  ins_pipe( pipe_slow );
%}

// ============================================================================
// Branch Instructions -- short offset versions
//
// These instructions are used to replace jumps of a long offset (the default
// match) with jumps of a shorter offset.  These instructions are all tagged
// with the ins_short_branch attribute, which causes the ADLC to suppress the
// match rules in general matching.  Instead, the ADLC generates a conversion
// method in the MachNode which can be used to do in-place replacement of the
// long variant with the shorter variant.  The compiler will determine if a
// branch can be taken by the is_short_branch_offset() predicate in the machine
// specific code section of the file.

// Jump Direct - Label defines a relative address from JMP+1
instruct jmpDir_short(label labl) %{
  match(Goto);
  effect(USE labl);

  ins_cost(300);
  format %{ "JMP,s  $labl" %}
  size(2);
  ins_encode %{
    Label* L = $labl$$label;
    __ jmpb(*L);
  %}
  ins_pipe( pipe_jmp );
  ins_short_branch(1);
%}

// Jump Direct Conditional - Label defines a relative address from Jcc+1
instruct jmpCon_short(cmpOp cop, eFlagsReg cr, label labl) %{
  match(If cop cr);
  effect(USE labl);

  ins_cost(300);
  format %{ "J$cop,s  $labl" %}
  size(2);
  ins_encode %{
    Label* L = $labl$$label;
    __ jccb((Assembler::Condition)($cop$$cmpcode), *L);
  %}
  ins_pipe( pipe_jcc );
  ins_short_branch(1);
%}

// Jump Direct Conditional - Label defines a relative address from Jcc+1
instruct jmpLoopEnd_short(cmpOp cop, eFlagsReg cr, label labl) %{
  match(CountedLoopEnd cop cr);
  effect(USE labl);

  ins_cost(300);
  format %{ "J$cop,s  $labl\t# Loop end" %}
  size(2);
  ins_encode %{
    Label* L = $labl$$label;
    __ jccb((Assembler::Condition)($cop$$cmpcode), *L);
  %}
  ins_pipe( pipe_jcc );
  ins_short_branch(1);
%}

// Jump Direct Conditional - using unsigned comparison
instruct jmpConU_short(cmpOpU cop, eFlagsRegU cmp, label labl) %{
  match(If cop cmp);
  effect(USE labl);

  ins_cost(300);
  format %{ "J$cop,us $labl" %}
  size(2);
  ins_encode %{
    Label* L = $labl$$label;
    __ jccb((Assembler::Condition)($cop$$cmpcode), *L);
  %}
  ins_pipe( pipe_jcc );
  ins_short_branch(1);
%}

instruct jmpConUCF_short(cmpOpUCF cop, eFlagsRegUCF cmp, label labl) %{
  match(If cop cmp);
  effect(USE labl);

  ins_cost(300);
  format %{ "J$cop,us $labl" %}
  size(2);
  ins_encode %{
    Label* L = $labl$$label;
    __ jccb((Assembler::Condition)($cop$$cmpcode), *L);
  %}
  ins_pipe( pipe_jcc );
  ins_short_branch(1);
%}

instruct jmpConUCF2_short(cmpOpUCF2 cop, eFlagsRegUCF cmp, label labl) %{
  match(If cop cmp);
  effect(USE labl);

  ins_cost(300);
  format %{ $$template
    if ($cop$$cmpcode == Assembler::notEqual) {
      $$emit$$"JP,u,s   $labl\n\t"
      $$emit$$"J$cop,u,s   $labl"
    } else {
      $$emit$$"JP,u,s   done\n\t"
      $$emit$$"J$cop,u,s  $labl\n\t"
      $$emit$$"done:"
    }
  %}
  size(4);
  ins_encode %{
    Label* l = $labl$$label;
    if ($cop$$cmpcode == Assembler::notEqual) {
      __ jccb(Assembler::parity, *l);
      __ jccb(Assembler::notEqual, *l);
    } else if ($cop$$cmpcode == Assembler::equal) {
      Label done;
      __ jccb(Assembler::parity, done);
      __ jccb(Assembler::equal, *l);
      __ bind(done);
    } else {
       ShouldNotReachHere();
    }
  %}
  ins_pipe(pipe_jcc);
  ins_short_branch(1);
%}

// ============================================================================
// Long Compare
//
// Currently we hold longs in 2 registers.  Comparing such values efficiently
// is tricky.  The flavor of compare used depends on whether we are testing
// for LT, LE, or EQ.  For a simple LT test we can check just the sign bit.
// The GE test is the negated LT test.  The LE test can be had by commuting
// the operands (yielding a GE test) and then negating; negate again for the
// GT test.  The EQ test is done by ORcc'ing the high and low halves, and the
// NE test is negated from that.

// Due to a shortcoming in the ADLC, it mixes up expressions like:
// (foo (CmpI (CmpL X Y) 0)) and (bar (CmpI (CmpL X 0L) 0)).  Note the
// difference between 'Y' and '0L'.  The tree-matches for the CmpI sections
// are collapsed internally in the ADLC's dfa-gen code.  The match for
// (CmpI (CmpL X Y) 0) is silently replaced with (CmpI (CmpL X 0L) 0) and the
// foo match ends up with the wrong leaf.  One fix is to not match both
// reg-reg and reg-zero forms of long-compare.  This is unfortunate because
// both forms beat the trinary form of long-compare and both are very useful
// on Intel which has so few registers.

// Manifest a CmpL result in an integer register.  Very painful.
// This is the test to avoid.
instruct cmpL3_reg_reg(eSIRegI dst, eRegL src1, eRegL src2, eFlagsReg flags ) %{
  match(Set dst (CmpL3 src1 src2));
  effect( KILL flags );
  ins_cost(1000);
  format %{ "XOR    $dst,$dst\n\t"
            "CMP    $src1.hi,$src2.hi\n\t"
            "JLT,s  m_one\n\t"
            "JGT,s  p_one\n\t"
            "CMP    $src1.lo,$src2.lo\n\t"
            "JB,s   m_one\n\t"
            "JEQ,s  done\n"
    "p_one:\tINC    $dst\n\t"
            "JMP,s  done\n"
    "m_one:\tDEC    $dst\n"
     "done:" %}
  ins_encode %{
    Label p_one, m_one, done;
    __ xorptr($dst$$Register, $dst$$Register);
    __ cmpl(HIGH_FROM_LOW($src1$$Register), HIGH_FROM_LOW($src2$$Register));
    __ jccb(Assembler::less,    m_one);
    __ jccb(Assembler::greater, p_one);
    __ cmpl($src1$$Register, $src2$$Register);
    __ jccb(Assembler::below,   m_one);
    __ jccb(Assembler::equal,   done);
    __ bind(p_one);
    __ incrementl($dst$$Register);
    __ jmpb(done);
    __ bind(m_one);
    __ decrementl($dst$$Register);
    __ bind(done);
  %}
  ins_pipe( pipe_slow );
%}

//======
// Manifest a CmpL result in the normal flags.  Only good for LT or GE
// compares.  Can be used for LE or GT compares by reversing arguments.
// NOT GOOD FOR EQ/NE tests.
instruct cmpL_zero_flags_LTGE( flagsReg_long_LTGE flags, eRegL src, immL0 zero ) %{
  match( Set flags (CmpL src zero ));
  ins_cost(100);
  format %{ "TEST   $src.hi,$src.hi" %}
  opcode(0x85);
  ins_encode( OpcP, RegReg_Hi2( src, src ) );
  ins_pipe( ialu_cr_reg_reg );
%}

// Manifest a CmpL result in the normal flags.  Only good for LT or GE
// compares.  Can be used for LE or GT compares by reversing arguments.
// NOT GOOD FOR EQ/NE tests.
instruct cmpL_reg_flags_LTGE( flagsReg_long_LTGE flags, eRegL src1, eRegL src2, rRegI tmp ) %{
  match( Set flags (CmpL src1 src2 ));
  effect( TEMP tmp );
  ins_cost(300);
  format %{ "CMP    $src1.lo,$src2.lo\t! Long compare; set flags for low bits\n\t"
            "MOV    $tmp,$src1.hi\n\t"
            "SBB    $tmp,$src2.hi\t! Compute flags for long compare" %}
  ins_encode( long_cmp_flags2( src1, src2, tmp ) );
  ins_pipe( ialu_cr_reg_reg );
%}

// Long compares reg < zero/req OR reg >= zero/req.
// Just a wrapper for a normal branch, plus the predicate test.
instruct cmpL_LTGE(cmpOp cmp, flagsReg_long_LTGE flags, label labl) %{
  match(If cmp flags);
  effect(USE labl);
  predicate( _kids[0]->_leaf->as_Bool()->_test._test == BoolTest::lt || _kids[0]->_leaf->as_Bool()->_test._test == BoolTest::ge );
  expand %{
    jmpCon(cmp,flags,labl);    // JLT or JGE...
  %}
%}

//======
// Manifest a CmpUL result in the normal flags.  Only good for LT or GE
// compares.  Can be used for LE or GT compares by reversing arguments.
// NOT GOOD FOR EQ/NE tests.
instruct cmpUL_zero_flags_LTGE(flagsReg_ulong_LTGE flags, eRegL src, immL0 zero) %{
  match(Set flags (CmpUL src zero));
  ins_cost(100);
  format %{ "TEST   $src.hi,$src.hi" %}
  opcode(0x85);
  ins_encode(OpcP, RegReg_Hi2(src, src));
  ins_pipe(ialu_cr_reg_reg);
%}

// Manifest a CmpUL result in the normal flags.  Only good for LT or GE
// compares.  Can be used for LE or GT compares by reversing arguments.
// NOT GOOD FOR EQ/NE tests.
instruct cmpUL_reg_flags_LTGE(flagsReg_ulong_LTGE flags, eRegL src1, eRegL src2, rRegI tmp) %{
  match(Set flags (CmpUL src1 src2));
  effect(TEMP tmp);
  ins_cost(300);
  format %{ "CMP    $src1.lo,$src2.lo\t! Unsigned long compare; set flags for low bits\n\t"
            "MOV    $tmp,$src1.hi\n\t"
            "SBB    $tmp,$src2.hi\t! Compute flags for unsigned long compare" %}
  ins_encode(long_cmp_flags2(src1, src2, tmp));
  ins_pipe(ialu_cr_reg_reg);
%}

// Unsigned long compares reg < zero/req OR reg >= zero/req.
// Just a wrapper for a normal branch, plus the predicate test.
instruct cmpUL_LTGE(cmpOpU cmp, flagsReg_ulong_LTGE flags, label labl) %{
  match(If cmp flags);
  effect(USE labl);
  predicate(_kids[0]->_leaf->as_Bool()->_test._test == BoolTest::lt || _kids[0]->_leaf->as_Bool()->_test._test == BoolTest::ge);
  expand %{
    jmpCon(cmp, flags, labl);    // JLT or JGE...
  %}
%}

// Compare 2 longs and CMOVE longs.
instruct cmovLL_reg_LTGE(cmpOp cmp, flagsReg_long_LTGE flags, eRegL dst, eRegL src) %{
  match(Set dst (CMoveL (Binary cmp flags) (Binary dst src)));
  predicate(VM_Version::supports_cmov() && ( _kids[0]->_kids[0]->_leaf->as_Bool()->_test._test == BoolTest::lt || _kids[0]->_kids[0]->_leaf->as_Bool()->_test._test == BoolTest::ge ));
  ins_cost(400);
  format %{ "CMOV$cmp $dst.lo,$src.lo\n\t"
            "CMOV$cmp $dst.hi,$src.hi" %}
  opcode(0x0F,0x40);
  ins_encode( enc_cmov(cmp), RegReg_Lo2( dst, src ), enc_cmov(cmp), RegReg_Hi2( dst, src ) );
  ins_pipe( pipe_cmov_reg_long );
%}

instruct cmovLL_mem_LTGE(cmpOp cmp, flagsReg_long_LTGE flags, eRegL dst, load_long_memory src) %{
  match(Set dst (CMoveL (Binary cmp flags) (Binary dst (LoadL src))));
  predicate(VM_Version::supports_cmov() && ( _kids[0]->_kids[0]->_leaf->as_Bool()->_test._test == BoolTest::lt || _kids[0]->_kids[0]->_leaf->as_Bool()->_test._test == BoolTest::ge ));
  ins_cost(500);
  format %{ "CMOV$cmp $dst.lo,$src.lo\n\t"
            "CMOV$cmp $dst.hi,$src.hi" %}
  opcode(0x0F,0x40);
  ins_encode( enc_cmov(cmp), RegMem(dst, src), enc_cmov(cmp), RegMem_Hi(dst, src) );
  ins_pipe( pipe_cmov_reg_long );
%}

instruct cmovLL_reg_LTGE_U(cmpOpU cmp, flagsReg_ulong_LTGE flags, eRegL dst, eRegL src) %{
  match(Set dst (CMoveL (Binary cmp flags) (Binary dst src)));
  predicate(VM_Version::supports_cmov() && ( _kids[0]->_kids[0]->_leaf->as_Bool()->_test._test == BoolTest::lt || _kids[0]->_kids[0]->_leaf->as_Bool()->_test._test == BoolTest::ge ));
  ins_cost(400);
  expand %{
    cmovLL_reg_LTGE(cmp, flags, dst, src);
  %}
%}

instruct cmovLL_mem_LTGE_U(cmpOpU cmp, flagsReg_ulong_LTGE flags, eRegL dst, load_long_memory src) %{
  match(Set dst (CMoveL (Binary cmp flags) (Binary dst (LoadL src))));
  predicate(VM_Version::supports_cmov() && ( _kids[0]->_kids[0]->_leaf->as_Bool()->_test._test == BoolTest::lt || _kids[0]->_kids[0]->_leaf->as_Bool()->_test._test == BoolTest::ge ));
  ins_cost(500);
  expand %{
    cmovLL_mem_LTGE(cmp, flags, dst, src);
  %}
%}

// Compare 2 longs and CMOVE ints.
instruct cmovII_reg_LTGE(cmpOp cmp, flagsReg_long_LTGE flags, rRegI dst, rRegI src) %{
  predicate(VM_Version::supports_cmov() && ( _kids[0]->_kids[0]->_leaf->as_Bool()->_test._test == BoolTest::lt || _kids[0]->_kids[0]->_leaf->as_Bool()->_test._test == BoolTest::ge ));
  match(Set dst (CMoveI (Binary cmp flags) (Binary dst src)));
  ins_cost(200);
  format %{ "CMOV$cmp $dst,$src" %}
  opcode(0x0F,0x40);
  ins_encode( enc_cmov(cmp), RegReg( dst, src ) );
  ins_pipe( pipe_cmov_reg );
%}

instruct cmovII_mem_LTGE(cmpOp cmp, flagsReg_long_LTGE flags, rRegI dst, memory src) %{
  predicate(VM_Version::supports_cmov() && ( _kids[0]->_kids[0]->_leaf->as_Bool()->_test._test == BoolTest::lt || _kids[0]->_kids[0]->_leaf->as_Bool()->_test._test == BoolTest::ge ));
  match(Set dst (CMoveI (Binary cmp flags) (Binary dst (LoadI src))));
  ins_cost(250);
  format %{ "CMOV$cmp $dst,$src" %}
  opcode(0x0F,0x40);
  ins_encode( enc_cmov(cmp), RegMem( dst, src ) );
  ins_pipe( pipe_cmov_mem );
%}

instruct cmovII_reg_LTGE_U(cmpOpU cmp, flagsReg_ulong_LTGE flags, rRegI dst, rRegI src) %{
  predicate(VM_Version::supports_cmov() && ( _kids[0]->_kids[0]->_leaf->as_Bool()->_test._test == BoolTest::lt || _kids[0]->_kids[0]->_leaf->as_Bool()->_test._test == BoolTest::ge ));
  match(Set dst (CMoveI (Binary cmp flags) (Binary dst src)));
  ins_cost(200);
  expand %{
    cmovII_reg_LTGE(cmp, flags, dst, src);
  %}
%}

instruct cmovII_mem_LTGE_U(cmpOpU cmp, flagsReg_ulong_LTGE flags, rRegI dst, memory src) %{
  predicate(VM_Version::supports_cmov() && ( _kids[0]->_kids[0]->_leaf->as_Bool()->_test._test == BoolTest::lt || _kids[0]->_kids[0]->_leaf->as_Bool()->_test._test == BoolTest::ge ));
  match(Set dst (CMoveI (Binary cmp flags) (Binary dst (LoadI src))));
  ins_cost(250);
  expand %{
    cmovII_mem_LTGE(cmp, flags, dst, src);
  %}
%}

// Compare 2 longs and CMOVE ptrs.
instruct cmovPP_reg_LTGE(cmpOp cmp, flagsReg_long_LTGE flags, eRegP dst, eRegP src) %{
  predicate(VM_Version::supports_cmov() && ( _kids[0]->_kids[0]->_leaf->as_Bool()->_test._test == BoolTest::lt || _kids[0]->_kids[0]->_leaf->as_Bool()->_test._test == BoolTest::ge ));
  match(Set dst (CMoveP (Binary cmp flags) (Binary dst src)));
  ins_cost(200);
  format %{ "CMOV$cmp $dst,$src" %}
  opcode(0x0F,0x40);
  ins_encode( enc_cmov(cmp), RegReg( dst, src ) );
  ins_pipe( pipe_cmov_reg );
%}

// Compare 2 unsigned longs and CMOVE ptrs.
instruct cmovPP_reg_LTGE_U(cmpOpU cmp, flagsReg_ulong_LTGE flags, eRegP dst, eRegP src) %{
  predicate(VM_Version::supports_cmov() && ( _kids[0]->_kids[0]->_leaf->as_Bool()->_test._test == BoolTest::lt || _kids[0]->_kids[0]->_leaf->as_Bool()->_test._test == BoolTest::ge ));
  match(Set dst (CMoveP (Binary cmp flags) (Binary dst src)));
  ins_cost(200);
  expand %{
    cmovPP_reg_LTGE(cmp,flags,dst,src);
  %}
%}

// Compare 2 longs and CMOVE doubles
instruct cmovDDPR_reg_LTGE(cmpOp cmp, flagsReg_long_LTGE flags, regDPR dst, regDPR src) %{
  predicate( UseSSE<=1 && _kids[0]->_kids[0]->_leaf->as_Bool()->_test._test == BoolTest::lt || _kids[0]->_kids[0]->_leaf->as_Bool()->_test._test == BoolTest::ge );
  match(Set dst (CMoveD (Binary cmp flags) (Binary dst src)));
  ins_cost(200);
  expand %{
    fcmovDPR_regS(cmp,flags,dst,src);
  %}
%}

// Compare 2 longs and CMOVE doubles
instruct cmovDD_reg_LTGE(cmpOp cmp, flagsReg_long_LTGE flags, regD dst, regD src) %{
  predicate( UseSSE>=2 && _kids[0]->_kids[0]->_leaf->as_Bool()->_test._test == BoolTest::lt || _kids[0]->_kids[0]->_leaf->as_Bool()->_test._test == BoolTest::ge );
  match(Set dst (CMoveD (Binary cmp flags) (Binary dst src)));
  ins_cost(200);
  expand %{
    fcmovD_regS(cmp,flags,dst,src);
  %}
%}

instruct cmovFFPR_reg_LTGE(cmpOp cmp, flagsReg_long_LTGE flags, regFPR dst, regFPR src) %{
  predicate( UseSSE==0 && _kids[0]->_kids[0]->_leaf->as_Bool()->_test._test == BoolTest::lt || _kids[0]->_kids[0]->_leaf->as_Bool()->_test._test == BoolTest::ge );
  match(Set dst (CMoveF (Binary cmp flags) (Binary dst src)));
  ins_cost(200);
  expand %{
    fcmovFPR_regS(cmp,flags,dst,src);
  %}
%}

instruct cmovFF_reg_LTGE(cmpOp cmp, flagsReg_long_LTGE flags, regF dst, regF src) %{
  predicate( UseSSE>=1 && _kids[0]->_kids[0]->_leaf->as_Bool()->_test._test == BoolTest::lt || _kids[0]->_kids[0]->_leaf->as_Bool()->_test._test == BoolTest::ge );
  match(Set dst (CMoveF (Binary cmp flags) (Binary dst src)));
  ins_cost(200);
  expand %{
    fcmovF_regS(cmp,flags,dst,src);
  %}
%}

//======
// Manifest a CmpL result in the normal flags.  Only good for EQ/NE compares.
instruct cmpL_zero_flags_EQNE( flagsReg_long_EQNE flags, eRegL src, immL0 zero, rRegI tmp ) %{
  match( Set flags (CmpL src zero ));
  effect(TEMP tmp);
  ins_cost(200);
  format %{ "MOV    $tmp,$src.lo\n\t"
            "OR     $tmp,$src.hi\t! Long is EQ/NE 0?" %}
  ins_encode( long_cmp_flags0( src, tmp ) );
  ins_pipe( ialu_reg_reg_long );
%}

// Manifest a CmpL result in the normal flags.  Only good for EQ/NE compares.
instruct cmpL_reg_flags_EQNE( flagsReg_long_EQNE flags, eRegL src1, eRegL src2 ) %{
  match( Set flags (CmpL src1 src2 ));
  ins_cost(200+300);
  format %{ "CMP    $src1.lo,$src2.lo\t! Long compare; set flags for low bits\n\t"
            "JNE,s  skip\n\t"
            "CMP    $src1.hi,$src2.hi\n\t"
     "skip:\t" %}
  ins_encode( long_cmp_flags1( src1, src2 ) );
  ins_pipe( ialu_cr_reg_reg );
%}

// Long compare reg == zero/reg OR reg != zero/reg
// Just a wrapper for a normal branch, plus the predicate test.
instruct cmpL_EQNE(cmpOp cmp, flagsReg_long_EQNE flags, label labl) %{
  match(If cmp flags);
  effect(USE labl);
  predicate( _kids[0]->_leaf->as_Bool()->_test._test == BoolTest::eq || _kids[0]->_leaf->as_Bool()->_test._test == BoolTest::ne );
  expand %{
    jmpCon(cmp,flags,labl);    // JEQ or JNE...
  %}
%}

//======
// Manifest a CmpUL result in the normal flags.  Only good for EQ/NE compares.
instruct cmpUL_zero_flags_EQNE(flagsReg_ulong_EQNE flags, eRegL src, immL0 zero, rRegI tmp) %{
  match(Set flags (CmpUL src zero));
  effect(TEMP tmp);
  ins_cost(200);
  format %{ "MOV    $tmp,$src.lo\n\t"
            "OR     $tmp,$src.hi\t! Unsigned long is EQ/NE 0?" %}
  ins_encode(long_cmp_flags0(src, tmp));
  ins_pipe(ialu_reg_reg_long);
%}

// Manifest a CmpUL result in the normal flags.  Only good for EQ/NE compares.
instruct cmpUL_reg_flags_EQNE(flagsReg_ulong_EQNE flags, eRegL src1, eRegL src2) %{
  match(Set flags (CmpUL src1 src2));
  ins_cost(200+300);
  format %{ "CMP    $src1.lo,$src2.lo\t! Unsigned long compare; set flags for low bits\n\t"
            "JNE,s  skip\n\t"
            "CMP    $src1.hi,$src2.hi\n\t"
     "skip:\t" %}
  ins_encode(long_cmp_flags1(src1, src2));
  ins_pipe(ialu_cr_reg_reg);
%}

// Unsigned long compare reg == zero/reg OR reg != zero/reg
// Just a wrapper for a normal branch, plus the predicate test.
instruct cmpUL_EQNE(cmpOpU cmp, flagsReg_ulong_EQNE flags, label labl) %{
  match(If cmp flags);
  effect(USE labl);
  predicate(_kids[0]->_leaf->as_Bool()->_test._test == BoolTest::eq || _kids[0]->_leaf->as_Bool()->_test._test == BoolTest::ne);
  expand %{
    jmpCon(cmp, flags, labl);    // JEQ or JNE...
  %}
%}

// Compare 2 longs and CMOVE longs.
instruct cmovLL_reg_EQNE(cmpOp cmp, flagsReg_long_EQNE flags, eRegL dst, eRegL src) %{
  match(Set dst (CMoveL (Binary cmp flags) (Binary dst src)));
  predicate(VM_Version::supports_cmov() && ( _kids[0]->_kids[0]->_leaf->as_Bool()->_test._test == BoolTest::eq || _kids[0]->_kids[0]->_leaf->as_Bool()->_test._test == BoolTest::ne ));
  ins_cost(400);
  format %{ "CMOV$cmp $dst.lo,$src.lo\n\t"
            "CMOV$cmp $dst.hi,$src.hi" %}
  opcode(0x0F,0x40);
  ins_encode( enc_cmov(cmp), RegReg_Lo2( dst, src ), enc_cmov(cmp), RegReg_Hi2( dst, src ) );
  ins_pipe( pipe_cmov_reg_long );
%}

instruct cmovLL_mem_EQNE(cmpOp cmp, flagsReg_long_EQNE flags, eRegL dst, load_long_memory src) %{
  match(Set dst (CMoveL (Binary cmp flags) (Binary dst (LoadL src))));
  predicate(VM_Version::supports_cmov() && ( _kids[0]->_kids[0]->_leaf->as_Bool()->_test._test == BoolTest::eq || _kids[0]->_kids[0]->_leaf->as_Bool()->_test._test == BoolTest::ne ));
  ins_cost(500);
  format %{ "CMOV$cmp $dst.lo,$src.lo\n\t"
            "CMOV$cmp $dst.hi,$src.hi" %}
  opcode(0x0F,0x40);
  ins_encode( enc_cmov(cmp), RegMem(dst, src), enc_cmov(cmp), RegMem_Hi(dst, src) );
  ins_pipe( pipe_cmov_reg_long );
%}

// Compare 2 longs and CMOVE ints.
instruct cmovII_reg_EQNE(cmpOp cmp, flagsReg_long_EQNE flags, rRegI dst, rRegI src) %{
  predicate(VM_Version::supports_cmov() && ( _kids[0]->_kids[0]->_leaf->as_Bool()->_test._test == BoolTest::eq || _kids[0]->_kids[0]->_leaf->as_Bool()->_test._test == BoolTest::ne ));
  match(Set dst (CMoveI (Binary cmp flags) (Binary dst src)));
  ins_cost(200);
  format %{ "CMOV$cmp $dst,$src" %}
  opcode(0x0F,0x40);
  ins_encode( enc_cmov(cmp), RegReg( dst, src ) );
  ins_pipe( pipe_cmov_reg );
%}

instruct cmovII_mem_EQNE(cmpOp cmp, flagsReg_long_EQNE flags, rRegI dst, memory src) %{
  predicate(VM_Version::supports_cmov() && ( _kids[0]->_kids[0]->_leaf->as_Bool()->_test._test == BoolTest::eq || _kids[0]->_kids[0]->_leaf->as_Bool()->_test._test == BoolTest::ne ));
  match(Set dst (CMoveI (Binary cmp flags) (Binary dst (LoadI src))));
  ins_cost(250);
  format %{ "CMOV$cmp $dst,$src" %}
  opcode(0x0F,0x40);
  ins_encode( enc_cmov(cmp), RegMem( dst, src ) );
  ins_pipe( pipe_cmov_mem );
%}

instruct cmovII_reg_EQNE_U(cmpOpU cmp, flagsReg_ulong_EQNE flags, rRegI dst, rRegI src) %{
  predicate(VM_Version::supports_cmov() && ( _kids[0]->_kids[0]->_leaf->as_Bool()->_test._test == BoolTest::eq || _kids[0]->_kids[0]->_leaf->as_Bool()->_test._test == BoolTest::ne ));
  match(Set dst (CMoveI (Binary cmp flags) (Binary dst src)));
  ins_cost(200);
  expand %{
    cmovII_reg_EQNE(cmp, flags, dst, src);
  %}
%}

instruct cmovII_mem_EQNE_U(cmpOpU cmp, flagsReg_ulong_EQNE flags, rRegI dst, memory src) %{
  predicate(VM_Version::supports_cmov() && ( _kids[0]->_kids[0]->_leaf->as_Bool()->_test._test == BoolTest::eq || _kids[0]->_kids[0]->_leaf->as_Bool()->_test._test == BoolTest::ne ));
  match(Set dst (CMoveI (Binary cmp flags) (Binary dst (LoadI src))));
  ins_cost(250);
  expand %{
    cmovII_mem_EQNE(cmp, flags, dst, src);
  %}
%}

// Compare 2 longs and CMOVE ptrs.
instruct cmovPP_reg_EQNE(cmpOp cmp, flagsReg_long_EQNE flags, eRegP dst, eRegP src) %{
  predicate(VM_Version::supports_cmov() && ( _kids[0]->_kids[0]->_leaf->as_Bool()->_test._test == BoolTest::eq || _kids[0]->_kids[0]->_leaf->as_Bool()->_test._test == BoolTest::ne ));
  match(Set dst (CMoveP (Binary cmp flags) (Binary dst src)));
  ins_cost(200);
  format %{ "CMOV$cmp $dst,$src" %}
  opcode(0x0F,0x40);
  ins_encode( enc_cmov(cmp), RegReg( dst, src ) );
  ins_pipe( pipe_cmov_reg );
%}

// Compare 2 unsigned longs and CMOVE ptrs.
instruct cmovPP_reg_EQNE_U(cmpOpU cmp, flagsReg_ulong_EQNE flags, eRegP dst, eRegP src) %{
  predicate(VM_Version::supports_cmov() && ( _kids[0]->_kids[0]->_leaf->as_Bool()->_test._test == BoolTest::eq || _kids[0]->_kids[0]->_leaf->as_Bool()->_test._test == BoolTest::ne ));
  match(Set dst (CMoveP (Binary cmp flags) (Binary dst src)));
  ins_cost(200);
  expand %{
    cmovPP_reg_EQNE(cmp,flags,dst,src);
  %}
%}

// Compare 2 longs and CMOVE doubles
instruct cmovDDPR_reg_EQNE(cmpOp cmp, flagsReg_long_EQNE flags, regDPR dst, regDPR src) %{
  predicate( UseSSE<=1 && _kids[0]->_kids[0]->_leaf->as_Bool()->_test._test == BoolTest::eq || _kids[0]->_kids[0]->_leaf->as_Bool()->_test._test == BoolTest::ne );
  match(Set dst (CMoveD (Binary cmp flags) (Binary dst src)));
  ins_cost(200);
  expand %{
    fcmovDPR_regS(cmp,flags,dst,src);
  %}
%}

// Compare 2 longs and CMOVE doubles
instruct cmovDD_reg_EQNE(cmpOp cmp, flagsReg_long_EQNE flags, regD dst, regD src) %{
  predicate( UseSSE>=2 && _kids[0]->_kids[0]->_leaf->as_Bool()->_test._test == BoolTest::eq || _kids[0]->_kids[0]->_leaf->as_Bool()->_test._test == BoolTest::ne );
  match(Set dst (CMoveD (Binary cmp flags) (Binary dst src)));
  ins_cost(200);
  expand %{
    fcmovD_regS(cmp,flags,dst,src);
  %}
%}

instruct cmovFFPR_reg_EQNE(cmpOp cmp, flagsReg_long_EQNE flags, regFPR dst, regFPR src) %{
  predicate( UseSSE==0 && _kids[0]->_kids[0]->_leaf->as_Bool()->_test._test == BoolTest::eq || _kids[0]->_kids[0]->_leaf->as_Bool()->_test._test == BoolTest::ne );
  match(Set dst (CMoveF (Binary cmp flags) (Binary dst src)));
  ins_cost(200);
  expand %{
    fcmovFPR_regS(cmp,flags,dst,src);
  %}
%}

instruct cmovFF_reg_EQNE(cmpOp cmp, flagsReg_long_EQNE flags, regF dst, regF src) %{
  predicate( UseSSE>=1 && _kids[0]->_kids[0]->_leaf->as_Bool()->_test._test == BoolTest::eq || _kids[0]->_kids[0]->_leaf->as_Bool()->_test._test == BoolTest::ne );
  match(Set dst (CMoveF (Binary cmp flags) (Binary dst src)));
  ins_cost(200);
  expand %{
    fcmovF_regS(cmp,flags,dst,src);
  %}
%}

//======
// Manifest a CmpL result in the normal flags.  Only good for LE or GT compares.
// Same as cmpL_reg_flags_LEGT except must negate src
instruct cmpL_zero_flags_LEGT( flagsReg_long_LEGT flags, eRegL src, immL0 zero, rRegI tmp ) %{
  match( Set flags (CmpL src zero ));
  effect( TEMP tmp );
  ins_cost(300);
  format %{ "XOR    $tmp,$tmp\t# Long compare for -$src < 0, use commuted test\n\t"
            "CMP    $tmp,$src.lo\n\t"
            "SBB    $tmp,$src.hi\n\t" %}
  ins_encode( long_cmp_flags3(src, tmp) );
  ins_pipe( ialu_reg_reg_long );
%}

// Manifest a CmpL result in the normal flags.  Only good for LE or GT compares.
// Same as cmpL_reg_flags_LTGE except operands swapped.  Swapping operands
// requires a commuted test to get the same result.
instruct cmpL_reg_flags_LEGT( flagsReg_long_LEGT flags, eRegL src1, eRegL src2, rRegI tmp ) %{
  match( Set flags (CmpL src1 src2 ));
  effect( TEMP tmp );
  ins_cost(300);
  format %{ "CMP    $src2.lo,$src1.lo\t! Long compare, swapped operands, use with commuted test\n\t"
            "MOV    $tmp,$src2.hi\n\t"
            "SBB    $tmp,$src1.hi\t! Compute flags for long compare" %}
  ins_encode( long_cmp_flags2( src2, src1, tmp ) );
  ins_pipe( ialu_cr_reg_reg );
%}

// Long compares reg < zero/req OR reg >= zero/req.
// Just a wrapper for a normal branch, plus the predicate test
instruct cmpL_LEGT(cmpOp_commute cmp, flagsReg_long_LEGT flags, label labl) %{
  match(If cmp flags);
  effect(USE labl);
  predicate( _kids[0]->_leaf->as_Bool()->_test._test == BoolTest::gt || _kids[0]->_leaf->as_Bool()->_test._test == BoolTest::le );
  ins_cost(300);
  expand %{
    jmpCon(cmp,flags,labl);    // JGT or JLE...
  %}
%}

//======
// Manifest a CmpUL result in the normal flags.  Only good for LE or GT compares.
// Same as cmpUL_reg_flags_LEGT except must negate src
instruct cmpUL_zero_flags_LEGT(flagsReg_ulong_LEGT flags, eRegL src, immL0 zero, rRegI tmp) %{
  match(Set flags (CmpUL src zero));
  effect(TEMP tmp);
  ins_cost(300);
  format %{ "XOR    $tmp,$tmp\t# Unsigned long compare for -$src < 0, use commuted test\n\t"
            "CMP    $tmp,$src.lo\n\t"
            "SBB    $tmp,$src.hi\n\t" %}
  ins_encode(long_cmp_flags3(src, tmp));
  ins_pipe(ialu_reg_reg_long);
%}

// Manifest a CmpUL result in the normal flags.  Only good for LE or GT compares.
// Same as cmpUL_reg_flags_LTGE except operands swapped.  Swapping operands
// requires a commuted test to get the same result.
instruct cmpUL_reg_flags_LEGT(flagsReg_ulong_LEGT flags, eRegL src1, eRegL src2, rRegI tmp) %{
  match(Set flags (CmpUL src1 src2));
  effect(TEMP tmp);
  ins_cost(300);
  format %{ "CMP    $src2.lo,$src1.lo\t! Unsigned long compare, swapped operands, use with commuted test\n\t"
            "MOV    $tmp,$src2.hi\n\t"
            "SBB    $tmp,$src1.hi\t! Compute flags for unsigned long compare" %}
  ins_encode(long_cmp_flags2( src2, src1, tmp));
  ins_pipe(ialu_cr_reg_reg);
%}

// Unsigned long compares reg < zero/req OR reg >= zero/req.
// Just a wrapper for a normal branch, plus the predicate test
instruct cmpUL_LEGT(cmpOpU_commute cmp, flagsReg_ulong_LEGT flags, label labl) %{
  match(If cmp flags);
  effect(USE labl);
  predicate(_kids[0]->_leaf->as_Bool()->_test._test == BoolTest::gt || _kids[0]->_leaf->as_Bool()->_test._test == BoolTest::le);
  ins_cost(300);
  expand %{
    jmpCon(cmp, flags, labl);    // JGT or JLE...
  %}
%}

// Compare 2 longs and CMOVE longs.
instruct cmovLL_reg_LEGT(cmpOp_commute cmp, flagsReg_long_LEGT flags, eRegL dst, eRegL src) %{
  match(Set dst (CMoveL (Binary cmp flags) (Binary dst src)));
  predicate(VM_Version::supports_cmov() && ( _kids[0]->_kids[0]->_leaf->as_Bool()->_test._test == BoolTest::le || _kids[0]->_kids[0]->_leaf->as_Bool()->_test._test == BoolTest::gt ));
  ins_cost(400);
  format %{ "CMOV$cmp $dst.lo,$src.lo\n\t"
            "CMOV$cmp $dst.hi,$src.hi" %}
  opcode(0x0F,0x40);
  ins_encode( enc_cmov(cmp), RegReg_Lo2( dst, src ), enc_cmov(cmp), RegReg_Hi2( dst, src ) );
  ins_pipe( pipe_cmov_reg_long );
%}

instruct cmovLL_mem_LEGT(cmpOp_commute cmp, flagsReg_long_LEGT flags, eRegL dst, load_long_memory src) %{
  match(Set dst (CMoveL (Binary cmp flags) (Binary dst (LoadL src))));
  predicate(VM_Version::supports_cmov() && ( _kids[0]->_kids[0]->_leaf->as_Bool()->_test._test == BoolTest::le || _kids[0]->_kids[0]->_leaf->as_Bool()->_test._test == BoolTest::gt ));
  ins_cost(500);
  format %{ "CMOV$cmp $dst.lo,$src.lo\n\t"
            "CMOV$cmp $dst.hi,$src.hi+4" %}
  opcode(0x0F,0x40);
  ins_encode( enc_cmov(cmp), RegMem(dst, src), enc_cmov(cmp), RegMem_Hi(dst, src) );
  ins_pipe( pipe_cmov_reg_long );
%}

instruct cmovLL_reg_LEGT_U(cmpOpU_commute cmp, flagsReg_ulong_LEGT flags, eRegL dst, eRegL src) %{
  match(Set dst (CMoveL (Binary cmp flags) (Binary dst src)));
  predicate(VM_Version::supports_cmov() && ( _kids[0]->_kids[0]->_leaf->as_Bool()->_test._test == BoolTest::le || _kids[0]->_kids[0]->_leaf->as_Bool()->_test._test == BoolTest::gt ));
  ins_cost(400);
  expand %{
    cmovLL_reg_LEGT(cmp, flags, dst, src);
  %}
%}

instruct cmovLL_mem_LEGT_U(cmpOpU_commute cmp, flagsReg_ulong_LEGT flags, eRegL dst, load_long_memory src) %{
  match(Set dst (CMoveL (Binary cmp flags) (Binary dst (LoadL src))));
  predicate(VM_Version::supports_cmov() && ( _kids[0]->_kids[0]->_leaf->as_Bool()->_test._test == BoolTest::le || _kids[0]->_kids[0]->_leaf->as_Bool()->_test._test == BoolTest::gt ));
  ins_cost(500);
  expand %{
    cmovLL_mem_LEGT(cmp, flags, dst, src);
  %}
%}

// Compare 2 longs and CMOVE ints.
instruct cmovII_reg_LEGT(cmpOp_commute cmp, flagsReg_long_LEGT flags, rRegI dst, rRegI src) %{
  predicate(VM_Version::supports_cmov() && ( _kids[0]->_kids[0]->_leaf->as_Bool()->_test._test == BoolTest::le || _kids[0]->_kids[0]->_leaf->as_Bool()->_test._test == BoolTest::gt ));
  match(Set dst (CMoveI (Binary cmp flags) (Binary dst src)));
  ins_cost(200);
  format %{ "CMOV$cmp $dst,$src" %}
  opcode(0x0F,0x40);
  ins_encode( enc_cmov(cmp), RegReg( dst, src ) );
  ins_pipe( pipe_cmov_reg );
%}

instruct cmovII_mem_LEGT(cmpOp_commute cmp, flagsReg_long_LEGT flags, rRegI dst, memory src) %{
  predicate(VM_Version::supports_cmov() && ( _kids[0]->_kids[0]->_leaf->as_Bool()->_test._test == BoolTest::le || _kids[0]->_kids[0]->_leaf->as_Bool()->_test._test == BoolTest::gt ));
  match(Set dst (CMoveI (Binary cmp flags) (Binary dst (LoadI src))));
  ins_cost(250);
  format %{ "CMOV$cmp $dst,$src" %}
  opcode(0x0F,0x40);
  ins_encode( enc_cmov(cmp), RegMem( dst, src ) );
  ins_pipe( pipe_cmov_mem );
%}

instruct cmovII_reg_LEGT_U(cmpOpU_commute cmp, flagsReg_ulong_LEGT flags, rRegI dst, rRegI src) %{
  predicate(VM_Version::supports_cmov() && ( _kids[0]->_kids[0]->_leaf->as_Bool()->_test._test == BoolTest::le || _kids[0]->_kids[0]->_leaf->as_Bool()->_test._test == BoolTest::gt ));
  match(Set dst (CMoveI (Binary cmp flags) (Binary dst src)));
  ins_cost(200);
  expand %{
    cmovII_reg_LEGT(cmp, flags, dst, src);
  %}
%}

instruct cmovII_mem_LEGT_U(cmpOpU_commute cmp, flagsReg_ulong_LEGT flags, rRegI dst, memory src) %{
  predicate(VM_Version::supports_cmov() && ( _kids[0]->_kids[0]->_leaf->as_Bool()->_test._test == BoolTest::le || _kids[0]->_kids[0]->_leaf->as_Bool()->_test._test == BoolTest::gt ));
  match(Set dst (CMoveI (Binary cmp flags) (Binary dst (LoadI src))));
  ins_cost(250);
  expand %{
    cmovII_mem_LEGT(cmp, flags, dst, src);
  %}
%}

// Compare 2 longs and CMOVE ptrs.
instruct cmovPP_reg_LEGT(cmpOp_commute cmp, flagsReg_long_LEGT flags, eRegP dst, eRegP src) %{
  predicate(VM_Version::supports_cmov() && ( _kids[0]->_kids[0]->_leaf->as_Bool()->_test._test == BoolTest::le || _kids[0]->_kids[0]->_leaf->as_Bool()->_test._test == BoolTest::gt ));
  match(Set dst (CMoveP (Binary cmp flags) (Binary dst src)));
  ins_cost(200);
  format %{ "CMOV$cmp $dst,$src" %}
  opcode(0x0F,0x40);
  ins_encode( enc_cmov(cmp), RegReg( dst, src ) );
  ins_pipe( pipe_cmov_reg );
%}

// Compare 2 unsigned longs and CMOVE ptrs.
instruct cmovPP_reg_LEGT_U(cmpOpU_commute cmp, flagsReg_ulong_LEGT flags, eRegP dst, eRegP src) %{
  predicate(VM_Version::supports_cmov() && ( _kids[0]->_kids[0]->_leaf->as_Bool()->_test._test == BoolTest::le || _kids[0]->_kids[0]->_leaf->as_Bool()->_test._test == BoolTest::gt ));
  match(Set dst (CMoveP (Binary cmp flags) (Binary dst src)));
  ins_cost(200);
  expand %{
    cmovPP_reg_LEGT(cmp,flags,dst,src);
  %}
%}

// Compare 2 longs and CMOVE doubles
instruct cmovDDPR_reg_LEGT(cmpOp_commute cmp, flagsReg_long_LEGT flags, regDPR dst, regDPR src) %{
  predicate( UseSSE<=1 && _kids[0]->_kids[0]->_leaf->as_Bool()->_test._test == BoolTest::le || _kids[0]->_kids[0]->_leaf->as_Bool()->_test._test == BoolTest::gt );
  match(Set dst (CMoveD (Binary cmp flags) (Binary dst src)));
  ins_cost(200);
  expand %{
    fcmovDPR_regS(cmp,flags,dst,src);
  %}
%}

// Compare 2 longs and CMOVE doubles
instruct cmovDD_reg_LEGT(cmpOp_commute cmp, flagsReg_long_LEGT flags, regD dst, regD src) %{
  predicate( UseSSE>=2 && _kids[0]->_kids[0]->_leaf->as_Bool()->_test._test == BoolTest::le || _kids[0]->_kids[0]->_leaf->as_Bool()->_test._test == BoolTest::gt );
  match(Set dst (CMoveD (Binary cmp flags) (Binary dst src)));
  ins_cost(200);
  expand %{
    fcmovD_regS(cmp,flags,dst,src);
  %}
%}

instruct cmovFFPR_reg_LEGT(cmpOp_commute cmp, flagsReg_long_LEGT flags, regFPR dst, regFPR src) %{
  predicate( UseSSE==0 && _kids[0]->_kids[0]->_leaf->as_Bool()->_test._test == BoolTest::le || _kids[0]->_kids[0]->_leaf->as_Bool()->_test._test == BoolTest::gt );
  match(Set dst (CMoveF (Binary cmp flags) (Binary dst src)));
  ins_cost(200);
  expand %{
    fcmovFPR_regS(cmp,flags,dst,src);
  %}
%}


instruct cmovFF_reg_LEGT(cmpOp_commute cmp, flagsReg_long_LEGT flags, regF dst, regF src) %{
  predicate( UseSSE>=1 && _kids[0]->_kids[0]->_leaf->as_Bool()->_test._test == BoolTest::le || _kids[0]->_kids[0]->_leaf->as_Bool()->_test._test == BoolTest::gt );
  match(Set dst (CMoveF (Binary cmp flags) (Binary dst src)));
  ins_cost(200);
  expand %{
    fcmovF_regS(cmp,flags,dst,src);
  %}
%}


// ============================================================================
// Procedure Call/Return Instructions
// Call Java Static Instruction
// Note: If this code changes, the corresponding ret_addr_offset() and
//       compute_padding() functions will have to be adjusted.
instruct CallStaticJavaDirect(method meth) %{
  match(CallStaticJava);
  effect(USE meth);

  ins_cost(300);
  format %{ "CALL,static " %}
  opcode(0xE8); /* E8 cd */
  ins_encode( pre_call_resets,
              Java_Static_Call( meth ),
              call_epilog,
              post_call_FPU );
  ins_pipe( pipe_slow );
  ins_alignment(4);
%}

// Call Java Dynamic Instruction
// Note: If this code changes, the corresponding ret_addr_offset() and
//       compute_padding() functions will have to be adjusted.
instruct CallDynamicJavaDirect(method meth) %{
  match(CallDynamicJava);
  effect(USE meth);

  ins_cost(300);
  format %{ "MOV    EAX,(oop)-1\n\t"
            "CALL,dynamic" %}
  opcode(0xE8); /* E8 cd */
  ins_encode( pre_call_resets,
              Java_Dynamic_Call( meth ),
              call_epilog,
              post_call_FPU );
  ins_pipe( pipe_slow );
  ins_alignment(4);
%}

// Call Runtime Instruction
instruct CallRuntimeDirect(method meth) %{
  match(CallRuntime );
  effect(USE meth);

  ins_cost(300);
  format %{ "CALL,runtime " %}
  opcode(0xE8); /* E8 cd */
  // Use FFREEs to clear entries in float stack
  ins_encode( pre_call_resets,
              FFree_Float_Stack_All,
              Java_To_Runtime( meth ),
              post_call_FPU );
  ins_pipe( pipe_slow );
%}

// Call runtime without safepoint
instruct CallLeafDirect(method meth) %{
  match(CallLeaf);
  effect(USE meth);

  ins_cost(300);
  format %{ "CALL_LEAF,runtime " %}
  opcode(0xE8); /* E8 cd */
  ins_encode( pre_call_resets,
              FFree_Float_Stack_All,
              Java_To_Runtime( meth ),
              Verify_FPU_For_Leaf, post_call_FPU );
  ins_pipe( pipe_slow );
%}

instruct CallLeafNoFPDirect(method meth) %{
  match(CallLeafNoFP);
  effect(USE meth);

  ins_cost(300);
  format %{ "CALL_LEAF_NOFP,runtime " %}
  opcode(0xE8); /* E8 cd */
  ins_encode(pre_call_resets, Java_To_Runtime(meth));
  ins_pipe( pipe_slow );
%}


// Return Instruction
// Remove the return address & jump to it.
instruct Ret() %{
  match(Return);
  format %{ "RET" %}
  opcode(0xC3);
  ins_encode(OpcP);
  ins_pipe( pipe_jmp );
%}

// Tail Call; Jump from runtime stub to Java code.
// Also known as an 'interprocedural jump'.
// Target of jump will eventually return to caller.
// TailJump below removes the return address.
instruct TailCalljmpInd(eRegP_no_EBP jump_target, eBXRegP method_ptr) %{
  match(TailCall jump_target method_ptr);
  ins_cost(300);
  format %{ "JMP    $jump_target \t# EBX holds method" %}
  opcode(0xFF, 0x4);  /* Opcode FF /4 */
  ins_encode( OpcP, RegOpc(jump_target) );
  ins_pipe( pipe_jmp );
%}


// Tail Jump; remove the return address; jump to target.
// TailCall above leaves the return address around.
instruct tailjmpInd(eRegP_no_EBP jump_target, eAXRegP ex_oop) %{
  match( TailJump jump_target ex_oop );
  ins_cost(300);
  format %{ "POP    EDX\t# pop return address into dummy\n\t"
            "JMP    $jump_target " %}
  opcode(0xFF, 0x4);  /* Opcode FF /4 */
  ins_encode( enc_pop_rdx,
              OpcP, RegOpc(jump_target) );
  ins_pipe( pipe_jmp );
%}

// Create exception oop: created by stack-crawling runtime code.
// Created exception is now available to this handler, and is setup
// just prior to jumping to this handler.  No code emitted.
instruct CreateException( eAXRegP ex_oop )
%{
  match(Set ex_oop (CreateEx));

  size(0);
  // use the following format syntax
  format %{ "# exception oop is in EAX; no code emitted" %}
  ins_encode();
  ins_pipe( empty );
%}


// Rethrow exception:
// The exception oop will come in the first argument position.
// Then JUMP (not call) to the rethrow stub code.
instruct RethrowException()
%{
  match(Rethrow);

  // use the following format syntax
  format %{ "JMP    rethrow_stub" %}
  ins_encode(enc_rethrow);
  ins_pipe( pipe_jmp );
%}

// inlined locking and unlocking

instruct cmpFastLockRTM(eFlagsReg cr, eRegP object, eBXRegP box, eAXRegI tmp, eDXRegI scr, rRegI cx1, rRegI cx2, eRegP thread) %{
  predicate(Compile::current()->use_rtm());
  match(Set cr (FastLock object box));
  effect(TEMP tmp, TEMP scr, TEMP cx1, TEMP cx2, USE_KILL box, TEMP thread);
  ins_cost(300);
  format %{ "FASTLOCK $object,$box\t! kills $box,$tmp,$scr,$cx1,$cx2" %}
  ins_encode %{
    __ get_thread($thread$$Register);
    __ fast_lock($object$$Register, $box$$Register, $tmp$$Register,
                 $scr$$Register, $cx1$$Register, $cx2$$Register, $thread$$Register,
                 _rtm_counters, _stack_rtm_counters,
                 ((Method*)(ra_->C->method()->constant_encoding()))->method_data(),
                 true, ra_->C->profile_rtm());
  %}
  ins_pipe(pipe_slow);
%}

instruct cmpFastLock(eFlagsReg cr, eRegP object, eBXRegP box, eAXRegI tmp, eRegP scr, eRegP thread) %{
  predicate(!Compile::current()->use_rtm());
  match(Set cr (FastLock object box));
  effect(TEMP tmp, TEMP scr, USE_KILL box, TEMP thread);
  ins_cost(300);
  format %{ "FASTLOCK $object,$box\t! kills $box,$tmp,$scr" %}
  ins_encode %{
    __ get_thread($thread$$Register);
    __ fast_lock($object$$Register, $box$$Register, $tmp$$Register,
<<<<<<< HEAD
                 $scr$$Register, noreg, noreg, $thread$$Register, NULL, NULL, NULL, false, false);
=======
                 $scr$$Register, noreg, noreg, $thread$$Register, nullptr, nullptr, nullptr, false, false);
>>>>>>> cc9f7ad9
  %}
  ins_pipe(pipe_slow);
%}

instruct cmpFastUnlock(eFlagsReg cr, eRegP object, eAXRegP box, eRegP tmp ) %{
  match(Set cr (FastUnlock object box));
  effect(TEMP tmp, USE_KILL box);
  ins_cost(300);
  format %{ "FASTUNLOCK $object,$box\t! kills $box,$tmp" %}
  ins_encode %{
    __ fast_unlock($object$$Register, $box$$Register, $tmp$$Register, ra_->C->use_rtm());
  %}
  ins_pipe(pipe_slow);
%}

instruct mask_all_evexL_LT32(kReg dst, eRegL src) %{
  predicate(Matcher::vector_length(n) <= 32);
  match(Set dst (MaskAll src));
  format %{ "mask_all_evexL_LE32 $dst, $src \t" %}
  ins_encode %{
    int mask_len = Matcher::vector_length(this);
    __ vector_maskall_operation($dst$$KRegister, $src$$Register, mask_len);
  %}
  ins_pipe( pipe_slow );
%}

instruct mask_all_evexL_GT32(kReg dst, eRegL src, kReg ktmp) %{
  predicate(Matcher::vector_length(n) > 32);
  match(Set dst (MaskAll src));
  effect(TEMP ktmp);
  format %{ "mask_all_evexL_GT32 $dst, $src \t! using $ktmp as TEMP " %}
  ins_encode %{
    int mask_len = Matcher::vector_length(this);
    __ vector_maskall_operation32($dst$$KRegister, $src$$Register, $ktmp$$KRegister, mask_len);
  %}
  ins_pipe( pipe_slow );
%}

instruct mask_all_evexI_GT32(kReg dst, rRegI src, kReg ktmp) %{
  predicate(Matcher::vector_length(n) > 32);
  match(Set dst (MaskAll src));
  effect(TEMP ktmp);
  format %{ "mask_all_evexI_GT32 $dst, $src \t! using $ktmp as TEMP" %}
  ins_encode %{
    int mask_len = Matcher::vector_length(this);
    __ vector_maskall_operation32($dst$$KRegister, $src$$Register, $ktmp$$KRegister, mask_len);
  %}
  ins_pipe( pipe_slow );
%}

// ============================================================================
// Safepoint Instruction
instruct safePoint_poll_tls(eFlagsReg cr, eRegP_no_EBP poll) %{
  match(SafePoint poll);
  effect(KILL cr, USE poll);

  format %{ "TSTL   #EAX,[$poll]\t! Safepoint: poll for GC" %}
  ins_cost(125);
  // EBP would need size(3)
  size(2); /* setting an explicit size will cause debug builds to assert if size is incorrect */
  ins_encode %{
    __ relocate(relocInfo::poll_type);
    address pre_pc = __ pc();
    __ testl(rax, Address($poll$$Register, 0));
    address post_pc = __ pc();
    guarantee(pre_pc[0] == 0x85, "must emit test-ax [reg]");
  %}
  ins_pipe(ialu_reg_mem);
%}


// ============================================================================
// This name is KNOWN by the ADLC and cannot be changed.
// The ADLC forces a 'TypeRawPtr::BOTTOM' output type
// for this guy.
instruct tlsLoadP(eRegP dst, eFlagsReg cr) %{
  match(Set dst (ThreadLocal));
  effect(DEF dst, KILL cr);

  format %{ "MOV    $dst, Thread::current()" %}
  ins_encode %{
    Register dstReg = as_Register($dst$$reg);
    __ get_thread(dstReg);
  %}
  ins_pipe( ialu_reg_fat );
%}



//----------PEEPHOLE RULES-----------------------------------------------------
// These must follow all instruction definitions as they use the names
// defined in the instructions definitions.
//
// peepmatch ( root_instr_name [preceding_instruction]* );
//
// peepconstraint %{
// (instruction_number.operand_name relational_op instruction_number.operand_name
//  [, ...] );
// // instruction numbers are zero-based using left to right order in peepmatch
//
// peepreplace ( instr_name  ( [instruction_number.operand_name]* ) );
// // provide an instruction_number.operand_name for each operand that appears
// // in the replacement instruction's match rule
//
// ---------VM FLAGS---------------------------------------------------------
//
// All peephole optimizations can be turned off using -XX:-OptoPeephole
//
// Each peephole rule is given an identifying number starting with zero and
// increasing by one in the order seen by the parser.  An individual peephole
// can be enabled, and all others disabled, by using -XX:OptoPeepholeAt=#
// on the command-line.
//
// ---------CURRENT LIMITATIONS----------------------------------------------
//
// Only match adjacent instructions in same basic block
// Only equality constraints
// Only constraints between operands, not (0.dest_reg == EAX_enc)
// Only one replacement instruction
//
// ---------EXAMPLE----------------------------------------------------------
//
// // pertinent parts of existing instructions in architecture description
// instruct movI(rRegI dst, rRegI src) %{
//   match(Set dst (CopyI src));
// %}
//
// instruct incI_eReg(rRegI dst, immI_1 src, eFlagsReg cr) %{
//   match(Set dst (AddI dst src));
//   effect(KILL cr);
// %}
//
// // Change (inc mov) to lea
// peephole %{
//   // increment preceded by register-register move
//   peepmatch ( incI_eReg movI );
//   // require that the destination register of the increment
//   // match the destination register of the move
//   peepconstraint ( 0.dst == 1.dst );
//   // construct a replacement instruction that sets
//   // the destination to ( move's source register + one )
//   peepreplace ( leaI_eReg_immI( 0.dst 1.src 0.src ) );
// %}
//
// Implementation no longer uses movX instructions since
// machine-independent system no longer uses CopyX nodes.
//
// peephole %{
//   peepmatch ( incI_eReg movI );
//   peepconstraint ( 0.dst == 1.dst );
//   peepreplace ( leaI_eReg_immI( 0.dst 1.src 0.src ) );
// %}
//
// peephole %{
//   peepmatch ( decI_eReg movI );
//   peepconstraint ( 0.dst == 1.dst );
//   peepreplace ( leaI_eReg_immI( 0.dst 1.src 0.src ) );
// %}
//
// peephole %{
//   peepmatch ( addI_eReg_imm movI );
//   peepconstraint ( 0.dst == 1.dst );
//   peepreplace ( leaI_eReg_immI( 0.dst 1.src 0.src ) );
// %}
//
// peephole %{
//   peepmatch ( addP_eReg_imm movP );
//   peepconstraint ( 0.dst == 1.dst );
//   peepreplace ( leaP_eReg_immI( 0.dst 1.src 0.src ) );
// %}

// // Change load of spilled value to only a spill
// instruct storeI(memory mem, rRegI src) %{
//   match(Set mem (StoreI mem src));
// %}
//
// instruct loadI(rRegI dst, memory mem) %{
//   match(Set dst (LoadI mem));
// %}
//
peephole %{
  peepmatch ( loadI storeI );
  peepconstraint ( 1.src == 0.dst, 1.mem == 0.mem );
  peepreplace ( storeI( 1.mem 1.mem 1.src ) );
%}

//----------SMARTSPILL RULES---------------------------------------------------
// These must follow all instruction definitions as they use the names
// defined in the instructions definitions.<|MERGE_RESOLUTION|>--- conflicted
+++ resolved
@@ -614,8 +614,7 @@
   int framesize = C->output()->frame_size_in_bytes();
   int bangsize = C->output()->bang_size_in_bytes();
 
-  int max_monitors = C->method() != NULL ? C->max_monitors() : 0;
-  __ verified_entry(framesize, C->output()->need_stack_bang(bangsize)?bangsize:0, C->in_24_bit_fp_mode(), C->stub_function() != NULL, max_monitors);
+  __ verified_entry(framesize, C->output()->need_stack_bang(bangsize)?bangsize:0, C->in_24_bit_fp_mode(), C->stub_function() != NULL);
 
   C->output()->set_frame_complete(cbuf.insts_size());
 
@@ -13787,11 +13786,7 @@
   ins_encode %{
     __ get_thread($thread$$Register);
     __ fast_lock($object$$Register, $box$$Register, $tmp$$Register,
-<<<<<<< HEAD
-                 $scr$$Register, noreg, noreg, $thread$$Register, NULL, NULL, NULL, false, false);
-=======
                  $scr$$Register, noreg, noreg, $thread$$Register, nullptr, nullptr, nullptr, false, false);
->>>>>>> cc9f7ad9
   %}
   ins_pipe(pipe_slow);
 %}
