--- conflicted
+++ resolved
@@ -13764,11 +13764,7 @@
 %}
 
 instruct cmpFastLock(eFlagsReg cr, eRegP object, eBXRegP box, eAXRegI tmp, eRegP scr, eRegP thread) %{
-<<<<<<< HEAD
-  predicate(LockingMode != LM_PLACEHOLDER && !Compile::current()->use_rtm());
-=======
-  predicate(LockingMode != LM_LIGHTWEIGHT && !Compile::current()->use_rtm());
->>>>>>> 18cea823
+  predicate(LockingMode != LM_LIGHTWEIGHT && LockingMode != LM_PLACEHOLDER && !Compile::current()->use_rtm());
   match(Set cr (FastLock object box));
   effect(TEMP tmp, TEMP scr, USE_KILL box, TEMP thread);
   ins_cost(300);
@@ -13782,11 +13778,7 @@
 %}
 
 instruct cmpFastUnlock(eFlagsReg cr, eRegP object, eAXRegP box, eRegP tmp ) %{
-<<<<<<< HEAD
-  predicate(LockingMode != LM_PLACEHOLDER);
-=======
-  predicate(LockingMode != LM_LIGHTWEIGHT);
->>>>>>> 18cea823
+  predicate(LockingMode != LM_LIGHTWEIGHT && LockingMode != LM_PLACEHOLDER);
   match(Set cr (FastUnlock object box));
   effect(TEMP tmp, USE_KILL box);
   ins_cost(300);
@@ -13797,7 +13789,32 @@
   ins_pipe(pipe_slow);
 %}
 
-<<<<<<< HEAD
+instruct cmpFastLockLightweight(eFlagsReg cr, eRegP object, eBXRegP box, eAXRegI eax_reg, eRegP tmp, eRegP thread) %{
+  predicate(LockingMode == LM_LIGHTWEIGHT);
+  match(Set cr (FastLock object box));
+  effect(TEMP eax_reg, TEMP tmp, USE_KILL box, TEMP thread);
+  ins_cost(300);
+  format %{ "FASTLOCK $object,$box\t! kills $box,$eax_reg,$tmp" %}
+  ins_encode %{
+    __ get_thread($thread$$Register);
+    __ fast_lock_lightweight($object$$Register, $box$$Register, $eax_reg$$Register, $tmp$$Register, $thread$$Register);
+  %}
+  ins_pipe(pipe_slow);
+%}
+
+instruct cmpFastUnlockLightweight(eFlagsReg cr, eRegP object, eAXRegP eax_reg, eRegP tmp, eRegP thread) %{
+  predicate(LockingMode == LM_LIGHTWEIGHT);
+  match(Set cr (FastUnlock object eax_reg));
+  effect(TEMP tmp, USE_KILL eax_reg, TEMP thread);
+  ins_cost(300);
+  format %{ "FASTUNLOCK $object,$eax_reg\t! kills $eax_reg,$tmp" %}
+  ins_encode %{
+    __ get_thread($thread$$Register);
+    __ fast_unlock_lightweight($object$$Register, $eax_reg$$Register, $tmp$$Register, $thread$$Register);
+  %}
+  ins_pipe(pipe_slow);
+%}
+
 instruct cmpFastLockPlaceholder(eFlagsReg cr, eRegP object, eBXRegP box, eAXRegI tmp, eRegP scr, eRegP thread) %{
   predicate(LockingMode == LM_PLACEHOLDER);
   match(Set cr (FastLock object box));
@@ -13807,22 +13824,10 @@
   ins_encode %{
     __ get_thread($thread$$Register);
     __ fast_lock_placeholder($object$$Register, $box$$Register, $tmp$$Register, $scr$$Register, $thread$$Register);
-=======
-instruct cmpFastLockLightweight(eFlagsReg cr, eRegP object, eBXRegP box, eAXRegI eax_reg, eRegP tmp, eRegP thread) %{
-  predicate(LockingMode == LM_LIGHTWEIGHT);
-  match(Set cr (FastLock object box));
-  effect(TEMP eax_reg, TEMP tmp, USE_KILL box, TEMP thread);
-  ins_cost(300);
-  format %{ "FASTLOCK $object,$box\t! kills $box,$eax_reg,$tmp" %}
-  ins_encode %{
-    __ get_thread($thread$$Register);
-    __ fast_lock_lightweight($object$$Register, $box$$Register, $eax_reg$$Register, $tmp$$Register, $thread$$Register);
->>>>>>> 18cea823
   %}
   ins_pipe(pipe_slow);
 %}
 
-<<<<<<< HEAD
 instruct cmpFastUnlockPlaceholder(eFlagsReg cr, eRegP object, eAXRegP box, eRegP tmp, eRegP thread) %{
   predicate(LockingMode == LM_PLACEHOLDER);
   match(Set cr (FastUnlock object box));
@@ -13832,17 +13837,6 @@
   ins_encode %{
     __ get_thread($thread$$Register);
     __ fast_unlock_placeholder($object$$Register, $box$$Register, $tmp$$Register, $thread$$Register);
-=======
-instruct cmpFastUnlockLightweight(eFlagsReg cr, eRegP object, eAXRegP eax_reg, eRegP tmp, eRegP thread) %{
-  predicate(LockingMode == LM_LIGHTWEIGHT);
-  match(Set cr (FastUnlock object eax_reg));
-  effect(TEMP tmp, USE_KILL eax_reg, TEMP thread);
-  ins_cost(300);
-  format %{ "FASTUNLOCK $object,$eax_reg\t! kills $eax_reg,$tmp" %}
-  ins_encode %{
-    __ get_thread($thread$$Register);
-    __ fast_unlock_lightweight($object$$Register, $eax_reg$$Register, $tmp$$Register, $thread$$Register);
->>>>>>> 18cea823
   %}
   ins_pipe(pipe_slow);
 %}
