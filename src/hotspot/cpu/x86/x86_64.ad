--- conflicted
+++ resolved
@@ -12400,11 +12400,7 @@
 %}
 
 instruct cmpFastLock(rFlagsReg cr, rRegP object, rbx_RegP box, rax_RegI tmp, rRegP scr) %{
-<<<<<<< HEAD
-  predicate(LockingMode != LM_PLACEHOLDER && !Compile::current()->use_rtm());
-=======
   predicate(LockingMode != LM_LIGHTWEIGHT && LockingMode != LM_PLACEHOLDER && !Compile::current()->use_rtm());
->>>>>>> c96cdd69
   match(Set cr (FastLock object box));
   effect(TEMP tmp, TEMP scr, USE_KILL box);
   ins_cost(300);
@@ -12417,11 +12413,7 @@
 %}
 
 instruct cmpFastUnlock(rFlagsReg cr, rRegP object, rax_RegP box, rRegP tmp) %{
-<<<<<<< HEAD
-  predicate(LockingMode != LM_PLACEHOLDER);
-=======
   predicate(LockingMode != LM_LIGHTWEIGHT && LockingMode != LM_PLACEHOLDER);
->>>>>>> c96cdd69
   match(Set cr (FastUnlock object box));
   effect(TEMP tmp, USE_KILL box);
   ins_cost(300);
@@ -12432,8 +12424,6 @@
   ins_pipe(pipe_slow);
 %}
 
-<<<<<<< HEAD
-=======
 instruct cmpFastLockLightweight(rFlagsReg cr, rRegP object, rbx_RegP box, rax_RegI rax_reg, rRegP tmp) %{
   predicate(LockingMode == LM_LIGHTWEIGHT);
   match(Set cr (FastLock object box));
@@ -12458,7 +12448,6 @@
   ins_pipe(pipe_slow);
 %}
 
->>>>>>> c96cdd69
 instruct cmpFastLockPlaceholder(rFlagsReg cr, rRegP object, rbx_RegP box, rax_RegI tmp, rRegP scr) %{
   predicate(LockingMode == LM_PLACEHOLDER);
   match(Set cr (FastLock object box));
