--- conflicted
+++ resolved
@@ -66,12 +66,6 @@
     testptr(hdr, Address(obj));
   }
 
-<<<<<<< HEAD
-  if (LockingMode != LM_PLACEHOLDER) {
-    // Load object header
-    movptr(hdr, Address(obj, hdr_offset));
-  }
-
   if (LockingMode == LM_PLACEHOLDER) {
     movptr(Address(disp_hdr), 0);
 #ifdef _LP64
@@ -82,9 +76,6 @@
 #endif
     placeholder_lock(obj, hdr, thread, tmp, slow_case);
   } else if (LockingMode == LM_LIGHTWEIGHT) {
-=======
-  if (LockingMode == LM_LIGHTWEIGHT) {
->>>>>>> 18cea823
 #ifdef _LP64
     const Register thread = r15_thread;
 #else
@@ -157,7 +148,6 @@
   movptr(obj, Address(disp_hdr, BasicObjectLock::obj_offset()));
   verify_oop(obj);
 
-<<<<<<< HEAD
   if (LockingMode == LM_PLACEHOLDER) {
 #ifdef _LP64
     placeholder_unlock(obj, disp_hdr, r15_thread, hdr, slow_case);
@@ -168,11 +158,6 @@
     placeholder_unlock(obj, disp_hdr, disp_hdr, hdr, slow_case);
 #endif
   } else if (LockingMode == LM_LIGHTWEIGHT) {
-    movptr(disp_hdr, Address(obj, hdr_offset));
-    andptr(disp_hdr, ~(int32_t)markWord::lock_mask_in_place);
-    lightweight_unlock(obj, disp_hdr, hdr, slow_case);
-=======
-  if (LockingMode == LM_LIGHTWEIGHT) {
 #ifdef _LP64
     lightweight_unlock(obj, disp_hdr, r15_thread, hdr, slow_case);
 #else
@@ -181,7 +166,6 @@
     get_thread(disp_hdr);
     lightweight_unlock(obj, disp_hdr, disp_hdr, hdr, slow_case);
 #endif
->>>>>>> 18cea823
   } else if (LockingMode == LM_LEGACY) {
     // test if object header is pointing to the displaced header, and if so, restore
     // the displaced header in the object - if the object header is not pointing to
