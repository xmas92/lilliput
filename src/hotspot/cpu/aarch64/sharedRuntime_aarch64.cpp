--- conflicted
+++ resolved
@@ -1778,42 +1778,6 @@
     // Load the oop from the handle
     __ ldr(obj_reg, Address(oop_handle_reg, 0));
 
-<<<<<<< HEAD
-    if (!UseHeavyMonitors) {
-      if (UseFastLocking) {
-        __ ldr(swap_reg, Address(obj_reg, oopDesc::mark_offset_in_bytes()));
-        __ fast_lock(obj_reg, swap_reg, tmp, rscratch1, slow_path_lock);
-      } else {
-        // Load (object->mark() | 1) into swap_reg %r0
-        __ ldr(rscratch1, Address(obj_reg, oopDesc::mark_offset_in_bytes()));
-        __ orr(swap_reg, rscratch1, 1);
-
-        // Save (object->mark() | 1) into BasicLock's displaced header
-        __ str(swap_reg, Address(lock_reg, mark_word_offset));
-
-        // src -> dest iff dest == r0 else r0 <- dest
-        __ cmpxchg_obj_header(r0, lock_reg, obj_reg, rscratch1, count, /*fallthrough*/NULL);
-
-        // Hmm should this move to the slow path code area???
-
-        // Test if the oopMark is an obvious stack pointer, i.e.,
-        //  1) (mark & 3) == 0, and
-        //  2) sp <= mark < mark + os::pagesize()
-        // These 3 tests can be done by evaluating the following
-        // expression: ((mark - sp) & (3 - os::vm_page_size())),
-        // assuming both stack pointer and pagesize have their
-        // least significant 2 bits clear.
-        // NOTE: the oopMark is in swap_reg %r0 as the result of cmpxchg
-
-        __ sub(swap_reg, sp, swap_reg);
-        __ neg(swap_reg, swap_reg);
-        __ ands(swap_reg, swap_reg, 3 - (int)os::vm_page_size());
-
-        // Save the test result, for recursive case, the result is zero
-        __ str(swap_reg, Address(lock_reg, mark_word_offset));
-        __ br(Assembler::NE, slow_path_lock);
-      }
-=======
     if (LockingMode == LM_MONITOR) {
       __ b(slow_path_lock);
     } else if (LockingMode == LM_LEGACY) {
@@ -1845,7 +1809,6 @@
       // Save the test result, for recursive case, the result is zero
       __ str(swap_reg, Address(lock_reg, mark_word_offset));
       __ br(Assembler::NE, slow_path_lock);
->>>>>>> cc9f7ad9
     } else {
       assert(LockingMode == LM_LIGHTWEIGHT, "must be");
       __ ldr(swap_reg, Address(obj_reg, oopDesc::mark_offset_in_bytes()));
@@ -1958,11 +1921,7 @@
 
     Label done, not_recursive;
 
-<<<<<<< HEAD
-    if (!UseHeavyMonitors && !UseFastLocking) {
-=======
     if (LockingMode == LM_LEGACY) {
->>>>>>> cc9f7ad9
       // Simple recursive lock?
       __ ldr(rscratch1, Address(sp, lock_slot_offset * VMRegImpl::stack_slot_size));
       __ cbnz(rscratch1, not_recursive);
@@ -1977,23 +1936,6 @@
       save_native_result(masm, ret_type, stack_slots);
     }
 
-<<<<<<< HEAD
-    if (!UseHeavyMonitors) {
-      if (UseFastLocking) {
-        __ ldr(old_hdr, Address(obj_reg, oopDesc::mark_offset_in_bytes()));
-        __ fast_unlock(obj_reg, old_hdr, swap_reg, rscratch1, slow_path_unlock);
-      } else {
-        // get address of the stack lock
-        __ lea(r0, Address(sp, lock_slot_offset * VMRegImpl::stack_slot_size));
-        //  get old displaced header
-        __ ldr(old_hdr, Address(r0, 0));
-
-        // Atomic swap old header if oop still contains the stack lock
-        Label count;
-        __ cmpxchg_obj_header(r0, old_hdr, obj_reg, rscratch1, count, &slow_path_unlock);
-        __ bind(count);
-      }
-=======
     if (LockingMode == LM_MONITOR) {
       __ b(slow_path_unlock);
     } else if (LockingMode == LM_LEGACY) {
@@ -2006,7 +1948,6 @@
       Label count;
       __ cmpxchg_obj_header(r0, old_hdr, obj_reg, rscratch1, count, &slow_path_unlock);
       __ bind(count);
->>>>>>> cc9f7ad9
       __ decrement(Address(rthread, JavaThread::held_monitor_count_offset()));
     } else {
       assert(LockingMode == LM_LIGHTWEIGHT, "");
