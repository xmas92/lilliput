--- conflicted
+++ resolved
@@ -64,27 +64,11 @@
   __ emit_int32(0);   // nmethod guard value
 }
 
-<<<<<<< HEAD
-int C2CheckLockStackStub::max_size() const {
-  return 20;
-}
-
-void C2CheckLockStackStub::emit(C2_MacroAssembler& masm) {
-  __ bind(entry());
-  assert(StubRoutines::aarch64::check_lock_stack() != NULL, "need runtime call stub");
-  __ far_call(StubRoutines::aarch64::check_lock_stack());
-  __ b(continuation());
-}
-
-int C2HandleAnonOMOwnerStub::max_size() const {
-  return 20;
-=======
 int C2HandleAnonOMOwnerStub::max_size() const {
   // Max size of stub has been determined by testing with 0, in which case
   // C2CodeStubList::emit() will throw an assertion and report the actual size that
   // is needed.
   return 24;
->>>>>>> cc9f7ad9
 }
 
 void C2HandleAnonOMOwnerStub::emit(C2_MacroAssembler& masm) {
@@ -97,23 +81,16 @@
   __ str(rthread, Address(mon, ObjectMonitor::owner_offset_in_bytes()));
 
   // Pop owner object from lock-stack.
-<<<<<<< HEAD
-  __ ldr(t, Address(rthread, JavaThread::lock_stack_current_offset()));
-  __ sub(t, t, oopSize);
-  __ str(t, Address(rthread, JavaThread::lock_stack_current_offset()));
-=======
   __ ldrw(t, Address(rthread, JavaThread::lock_stack_top_offset()));
   __ subw(t, t, oopSize);
 #ifdef ASSERT
   __ str(zr, Address(rthread, t));
 #endif
   __ strw(t, Address(rthread, JavaThread::lock_stack_top_offset()));
->>>>>>> cc9f7ad9
 
   __ b(continuation());
 }
 
-<<<<<<< HEAD
 int C2LoadNKlassStub::max_size() const {
   return 8;
 }
@@ -125,6 +102,4 @@
   __ b(continuation());
 }
 
-=======
->>>>>>> cc9f7ad9
 #undef __