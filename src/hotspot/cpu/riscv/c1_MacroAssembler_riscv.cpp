/*
 * Copyright (c) 1999, 2023, Oracle and/or its affiliates. All rights reserved.
 * Copyright (c) 2014, Red Hat Inc. All rights reserved.
 * Copyright (c) 2020, 2022, Huawei Technologies Co., Ltd. All rights reserved.
 * DO NOT ALTER OR REMOVE COPYRIGHT NOTICES OR THIS FILE HEADER.
 *
 * This code is free software; you can redistribute it and/or modify it
 * under the terms of the GNU General Public License version 2 only, as
 * published by the Free Software Foundation.
 *
 * This code is distributed in the hope that it will be useful, but WITHOUT
 * ANY WARRANTY; without even the implied warranty of MERCHANTABILITY or
 * FITNESS FOR A PARTICULAR PURPOSE.  See the GNU General Public License
 * version 2 for more details (a copy is included in the LICENSE file that
 * accompanied this code).
 *
 * You should have received a copy of the GNU General Public License version
 * 2 along with this work; if not, write to the Free Software Foundation,
 * Inc., 51 Franklin St, Fifth Floor, Boston, MA 02110-1301 USA.
 *
 * Please contact Oracle, 500 Oracle Parkway, Redwood Shores, CA 94065 USA
 * or visit www.oracle.com if you need additional information or have any
 * questions.
 *
 */

#include "precompiled.hpp"
#include "c1/c1_LIR.hpp"
#include "c1/c1_MacroAssembler.hpp"
#include "c1/c1_Runtime1.hpp"
#include "classfile/systemDictionary.hpp"
#include "gc/shared/barrierSetAssembler.hpp"
#include "gc/shared/collectedHeap.hpp"
#include "interpreter/interpreter.hpp"
#include "oops/arrayOop.hpp"
#include "oops/markWord.hpp"
#include "runtime/basicLock.hpp"
#include "runtime/os.hpp"
#include "runtime/sharedRuntime.hpp"
#include "runtime/stubRoutines.hpp"

void C1_MacroAssembler::float_cmp(bool is_float, int unordered_result,
                                  FloatRegister freg0, FloatRegister freg1,
                                  Register result) {
  if (is_float) {
    float_compare(result, freg0, freg1, unordered_result);
  } else {
    double_compare(result, freg0, freg1, unordered_result);
  }
}

int C1_MacroAssembler::lock_object(Register hdr, Register obj, Register disp_hdr, Label& slow_case) {
  const int aligned_mask = BytesPerWord - 1;
  const int hdr_offset = oopDesc::mark_offset_in_bytes();
  assert(hdr != obj && hdr != disp_hdr && obj != disp_hdr, "registers must be different");
  Label done;
  int null_check_offset = -1;

  verify_oop(obj);

  // save object being locked into the BasicObjectLock
  sd(obj, Address(disp_hdr, BasicObjectLock::obj_offset_in_bytes()));

  null_check_offset = offset();

  if (DiagnoseSyncOnValueBasedClasses != 0) {
    load_klass(hdr, obj);
    lwu(hdr, Address(hdr, Klass::access_flags_offset()));
    test_bit(t0, hdr, exact_log2(JVM_ACC_IS_VALUE_BASED_CLASS));
    bnez(t0, slow_case, true /* is_far */);
  }

  // Load object header
  ld(hdr, Address(obj, hdr_offset));
<<<<<<< HEAD

  if (UseFastLocking) {
    fast_lock(obj, hdr, t0, t1, slow_case);
  } else {
    // and mark it as unlocked
    jori(hdr, hdr, markWord::unlocked_value);
    // save unlocked object header into the displaced header location on the stack
    sd(hdr, Address(disp_hdr, 0));
    // test if object header is still the same (i.e. unlocked), and if so, store the
    // displaced header address in the object header - if it is not the same, get the
    // object header instead
    la(t1, Address(obj, hdr_offset));
    cmpxchgptr(hdr, disp_hdr, t1, t0, done, /*fallthough*/NULL);
    // if the object header was the same, we're done
    // if the object header was not the same, it is now in the hdr register
    // => test if it is a stack pointer into the same stack (recursive locking), i.e.:
    //
    // 1) (hdr & aligned_mask) == 0
    // 2) sp <= hdr
    // 3) hdr <= sp + page_size
    //
    // these 3 tests can be done by evaluating the following expression:
    //
    // (hdr -sp) & (aligned_mask - page_size)
    //
    // assuming both the stack pointer and page_size have their least
    // significant 2 bits cleared and page_size is a power of 2
    sub(hdr, hdr, sp);
    mv(t0, aligned_mask - (int)os::vm_page_size());
    andr(hdr, hdr, t0);
    // for recursive locking, the result is zero => save it in the displaced header
    // location (NULL in the displaced hdr location indicates recursive locking)
    sd(hdr, Address(disp_hdr, 0));
    // otherwise we don't care about the result and handle locking via runtime call
    bnez(hdr, slow_case, /* is_far */ true);
    // done
    bind(done);
  }
=======
  // and mark it as unlocked
  ori(hdr, hdr, markWord::unlocked_value);
  // save unlocked object header into the displaced header location on the stack
  sd(hdr, Address(disp_hdr, 0));
  // test if object header is still the same (i.e. unlocked), and if so, store the
  // displaced header address in the object header - if it is not the same, get the
  // object header instead
  la(t1, Address(obj, hdr_offset));
  cmpxchgptr(hdr, disp_hdr, t1, t0, done, /*fallthough*/nullptr);
  // if the object header was the same, we're done
  // if the object header was not the same, it is now in the hdr register
  // => test if it is a stack pointer into the same stack (recursive locking), i.e.:
  //
  // 1) (hdr & aligned_mask) == 0
  // 2) sp <= hdr
  // 3) hdr <= sp + page_size
  //
  // these 3 tests can be done by evaluating the following expression:
  //
  // (hdr -sp) & (aligned_mask - page_size)
  //
  // assuming both the stack pointer and page_size have their least
  // significant 2 bits cleared and page_size is a power of 2
  sub(hdr, hdr, sp);
  mv(t0, aligned_mask - (int)os::vm_page_size());
  andr(hdr, hdr, t0);
  // for recursive locking, the result is zero => save it in the displaced header
  // location (null in the displaced hdr location indicates recursive locking)
  sd(hdr, Address(disp_hdr, 0));
  // otherwise we don't care about the result and handle locking via runtime call
  bnez(hdr, slow_case, /* is_far */ true);
  // done
  bind(done);
>>>>>>> 750bece0
  increment(Address(xthread, JavaThread::held_monitor_count_offset()));
  return null_check_offset;
}

void C1_MacroAssembler::unlock_object(Register hdr, Register obj, Register disp_hdr, Label& slow_case) {
  const int aligned_mask = BytesPerWord - 1;
  const int hdr_offset = oopDesc::mark_offset_in_bytes();
  assert(hdr != obj && hdr != disp_hdr && obj != disp_hdr, "registers must be different");
  Label done;

<<<<<<< HEAD
  if (UseFastLocking) {
    // load object
    ld(obj, Address(disp_hdr, BasicObjectLock::obj_offset_in_bytes()));
    verify_oop(obj);
    ld(hdr, Address(obj, oopDesc::mark_offset_in_bytes()));
    fast_unlock(obj, hdr, t0, t1, slow_case);
=======
  // load displaced header
  ld(hdr, Address(disp_hdr, 0));
  // if the loaded hdr is null we had recursive locking
  // if we had recursive locking, we are done
  beqz(hdr, done);
  // load object
  ld(obj, Address(disp_hdr, BasicObjectLock::obj_offset_in_bytes()));
  verify_oop(obj);
  // test if object header is pointing to the displaced header, and if so, restore
  // the displaced header in the object - if the object header is not pointing to
  // the displaced header, get the object header instead
  // if the object header was not pointing to the displaced header,
  // we do unlocking via runtime call
  if (hdr_offset) {
    la(t0, Address(obj, hdr_offset));
    cmpxchgptr(disp_hdr, hdr, t0, t1, done, &slow_case);
>>>>>>> 750bece0
  } else {
    // load displaced header
    ld(hdr, Address(disp_hdr, 0));
    // if the loaded hdr is NULL we had recursive locking
    // if we had recursive locking, we are done
    beqz(hdr, done);
    // load object
    ld(obj, Address(disp_hdr, BasicObjectLock::obj_offset_in_bytes()));
    verify_oop(obj);
    // test if object header is pointing to the displaced header, and if so, restore
    // the displaced header in the object - if the object header is not pointing to
    // the displaced header, get the object header instead
    // if the object header was not pointing to the displaced header,
    // we do unlocking via runtime call
    if (hdr_offset) {
      la(t0, Address(obj, hdr_offset));
      cmpxchgptr(disp_hdr, hdr, t0, t1, done, &slow_case);
    } else {
      cmpxchgptr(disp_hdr, hdr, obj, t1, done, &slow_case);
    }
    // done
    bind(done);
  }
  decrement(Address(xthread, JavaThread::held_monitor_count_offset()));
}

// Defines obj, preserves var_size_in_bytes
void C1_MacroAssembler::try_allocate(Register obj, Register var_size_in_bytes, int con_size_in_bytes, Register tmp1, Register tmp2, Label& slow_case) {
  if (UseTLAB) {
    tlab_allocate(obj, var_size_in_bytes, con_size_in_bytes, tmp1, tmp2, slow_case, /* is_far */ true);
  } else {
    j(slow_case);
  }
}

void C1_MacroAssembler::initialize_header(Register obj, Register klass, Register len, Register tmp1, Register tmp2) {
  assert_different_registers(obj, klass, len, tmp1, tmp2);
  // This assumes that all prototype bits fitr in an int32_t
  mv(tmp1, (int32_t)(intptr_t)markWord::prototype().value());
  sd(tmp1, Address(obj, oopDesc::mark_offset_in_bytes()));

  if (UseCompressedClassPointers) { // Take care not to kill klass
    encode_klass_not_null(tmp1, klass, tmp2);
    sw(tmp1, Address(obj, oopDesc::klass_offset_in_bytes()));
  } else {
    sd(klass, Address(obj, oopDesc::klass_offset_in_bytes()));
  }

  if (len->is_valid()) {
    sw(len, Address(obj, arrayOopDesc::length_offset_in_bytes()));
  } else if (UseCompressedClassPointers) {
    store_klass_gap(obj, zr);
  }
}

// preserves obj, destroys len_in_bytes
void C1_MacroAssembler::initialize_body(Register obj, Register len_in_bytes, int hdr_size_in_bytes, Register tmp) {
  assert(hdr_size_in_bytes >= 0, "header size must be positive or 0");
  Label done;

  // len_in_bytes is positive and ptr sized
  sub(len_in_bytes, len_in_bytes, hdr_size_in_bytes);
  beqz(len_in_bytes, done);

  // Preserve obj
  if (hdr_size_in_bytes) {
    add(obj, obj, hdr_size_in_bytes);
  }
  zero_memory(obj, len_in_bytes, tmp);
  if (hdr_size_in_bytes) {
    sub(obj, obj, hdr_size_in_bytes);
  }

  bind(done);
}

void C1_MacroAssembler::allocate_object(Register obj, Register tmp1, Register tmp2, int header_size, int object_size, Register klass, Label& slow_case) {
  assert_different_registers(obj, tmp1, tmp2);
  assert(header_size >= 0 && object_size >= header_size, "illegal sizes");

  try_allocate(obj, noreg, object_size * BytesPerWord, tmp1, tmp2, slow_case);

  initialize_object(obj, klass, noreg, object_size * HeapWordSize, tmp1, tmp2, UseTLAB);
}

void C1_MacroAssembler::initialize_object(Register obj, Register klass, Register var_size_in_bytes, int con_size_in_bytes, Register tmp1, Register tmp2, bool is_tlab_allocated) {
  assert((con_size_in_bytes & MinObjAlignmentInBytesMask) == 0,
         "con_size_in_bytes is not multiple of alignment");
  const int hdr_size_in_bytes = instanceOopDesc::header_size() * HeapWordSize;

  initialize_header(obj, klass, noreg, tmp1, tmp2);

  if (!(UseTLAB && ZeroTLAB && is_tlab_allocated)) {
    // clear rest of allocated space
    const Register index = tmp2;
    // 16: multiplier for threshold
    const int threshold = 16 * BytesPerWord;    // approximate break even point for code size (see comments below)
    if (var_size_in_bytes != noreg) {
      mv(index, var_size_in_bytes);
      initialize_body(obj, index, hdr_size_in_bytes, tmp1);
    } else if (con_size_in_bytes <= threshold) {
      // use explicit null stores
      int i = hdr_size_in_bytes;
      if (i < con_size_in_bytes && (con_size_in_bytes % (2 * BytesPerWord))) { // 2: multiplier for BytesPerWord
        sd(zr, Address(obj, i));
        i += BytesPerWord;
      }
      for (; i < con_size_in_bytes; i += BytesPerWord) {
        sd(zr, Address(obj, i));
      }
    } else if (con_size_in_bytes > hdr_size_in_bytes) {
      block_comment("zero memory");
      // use loop to null out the fields
      int words = (con_size_in_bytes - hdr_size_in_bytes) / BytesPerWord;
      mv(index, words / 8); // 8: byte size

      const int unroll = 8; // Number of sd(zr) instructions we'll unroll
      int remainder = words % unroll;
      la(t0, Address(obj, hdr_size_in_bytes + remainder * BytesPerWord));

      Label entry_point, loop;
      j(entry_point);

      bind(loop);
      sub(index, index, 1);
      for (int i = -unroll; i < 0; i++) {
        if (-i == remainder) {
          bind(entry_point);
        }
        sd(zr, Address(t0, i * wordSize));
      }
      if (remainder == 0) {
        bind(entry_point);
      }
      add(t0, t0, unroll * wordSize);
      bnez(index, loop);
    }
  }

  membar(MacroAssembler::StoreStore);

  if (CURRENT_ENV->dtrace_alloc_probes()) {
    assert(obj == x10, "must be");
    far_call(RuntimeAddress(Runtime1::entry_for(Runtime1::dtrace_object_alloc_id)));
  }

  verify_oop(obj);
}

void C1_MacroAssembler::allocate_array(Register obj, Register len, Register tmp1, Register tmp2, int header_size, int f, Register klass, Label& slow_case) {
  assert_different_registers(obj, len, tmp1, tmp2, klass);

  // determine alignment mask
  assert(!(BytesPerWord & 1), "must be multiple of 2 for masking code to work");

  // check for negative or excessive length
  mv(t0, (int32_t)max_array_allocation_length);
  bgeu(len, t0, slow_case, /* is_far */ true);

  const Register arr_size = tmp2; // okay to be the same
  // align object end
  mv(arr_size, (int32_t)header_size * BytesPerWord + MinObjAlignmentInBytesMask);
  shadd(arr_size, len, arr_size, t0, f);
  andi(arr_size, arr_size, ~(uint)MinObjAlignmentInBytesMask);

  try_allocate(obj, arr_size, 0, tmp1, tmp2, slow_case);

  initialize_header(obj, klass, len, tmp1, tmp2);

  // clear rest of allocated space
  const Register len_zero = len;
  initialize_body(obj, arr_size, header_size * BytesPerWord, len_zero);

  membar(MacroAssembler::StoreStore);

  if (CURRENT_ENV->dtrace_alloc_probes()) {
    assert(obj == x10, "must be");
    far_call(RuntimeAddress(Runtime1::entry_for(Runtime1::dtrace_object_alloc_id)));
  }

  verify_oop(obj);
}

void C1_MacroAssembler::inline_cache_check(Register receiver, Register iCache, Label &L) {
  verify_oop(receiver);
  // explicit null check not needed since load from [klass_offset] causes a trap
  // check against inline cache
  assert(!MacroAssembler::needs_explicit_null_check(oopDesc::klass_offset_in_bytes()), "must add explicit null check");
  assert_different_registers(receiver, iCache, t0, t2);
  cmp_klass(receiver, iCache, t0, t2 /* call-clobbered t2 as a tmp */, L);
}

void C1_MacroAssembler::build_frame(int framesize, int bang_size_in_bytes, int max_monitors) {
  assert(bang_size_in_bytes >= framesize, "stack bang size incorrect");
  // Make sure there is enough stack space for this method's activation.
  // Note that we do this before creating a frame.
  generate_stack_overflow_check(bang_size_in_bytes);
  MacroAssembler::build_frame(framesize);

  // Insert nmethod entry barrier into frame.
  BarrierSetAssembler* bs = BarrierSet::barrier_set()->barrier_set_assembler();
  bs->nmethod_entry_barrier(this, nullptr /* slow_path */, nullptr /* continuation */, nullptr /* guard */);
}

void C1_MacroAssembler::remove_frame(int framesize) {
  MacroAssembler::remove_frame(framesize);
}


void C1_MacroAssembler::verified_entry(bool breakAtEntry) {
  // If we have to make this method not-entrant we'll overwrite its
  // first instruction with a jump. For this action to be legal we
  // must ensure that this first instruction is a J, JAL or NOP.
  // Make it a NOP.
  IncompressibleRegion ir(this);  // keep the nop as 4 bytes for patching.
  assert_alignment(pc());
  nop();  // 4 bytes
}

void C1_MacroAssembler::load_parameter(int offset_in_words, Register reg) {
  //  fp + -2: link
  //     + -1: return address
  //     +  0: argument with offset 0
  //     +  1: argument with offset 1
  //     +  2: ...
  ld(reg, Address(fp, offset_in_words * BytesPerWord));
}

#ifndef PRODUCT

void C1_MacroAssembler::verify_stack_oop(int stack_offset) {
  if (!VerifyOops) {
    return;
  }
  verify_oop_addr(Address(sp, stack_offset));
}

void C1_MacroAssembler::verify_not_null_oop(Register r) {
  if (!VerifyOops) return;
  Label not_null;
  bnez(r, not_null);
  stop("non-null oop required");
  bind(not_null);
  verify_oop(r);
}

void C1_MacroAssembler::invalidate_registers(bool inv_x10, bool inv_x9, bool inv_x12, bool inv_x13, bool inv_x14, bool inv_x15) {
#ifdef ASSERT
  static int nn;
  if (inv_x10) { mv(x10, 0xDEAD); }
  if (inv_x9)  { mv(x9, 0xDEAD);  }
  if (inv_x12) { mv(x12, nn++);   }
  if (inv_x13) { mv(x13, 0xDEAD); }
  if (inv_x14) { mv(x14, 0xDEAD); }
  if (inv_x15) { mv(x15, 0xDEAD); }
#endif // ASSERT
}
#endif // ifndef PRODUCT

typedef void (C1_MacroAssembler::*c1_cond_branch_insn)(Register op1, Register op2, Label& label, bool is_far);
typedef void (C1_MacroAssembler::*c1_float_cond_branch_insn)(FloatRegister op1, FloatRegister op2,
              Label& label, bool is_far, bool is_unordered);

static c1_cond_branch_insn c1_cond_branch[] =
{
  /* SHORT branches */
  (c1_cond_branch_insn)&MacroAssembler::beq,
  (c1_cond_branch_insn)&MacroAssembler::bne,
  (c1_cond_branch_insn)&MacroAssembler::blt,
  (c1_cond_branch_insn)&MacroAssembler::ble,
  (c1_cond_branch_insn)&MacroAssembler::bge,
  (c1_cond_branch_insn)&MacroAssembler::bgt,
  (c1_cond_branch_insn)&MacroAssembler::bleu, // lir_cond_belowEqual
  (c1_cond_branch_insn)&MacroAssembler::bgeu  // lir_cond_aboveEqual
};

static c1_float_cond_branch_insn c1_float_cond_branch[] =
{
  /* FLOAT branches */
  (c1_float_cond_branch_insn)&MacroAssembler::float_beq,
  (c1_float_cond_branch_insn)&MacroAssembler::float_bne,
  (c1_float_cond_branch_insn)&MacroAssembler::float_blt,
  (c1_float_cond_branch_insn)&MacroAssembler::float_ble,
  (c1_float_cond_branch_insn)&MacroAssembler::float_bge,
  (c1_float_cond_branch_insn)&MacroAssembler::float_bgt,
  nullptr, // lir_cond_belowEqual
  nullptr, // lir_cond_aboveEqual

  /* DOUBLE branches */
  (c1_float_cond_branch_insn)&MacroAssembler::double_beq,
  (c1_float_cond_branch_insn)&MacroAssembler::double_bne,
  (c1_float_cond_branch_insn)&MacroAssembler::double_blt,
  (c1_float_cond_branch_insn)&MacroAssembler::double_ble,
  (c1_float_cond_branch_insn)&MacroAssembler::double_bge,
  (c1_float_cond_branch_insn)&MacroAssembler::double_bgt,
  nullptr, // lir_cond_belowEqual
  nullptr  // lir_cond_aboveEqual
};

void C1_MacroAssembler::c1_cmp_branch(int cmpFlag, Register op1, Register op2, Label& label,
                                      BasicType type, bool is_far) {
  if (type == T_OBJECT || type == T_ARRAY) {
    assert(cmpFlag == lir_cond_equal || cmpFlag == lir_cond_notEqual, "Should be equal or notEqual");
    if (cmpFlag == lir_cond_equal) {
      beq(op1, op2, label, is_far);
    } else {
      bne(op1, op2, label, is_far);
    }
  } else {
    assert(cmpFlag >= 0 && cmpFlag < (int)(sizeof(c1_cond_branch) / sizeof(c1_cond_branch[0])),
           "invalid c1 conditional branch index");
    (this->*c1_cond_branch[cmpFlag])(op1, op2, label, is_far);
  }
}

void C1_MacroAssembler::c1_float_cmp_branch(int cmpFlag, FloatRegister op1, FloatRegister op2, Label& label,
                                            bool is_far, bool is_unordered) {
  assert(cmpFlag >= 0 &&
         cmpFlag < (int)(sizeof(c1_float_cond_branch) / sizeof(c1_float_cond_branch[0])),
         "invalid c1 float conditional branch index");
  (this->*c1_float_cond_branch[cmpFlag])(op1, op2, label, is_far, is_unordered);
}<|MERGE_RESOLUTION|>--- conflicted
+++ resolved
@@ -72,7 +72,6 @@
 
   // Load object header
   ld(hdr, Address(obj, hdr_offset));
-<<<<<<< HEAD
 
   if (UseFastLocking) {
     fast_lock(obj, hdr, t0, t1, slow_case);
@@ -85,7 +84,7 @@
     // displaced header address in the object header - if it is not the same, get the
     // object header instead
     la(t1, Address(obj, hdr_offset));
-    cmpxchgptr(hdr, disp_hdr, t1, t0, done, /*fallthough*/NULL);
+    cmpxchgptr(hdr, disp_hdr, t1, t0, done, /*fallthough*/nullptr);
     // if the object header was the same, we're done
     // if the object header was not the same, it is now in the hdr register
     // => test if it is a stack pointer into the same stack (recursive locking), i.e.:
@@ -104,48 +103,13 @@
     mv(t0, aligned_mask - (int)os::vm_page_size());
     andr(hdr, hdr, t0);
     // for recursive locking, the result is zero => save it in the displaced header
-    // location (NULL in the displaced hdr location indicates recursive locking)
+    // location (null in the displaced hdr location indicates recursive locking)
     sd(hdr, Address(disp_hdr, 0));
     // otherwise we don't care about the result and handle locking via runtime call
     bnez(hdr, slow_case, /* is_far */ true);
     // done
     bind(done);
   }
-=======
-  // and mark it as unlocked
-  ori(hdr, hdr, markWord::unlocked_value);
-  // save unlocked object header into the displaced header location on the stack
-  sd(hdr, Address(disp_hdr, 0));
-  // test if object header is still the same (i.e. unlocked), and if so, store the
-  // displaced header address in the object header - if it is not the same, get the
-  // object header instead
-  la(t1, Address(obj, hdr_offset));
-  cmpxchgptr(hdr, disp_hdr, t1, t0, done, /*fallthough*/nullptr);
-  // if the object header was the same, we're done
-  // if the object header was not the same, it is now in the hdr register
-  // => test if it is a stack pointer into the same stack (recursive locking), i.e.:
-  //
-  // 1) (hdr & aligned_mask) == 0
-  // 2) sp <= hdr
-  // 3) hdr <= sp + page_size
-  //
-  // these 3 tests can be done by evaluating the following expression:
-  //
-  // (hdr -sp) & (aligned_mask - page_size)
-  //
-  // assuming both the stack pointer and page_size have their least
-  // significant 2 bits cleared and page_size is a power of 2
-  sub(hdr, hdr, sp);
-  mv(t0, aligned_mask - (int)os::vm_page_size());
-  andr(hdr, hdr, t0);
-  // for recursive locking, the result is zero => save it in the displaced header
-  // location (null in the displaced hdr location indicates recursive locking)
-  sd(hdr, Address(disp_hdr, 0));
-  // otherwise we don't care about the result and handle locking via runtime call
-  bnez(hdr, slow_case, /* is_far */ true);
-  // done
-  bind(done);
->>>>>>> 750bece0
   increment(Address(xthread, JavaThread::held_monitor_count_offset()));
   return null_check_offset;
 }
@@ -156,35 +120,16 @@
   assert(hdr != obj && hdr != disp_hdr && obj != disp_hdr, "registers must be different");
   Label done;
 
-<<<<<<< HEAD
   if (UseFastLocking) {
     // load object
     ld(obj, Address(disp_hdr, BasicObjectLock::obj_offset_in_bytes()));
     verify_oop(obj);
     ld(hdr, Address(obj, oopDesc::mark_offset_in_bytes()));
     fast_unlock(obj, hdr, t0, t1, slow_case);
-=======
-  // load displaced header
-  ld(hdr, Address(disp_hdr, 0));
-  // if the loaded hdr is null we had recursive locking
-  // if we had recursive locking, we are done
-  beqz(hdr, done);
-  // load object
-  ld(obj, Address(disp_hdr, BasicObjectLock::obj_offset_in_bytes()));
-  verify_oop(obj);
-  // test if object header is pointing to the displaced header, and if so, restore
-  // the displaced header in the object - if the object header is not pointing to
-  // the displaced header, get the object header instead
-  // if the object header was not pointing to the displaced header,
-  // we do unlocking via runtime call
-  if (hdr_offset) {
-    la(t0, Address(obj, hdr_offset));
-    cmpxchgptr(disp_hdr, hdr, t0, t1, done, &slow_case);
->>>>>>> 750bece0
   } else {
     // load displaced header
     ld(hdr, Address(disp_hdr, 0));
-    // if the loaded hdr is NULL we had recursive locking
+    // if the loaded hdr is null we had recursive locking
     // if we had recursive locking, we are done
     beqz(hdr, done);
     // load object
