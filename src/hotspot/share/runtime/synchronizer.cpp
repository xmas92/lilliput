/*
 * Copyright (c) 1998, 2024, Oracle and/or its affiliates. All rights reserved.
 * DO NOT ALTER OR REMOVE COPYRIGHT NOTICES OR THIS FILE HEADER.
 *
 * This code is free software; you can redistribute it and/or modify it
 * under the terms of the GNU General Public License version 2 only, as
 * published by the Free Software Foundation.
 *
 * This code is distributed in the hope that it will be useful, but WITHOUT
 * ANY WARRANTY; without even the implied warranty of MERCHANTABILITY or
 * FITNESS FOR A PARTICULAR PURPOSE.  See the GNU General Public License
 * version 2 for more details (a copy is included in the LICENSE file that
 * accompanied this code).
 *
 * You should have received a copy of the GNU General Public License version
 * 2 along with this work; if not, write to the Free Software Foundation,
 * Inc., 51 Franklin St, Fifth Floor, Boston, MA 02110-1301 USA.
 *
 * Please contact Oracle, 500 Oracle Parkway, Redwood Shores, CA 94065 USA
 * or visit www.oracle.com if you need additional information or have any
 * questions.
 *
 */

#include "precompiled.hpp"
#include "classfile/vmSymbols.hpp"
#include "gc/shared/collectedHeap.hpp"
#include "jfr/jfrEvents.hpp"
#include "logging/log.hpp"
#include "logging/logStream.hpp"
#include "memory/allocation.inline.hpp"
#include "memory/padded.hpp"
#include "memory/resourceArea.hpp"
#include "memory/universe.hpp"
#include "oops/markWord.hpp"
#include "oops/oop.inline.hpp"
#include "runtime/atomic.hpp"
#include "runtime/basicLock.inline.hpp"
#include "runtime/frame.inline.hpp"
#include "runtime/globals.hpp"
#include "runtime/handles.inline.hpp"
#include "runtime/handshake.hpp"
#include "runtime/interfaceSupport.inline.hpp"
#include "runtime/javaThread.hpp"
#include "runtime/lightweightSynchronizer.hpp"
#include "runtime/lockStack.inline.hpp"
#include "runtime/mutexLocker.hpp"
#include "runtime/objectMonitor.hpp"
#include "runtime/objectMonitor.inline.hpp"
#include "runtime/os.inline.hpp"
#include "runtime/osThread.hpp"
#include "runtime/perfData.hpp"
#include "runtime/safepointMechanism.inline.hpp"
#include "runtime/safepointVerifiers.hpp"
#include "runtime/sharedRuntime.hpp"
#include "runtime/stubRoutines.hpp"
#include "runtime/synchronizer.hpp"
#include "runtime/threads.hpp"
#include "runtime/timer.hpp"
#include "runtime/trimNativeHeap.hpp"
#include "runtime/vframe.hpp"
#include "runtime/vmThread.hpp"
#include "utilities/align.hpp"
#include "utilities/dtrace.hpp"
#include "utilities/events.hpp"
#include "utilities/globalDefinitions.hpp"
#include "utilities/linkedlist.hpp"
#include "utilities/preserveException.hpp"

class ObjectMonitorDeflationLogging;

ObjectMonitor* ObjectSynchronizer::read_monitor(markWord mark) {
  assert(LockingMode != LM_LIGHTWEIGHT, "lightweight locking uses table");
  return mark.monitor();
}

ObjectMonitor* ObjectSynchronizer::read_monitor(Thread* current, oop obj, markWord mark) {
  if (LockingMode != LM_LIGHTWEIGHT) {
    return read_monitor(mark);
  }
  return LightweightSynchronizer::read_monitor(current, obj);
}

void MonitorList::add(ObjectMonitor* m) {
  ObjectMonitor* head;
  do {
    head = Atomic::load(&_head);
    m->set_next_om(head);
  } while (Atomic::cmpxchg(&_head, head, m) != head);

  size_t count = Atomic::add(&_count, 1u);
  if (count > max()) {
    Atomic::inc(&_max);
  }
}

size_t MonitorList::count() const {
  return Atomic::load(&_count);
}

size_t MonitorList::max() const {
  return Atomic::load(&_max);
}

class ObjectMonitorDeflationSafepointer : public StackObj {
  JavaThread* const                    _current;
  ObjectMonitorDeflationLogging* const _log;

public:
  ObjectMonitorDeflationSafepointer(JavaThread* current, ObjectMonitorDeflationLogging* log)
    : _current(current), _log(log) {}

  void block_for_safepoint(const char* op_name, const char* count_name, size_t counter);
};

// Walk the in-use list and unlink deflated ObjectMonitors.
// Returns the number of unlinked ObjectMonitors.
size_t MonitorList::unlink_deflated(size_t deflated_count,
                                    GrowableArray<ObjectMonitor*>* unlinked_list,
                                    ObjectMonitorDeflationSafepointer* safepointer) {
  size_t unlinked_count = 0;
  ObjectMonitor* prev = nullptr;
  ObjectMonitor* m = Atomic::load_acquire(&_head);

  while (m != nullptr) {
    if (m->is_being_async_deflated()) {
      // Find next live ObjectMonitor. Batch up the unlinkable monitors, so we can
      // modify the list once per batch. The batch starts at "m".
      size_t unlinked_batch = 0;
      ObjectMonitor* next = m;
      // Look for at most MonitorUnlinkBatch monitors, or the number of
      // deflated and not unlinked monitors, whatever comes first.
      assert(deflated_count >= unlinked_count, "Sanity: underflow");
      size_t unlinked_batch_limit = MIN2<size_t>(deflated_count - unlinked_count, MonitorUnlinkBatch);
      do {
        ObjectMonitor* next_next = next->next_om();
        unlinked_batch++;
        unlinked_list->append(next);
        next = next_next;
        if (unlinked_batch >= unlinked_batch_limit) {
          // Reached the max batch, so bail out of the gathering loop.
          break;
        }
        if (prev == nullptr && Atomic::load(&_head) != m) {
          // Current batch used to be at head, but it is not at head anymore.
          // Bail out and figure out where we currently are. This avoids long
          // walks searching for new prev during unlink under heavy list inserts.
          break;
        }
      } while (next != nullptr && next->is_being_async_deflated());

      // Unlink the found batch.
      if (prev == nullptr) {
        // The current batch is the first batch, so there is a chance that it starts at head.
        // Optimistically assume no inserts happened, and try to unlink the entire batch from the head.
        ObjectMonitor* prev_head = Atomic::cmpxchg(&_head, m, next);
        if (prev_head != m) {
          // Something must have updated the head. Figure out the actual prev for this batch.
          for (ObjectMonitor* n = prev_head; n != m; n = n->next_om()) {
            prev = n;
          }
          assert(prev != nullptr, "Should have found the prev for the current batch");
          prev->set_next_om(next);
        }
      } else {
        // The current batch is preceded by another batch. This guarantees the current batch
        // does not start at head. Unlink the entire current batch without updating the head.
        assert(Atomic::load(&_head) != m, "Sanity");
        prev->set_next_om(next);
      }

      unlinked_count += unlinked_batch;
      if (unlinked_count >= deflated_count) {
        // Reached the max so bail out of the searching loop.
        // There should be no more deflated monitors left.
        break;
      }
      m = next;
    } else {
      prev = m;
      m = m->next_om();
    }

    // Must check for a safepoint/handshake and honor it.
    safepointer->block_for_safepoint("unlinking", "unlinked_count", unlinked_count);
  }

#ifdef ASSERT
  // Invariant: the code above should unlink all deflated monitors.
  // The code that runs after this unlinking does not expect deflated monitors.
  // Notably, attempting to deflate the already deflated monitor would break.
  {
    ObjectMonitor* m = Atomic::load_acquire(&_head);
    while (m != nullptr) {
      assert(!m->is_being_async_deflated(), "All deflated monitors should be unlinked");
      m = m->next_om();
    }
  }
#endif

  Atomic::sub(&_count, unlinked_count);
  return unlinked_count;
}

MonitorList::Iterator MonitorList::iterator() const {
  return Iterator(Atomic::load_acquire(&_head));
}

ObjectMonitor* MonitorList::Iterator::next() {
  ObjectMonitor* current = _current;
  _current = current->next_om();
  return current;
}

// The "core" versions of monitor enter and exit reside in this file.
// The interpreter and compilers contain specialized transliterated
// variants of the enter-exit fast-path operations.  See c2_MacroAssembler_x86.cpp
// fast_lock(...) for instance.  If you make changes here, make sure to modify the
// interpreter, and both C1 and C2 fast-path inline locking code emission.
//
// -----------------------------------------------------------------------------

#ifdef DTRACE_ENABLED

// Only bother with this argument setup if dtrace is available
// TODO-FIXME: probes should not fire when caller is _blocked.  assert() accordingly.

#define DTRACE_MONITOR_PROBE_COMMON(obj, thread)                           \
  char* bytes = nullptr;                                                      \
  int len = 0;                                                             \
  jlong jtid = SharedRuntime::get_java_tid(thread);                        \
  Symbol* klassname = obj->klass()->name();                                \
  if (klassname != nullptr) {                                                 \
    bytes = (char*)klassname->bytes();                                     \
    len = klassname->utf8_length();                                        \
  }

#define DTRACE_MONITOR_WAIT_PROBE(monitor, obj, thread, millis)            \
  {                                                                        \
    if (DTraceMonitorProbes) {                                             \
      DTRACE_MONITOR_PROBE_COMMON(obj, thread);                            \
      HOTSPOT_MONITOR_WAIT(jtid,                                           \
                           (uintptr_t)(monitor), bytes, len, (millis));    \
    }                                                                      \
  }

#define HOTSPOT_MONITOR_PROBE_notify HOTSPOT_MONITOR_NOTIFY
#define HOTSPOT_MONITOR_PROBE_notifyAll HOTSPOT_MONITOR_NOTIFYALL
#define HOTSPOT_MONITOR_PROBE_waited HOTSPOT_MONITOR_WAITED

#define DTRACE_MONITOR_PROBE(probe, monitor, obj, thread)                  \
  {                                                                        \
    if (DTraceMonitorProbes) {                                             \
      DTRACE_MONITOR_PROBE_COMMON(obj, thread);                            \
      HOTSPOT_MONITOR_PROBE_##probe(jtid, /* probe = waited */             \
                                    (uintptr_t)(monitor), bytes, len);     \
    }                                                                      \
  }

#else //  ndef DTRACE_ENABLED

#define DTRACE_MONITOR_WAIT_PROBE(obj, thread, millis, mon)    {;}
#define DTRACE_MONITOR_PROBE(probe, obj, thread, mon)          {;}

#endif // ndef DTRACE_ENABLED

// This exists only as a workaround of dtrace bug 6254741
static int dtrace_waited_probe(ObjectMonitor* monitor, Handle obj, JavaThread* thr) {
  DTRACE_MONITOR_PROBE(waited, monitor, obj(), thr);
  return 0;
}

static constexpr size_t inflation_lock_count() {
  return 256;
}

// Static storage for an array of PlatformMutex.
alignas(PlatformMutex) static uint8_t _inflation_locks[inflation_lock_count()][sizeof(PlatformMutex)];

static inline PlatformMutex* inflation_lock(size_t index) {
  return reinterpret_cast<PlatformMutex*>(_inflation_locks[index]);
}

void ObjectSynchronizer::initialize() {
  for (size_t i = 0; i < inflation_lock_count(); i++) {
    ::new(static_cast<void*>(inflation_lock(i))) PlatformMutex();
  }
  // Start the ceiling with the estimate for one thread.
  set_in_use_list_ceiling(AvgMonitorsPerThreadEstimate);

  // Start the timer for deflations, so it does not trigger immediately.
  _last_async_deflation_time_ns = os::javaTimeNanos();

  if (LockingMode == LM_LIGHTWEIGHT) {
    LightweightSynchronizer::initialize();
  }
}

MonitorList ObjectSynchronizer::_in_use_list;
// monitors_used_above_threshold() policy is as follows:
//
// The ratio of the current _in_use_list count to the ceiling is used
// to determine if we are above MonitorUsedDeflationThreshold and need
// to do an async monitor deflation cycle. The ceiling is increased by
// AvgMonitorsPerThreadEstimate when a thread is added to the system
// and is decreased by AvgMonitorsPerThreadEstimate when a thread is
// removed from the system.
//
// Note: If the _in_use_list max exceeds the ceiling, then
// monitors_used_above_threshold() will use the in_use_list max instead
// of the thread count derived ceiling because we have used more
// ObjectMonitors than the estimated average.
//
// Note: If deflate_idle_monitors() has NoAsyncDeflationProgressMax
// no-progress async monitor deflation cycles in a row, then the ceiling
// is adjusted upwards by monitors_used_above_threshold().
//
// Start the ceiling with the estimate for one thread in initialize()
// which is called after cmd line options are processed.
static size_t _in_use_list_ceiling = 0;
bool volatile ObjectSynchronizer::_is_async_deflation_requested = false;
bool volatile ObjectSynchronizer::_is_final_audit = false;
jlong ObjectSynchronizer::_last_async_deflation_time_ns = 0;
static uintx _no_progress_cnt = 0;
static bool _no_progress_skip_increment = false;

// =====================> Quick functions

// The quick_* forms are special fast-path variants used to improve
// performance.  In the simplest case, a "quick_*" implementation could
// simply return false, in which case the caller will perform the necessary
// state transitions and call the slow-path form.
// The fast-path is designed to handle frequently arising cases in an efficient
// manner and is just a degenerate "optimistic" variant of the slow-path.
// returns true  -- to indicate the call was satisfied.
// returns false -- to indicate the call needs the services of the slow-path.
// A no-loitering ordinance is in effect for code in the quick_* family
// operators: safepoints or indefinite blocking (blocking that might span a
// safepoint) are forbidden. Generally the thread_state() is _in_Java upon
// entry.
//
// Consider: An interesting optimization is to have the JIT recognize the
// following common idiom:
//   synchronized (someobj) { .... ; notify(); }
// That is, we find a notify() or notifyAll() call that immediately precedes
// the monitorexit operation.  In that case the JIT could fuse the operations
// into a single notifyAndExit() runtime primitive.

bool ObjectSynchronizer::quick_notify(oopDesc* obj, JavaThread* current, bool all) {
  assert(current->thread_state() == _thread_in_Java, "invariant");
  NoSafepointVerifier nsv;
  if (obj == nullptr) return false;  // slow-path for invalid obj
  const markWord mark = obj->mark();

  if (LockingMode == LM_LIGHTWEIGHT) {
    if (mark.is_fast_locked() && current->lock_stack().contains(cast_to_oop(obj))) {
      // Degenerate notify
      // fast-locked by caller so by definition the implied waitset is empty.
      return true;
    }
  } else if (LockingMode == LM_LEGACY) {
    if (mark.has_locker() && current->is_lock_owned((address)mark.locker())) {
      // Degenerate notify
      // stack-locked by caller so by definition the implied waitset is empty.
      return true;
    }
  }

  if (mark.has_monitor()) {
    ObjectMonitor* const mon = read_monitor(current, obj, mark);
    if (LockingMode == LM_LIGHTWEIGHT && mon == nullptr) {
      // Racing with inflation/deflation go slow path
      return false;
    }
    assert(mon->object() == oop(obj), "invariant");
    if (mon->owner() != current) return false;  // slow-path for IMS exception

    if (mon->first_waiter() != nullptr) {
      // We have one or more waiters. Since this is an inflated monitor
      // that we own, we can transfer one or more threads from the waitset
      // to the entrylist here and now, avoiding the slow-path.
      if (all) {
        DTRACE_MONITOR_PROBE(notifyAll, mon, obj, current);
      } else {
        DTRACE_MONITOR_PROBE(notify, mon, obj, current);
      }
      int free_count = 0;
      do {
        mon->INotify(current);
        ++free_count;
      } while (mon->first_waiter() != nullptr && all);
      OM_PERFDATA_OP(Notifications, inc(free_count));
    }
    return true;
  }

  // other IMS exception states take the slow-path
  return false;
}


// The LockNode emitted directly at the synchronization site would have
// been too big if it were to have included support for the cases of inflated
// recursive enter and exit, so they go here instead.
// Note that we can't safely call AsyncPrintJavaStack() from within
// quick_enter() as our thread state remains _in_Java.

bool ObjectSynchronizer::quick_enter(oop obj, JavaThread* current,
                                     BasicLock * lock) {
  assert(current->thread_state() == _thread_in_Java, "invariant");
  NoSafepointVerifier nsv;
  if (obj == nullptr) return false;       // Need to throw NPE

  if (obj->klass()->is_value_based()) {
    return false;
  }

  if (LockingMode == LM_LIGHTWEIGHT) {
    return LightweightSynchronizer::quick_enter(obj, current, lock);
  }

  const markWord mark = obj->mark();

  if (mark.has_monitor()) {
    ObjectMonitor* const m = ObjectSynchronizer::read_monitor(mark);
    // An async deflation or GC can race us before we manage to make
    // the ObjectMonitor busy by setting the owner below. If we detect
    // that race we just bail out to the slow-path here.
    if (m->object_peek() == nullptr) {
      return false;
    }
    JavaThread* const owner = static_cast<JavaThread*>(m->owner_raw());

    // Lock contention and Transactional Lock Elision (TLE) diagnostics
    // and observability
    // Case: light contention possibly amenable to TLE
    // Case: TLE inimical operations such as nested/recursive synchronization

    if (owner == current) {
      m->_recursions++;
      current->inc_held_monitor_count();
      return true;
    }

<<<<<<< HEAD
    if (LockingMode == LM_LEGACY) {
      // This Java Monitor is inflated so obj's header will never be
      // displaced to this thread's BasicLock. Make the displaced header
      // non-null so this BasicLock is not seen as recursive nor as
      // being locked. We do this unconditionally so that this thread's
      // BasicLock cannot be mis-interpreted by any stack walkers. For
      // performance reasons, stack walkers generally first check for
      // stack-locking in the object's header, the second check is for
      // recursive stack-locking in the displaced header in the BasicLock,
      // and last are the inflated Java Monitor (ObjectMonitor) checks.
      lock->set_displaced_header(markWord::unused_mark());
    }
=======
    // This Java Monitor is inflated so obj's header will never be
    // displaced to this thread's BasicLock. Make the displaced header
    // non-null so this BasicLock is not seen as recursive nor as
    // being locked. We do this unconditionally so that this thread's
    // BasicLock cannot be mis-interpreted by any stack walkers. For
    // performance reasons, stack walkers generally first check for
    // stack-locking in the object's header, the second check is for
    // recursive stack-locking in the displaced header in the BasicLock,
    // and last are the inflated Java Monitor (ObjectMonitor) checks.
    lock->set_displaced_header(markWord::unused_mark());
>>>>>>> c4f84409

    if (owner == nullptr && m->try_set_owner_from(nullptr, current) == nullptr) {
      assert(m->_recursions == 0, "invariant");
      current->inc_held_monitor_count();
      return true;
    }
  }

  // Note that we could inflate in quick_enter.
  // This is likely a useful optimization
  // Critically, in quick_enter() we must not:
  // -- block indefinitely, or
  // -- reach a safepoint

  return false;        // revert to slow-path
}

// Handle notifications when synchronizing on value based classes
void ObjectSynchronizer::handle_sync_on_value_based_class(Handle obj, JavaThread* locking_thread) {
  assert(locking_thread == Thread::current() || locking_thread->is_obj_deopt_suspend(), "must be");
  frame last_frame = locking_thread->last_frame();
  bool bcp_was_adjusted = false;
  // Don't decrement bcp if it points to the frame's first instruction.  This happens when
  // handle_sync_on_value_based_class() is called because of a synchronized method.  There
  // is no actual monitorenter instruction in the byte code in this case.
  if (last_frame.is_interpreted_frame() &&
      (last_frame.interpreter_frame_method()->code_base() < last_frame.interpreter_frame_bcp())) {
    // adjust bcp to point back to monitorenter so that we print the correct line numbers
    last_frame.interpreter_frame_set_bcp(last_frame.interpreter_frame_bcp() - 1);
    bcp_was_adjusted = true;
  }

  if (DiagnoseSyncOnValueBasedClasses == FATAL_EXIT) {
    ResourceMark rm;
    stringStream ss;
    locking_thread->print_active_stack_on(&ss);
    char* base = (char*)strstr(ss.base(), "at");
    char* newline = (char*)strchr(ss.base(), '\n');
    if (newline != nullptr) {
      *newline = '\0';
    }
    fatal("Synchronizing on object " INTPTR_FORMAT " of klass %s %s", p2i(obj()), obj->klass()->external_name(), base);
  } else {
    assert(DiagnoseSyncOnValueBasedClasses == LOG_WARNING, "invalid value for DiagnoseSyncOnValueBasedClasses");
    ResourceMark rm;
    Log(valuebasedclasses) vblog;

    vblog.info("Synchronizing on object " INTPTR_FORMAT " of klass %s", p2i(obj()), obj->klass()->external_name());
    if (locking_thread->has_last_Java_frame()) {
      LogStream info_stream(vblog.info());
      locking_thread->print_active_stack_on(&info_stream);
    } else {
      vblog.info("Cannot find the last Java frame");
    }

    EventSyncOnValueBasedClass event;
    if (event.should_commit()) {
      event.set_valueBasedClass(obj->klass());
      event.commit();
    }
  }

  if (bcp_was_adjusted) {
    last_frame.interpreter_frame_set_bcp(last_frame.interpreter_frame_bcp() + 1);
  }
}

static bool useHeavyMonitors() {
#if defined(X86) || defined(AARCH64) || defined(PPC64) || defined(RISCV64) || defined(S390)
  return LockingMode == LM_MONITOR;
#else
  return false;
#endif
}

// -----------------------------------------------------------------------------
// Monitor Enter/Exit

void ObjectSynchronizer::enter_for(Handle obj, BasicLock* lock, JavaThread* locking_thread) {
  // When called with locking_thread != Thread::current() some mechanism must synchronize
  // the locking_thread with respect to the current thread. Currently only used when
  // deoptimizing and re-locking locks. See Deoptimization::relock_objects
  assert(locking_thread == Thread::current() || locking_thread->is_obj_deopt_suspend(), "must be");

  if (LockingMode == LM_LIGHTWEIGHT) {
    return LightweightSynchronizer::enter_for(obj, lock, locking_thread);
  }

  if (!enter_fast_impl(obj, lock, locking_thread)) {
    // Inflated ObjectMonitor::enter_for is required

    // An async deflation can race after the inflate_for() call and before
    // enter_for() can make the ObjectMonitor busy. enter_for() returns false
    // if we have lost the race to async deflation and we simply try again.
    while (true) {
      ObjectMonitor* monitor = inflate_for(locking_thread, obj(), inflate_cause_monitor_enter);
      if (monitor->enter_for(locking_thread)) {
        return;
      }
      assert(monitor->is_being_async_deflated(), "must be");
    }
  }
}

void ObjectSynchronizer::enter(Handle obj, BasicLock* lock, JavaThread* current) {
  assert(current == Thread::current(), "must be");

  if (LockingMode == LM_LIGHTWEIGHT) {
    return LightweightSynchronizer::enter(obj, lock, current);
  }

  if (!enter_fast_impl(obj, lock, current)) {
    // Inflated ObjectMonitor::enter is required

    // An async deflation can race after the inflate() call and before
    // enter() can make the ObjectMonitor busy. enter() returns false if
    // we have lost the race to async deflation and we simply try again.
    while (true) {
      ObjectMonitor* monitor = inflate(current, obj(), inflate_cause_monitor_enter);
      if (monitor->enter(current)) {
        return;
      }
    }
  }
}

// The interpreter and compiler assembly code tries to lock using the fast path
// of this algorithm. Make sure to update that code if the following function is
// changed. The implementation is extremely sensitive to race condition. Be careful.
bool ObjectSynchronizer::enter_fast_impl(Handle obj, BasicLock* lock, JavaThread* locking_thread) {
  assert(LockingMode != LM_LIGHTWEIGHT, "Use LightweightSynchronizer");

  if (obj->klass()->is_value_based()) {
    handle_sync_on_value_based_class(obj, locking_thread);
  }

  locking_thread->inc_held_monitor_count();

  if (!useHeavyMonitors()) {
    if (LockingMode == LM_LEGACY) {
      markWord mark = obj->mark();
      if (mark.is_unlocked()) {
        // Anticipate successful CAS -- the ST of the displaced mark must
        // be visible <= the ST performed by the CAS.
        lock->set_displaced_header(mark);
        if (mark == obj()->cas_set_mark(markWord::from_pointer(lock), mark)) {
          return true;
        }
      } else if (mark.has_locker() &&
                 locking_thread->is_lock_owned((address) mark.locker())) {
        assert(lock != mark.locker(), "must not re-lock the same lock");
        assert(lock != (BasicLock*) obj->mark().value(), "don't relock with same BasicLock");
        lock->set_displaced_header(markWord::from_pointer(nullptr));
        return true;
      }

      // The object header will never be displaced to this lock,
      // so it does not matter what the value is, except that it
      // must be non-zero to avoid looking like a re-entrant lock,
      // and must not look locked either.
      lock->set_displaced_header(markWord::unused_mark());

      // Failed to fast lock.
      return false;
    }
  } else if (VerifyHeavyMonitors) {
    guarantee((obj->mark().value() & markWord::lock_mask_in_place) != markWord::locked_value, "must not be lightweight/stack-locked");
  }

  return false;
}

void ObjectSynchronizer::exit(oop object, BasicLock* lock, JavaThread* current) {
  current->dec_held_monitor_count();

  if (LockingMode == LM_LIGHTWEIGHT) {
    return LightweightSynchronizer::exit(object, current);
  }

  if (!useHeavyMonitors()) {
    markWord mark = object->mark();
    if (LockingMode == LM_LEGACY) {
      markWord dhw = lock->displaced_header();
      if (dhw.value() == 0) {
        // If the displaced header is null, then this exit matches up with
        // a recursive enter. No real work to do here except for diagnostics.
#ifndef PRODUCT
        if (mark != markWord::INFLATING()) {
          // Only do diagnostics if we are not racing an inflation. Simply
          // exiting a recursive enter of a Java Monitor that is being
          // inflated is safe; see the has_monitor() comment below.
          assert(!mark.is_unlocked(), "invariant");
          assert(!mark.has_locker() ||
                 current->is_lock_owned((address)mark.locker()), "invariant");
          if (mark.has_monitor()) {
            // The BasicLock's displaced_header is marked as a recursive
            // enter and we have an inflated Java Monitor (ObjectMonitor).
            // This is a special case where the Java Monitor was inflated
            // after this thread entered the stack-lock recursively. When a
            // Java Monitor is inflated, we cannot safely walk the Java
            // Monitor owner's stack and update the BasicLocks because a
            // Java Monitor can be asynchronously inflated by a thread that
            // does not own the Java Monitor.
            ObjectMonitor* m = read_monitor(mark);
            assert(m->object()->mark() == mark, "invariant");
            assert(m->is_entered(current), "invariant");
          }
        }
#endif
        return;
      }

      if (mark == markWord::from_pointer(lock)) {
        // If the object is stack-locked by the current thread, try to
        // swing the displaced header from the BasicLock back to the mark.
        assert(dhw.is_neutral(), "invariant");
        if (object->cas_set_mark(dhw, mark) == mark) {
          return;
        }
      }
    }
  } else if (VerifyHeavyMonitors) {
    guarantee((object->mark().value() & markWord::lock_mask_in_place) != markWord::locked_value, "must not be lightweight/stack-locked");
  }

  // We have to take the slow-path of possible inflation and then exit.
  // The ObjectMonitor* can't be async deflated until ownership is
  // dropped inside exit() and the ObjectMonitor* must be !is_busy().
  ObjectMonitor* monitor = inflate(current, object, inflate_cause_vm_internal);
  assert(!monitor->is_owner_anonymous(), "must not be");
  monitor->exit(current);
}

// -----------------------------------------------------------------------------
// JNI locks on java objects
// NOTE: must use heavy weight monitor to handle jni monitor enter
void ObjectSynchronizer::jni_enter(Handle obj, JavaThread* current) {
  if (obj->klass()->is_value_based()) {
    handle_sync_on_value_based_class(obj, current);
  }

  // the current locking is from JNI instead of Java code
  current->set_current_pending_monitor_is_from_java(false);
  // An async deflation can race after the inflate() call and before
  // enter() can make the ObjectMonitor busy. enter() returns false if
  // we have lost the race to async deflation and we simply try again.
  while (true) {
    ObjectMonitor* monitor;
    bool entered;
    if (LockingMode == LM_LIGHTWEIGHT) {
      entered = LightweightSynchronizer::inflate_and_enter(obj(), current, current, inflate_cause_jni_enter) != nullptr;
    } else {
      monitor = inflate(current, obj(), inflate_cause_jni_enter);
      entered = monitor->enter(current);
    }

    if (entered) {
      current->inc_held_monitor_count(1, true);
      break;
    }
  }
  current->set_current_pending_monitor_is_from_java(true);
}

// NOTE: must use heavy weight monitor to handle jni monitor exit
void ObjectSynchronizer::jni_exit(oop obj, TRAPS) {
  JavaThread* current = THREAD;

  ObjectMonitor* monitor;
  if (LockingMode == LM_LIGHTWEIGHT) {
    monitor = LightweightSynchronizer::inflate_locked_or_imse(obj, inflate_cause_jni_exit, CHECK);
  } else {
    // The ObjectMonitor* can't be async deflated until ownership is
    // dropped inside exit() and the ObjectMonitor* must be !is_busy().
    monitor = inflate(current, obj, inflate_cause_jni_exit);
  }
  // If this thread has locked the object, exit the monitor. We
  // intentionally do not use CHECK on check_owner because we must exit the
  // monitor even if an exception was already pending.
  if (monitor->check_owner(THREAD)) {
    monitor->exit(current);
    current->dec_held_monitor_count(1, true);
  }
}

// -----------------------------------------------------------------------------
// Internal VM locks on java objects
// standard constructor, allows locking failures
ObjectLocker::ObjectLocker(Handle obj, JavaThread* thread) {
  _thread = thread;
  _thread->check_for_valid_safepoint_state();
  _obj = obj;

  if (_obj() != nullptr) {
    ObjectSynchronizer::enter(_obj, &_lock, _thread);
  }
}

ObjectLocker::~ObjectLocker() {
  if (_obj() != nullptr) {
    ObjectSynchronizer::exit(_obj(), &_lock, _thread);
  }
}


// -----------------------------------------------------------------------------
//  Wait/Notify/NotifyAll
// NOTE: must use heavy weight monitor to handle wait()

int ObjectSynchronizer::wait(Handle obj, jlong millis, TRAPS) {
  JavaThread* current = THREAD;
  if (millis < 0) {
    THROW_MSG_0(vmSymbols::java_lang_IllegalArgumentException(), "timeout value is negative");
  }

  ObjectMonitor* monitor;
  if (LockingMode == LM_LIGHTWEIGHT) {
    monitor = LightweightSynchronizer::inflate_locked_or_imse(obj(), inflate_cause_wait, CHECK_0);
  } else {
    // The ObjectMonitor* can't be async deflated because the _waiters
    // field is incremented before ownership is dropped and decremented
    // after ownership is regained.
    monitor = inflate(current, obj(), inflate_cause_wait);
  }

  DTRACE_MONITOR_WAIT_PROBE(monitor, obj(), current, millis);
  monitor->wait(millis, true, THREAD); // Not CHECK as we need following code

  // This dummy call is in place to get around dtrace bug 6254741.  Once
  // that's fixed we can uncomment the following line, remove the call
  // and change this function back into a "void" func.
  // DTRACE_MONITOR_PROBE(waited, monitor, obj(), THREAD);
  int ret_code = dtrace_waited_probe(monitor, obj, THREAD);
  return ret_code;
}

void ObjectSynchronizer::notify(Handle obj, TRAPS) {
  JavaThread* current = THREAD;

  markWord mark = obj->mark();
  if (LockingMode == LM_LIGHTWEIGHT) {
    if ((mark.is_fast_locked() && current->lock_stack().contains(obj()))) {
      // Not inflated so there can't be any waiters to notify.
      return;
    }
  } else if (LockingMode == LM_LEGACY) {
    if (mark.has_locker() && current->is_lock_owned((address)mark.locker())) {
      // Not inflated so there can't be any waiters to notify.
      return;
    }
  }

  ObjectMonitor* monitor;
  if (LockingMode == LM_LIGHTWEIGHT) {
    monitor = LightweightSynchronizer::inflate_locked_or_imse(obj(), inflate_cause_notify, CHECK);
  } else {
    // The ObjectMonitor* can't be async deflated until ownership is
    // dropped by the calling thread.
    monitor = inflate(current, obj(), inflate_cause_notify);
  }
  monitor->notify(CHECK);
}

// NOTE: see comment of notify()
void ObjectSynchronizer::notifyall(Handle obj, TRAPS) {
  JavaThread* current = THREAD;

  markWord mark = obj->mark();
  if (LockingMode == LM_LIGHTWEIGHT) {
    if ((mark.is_fast_locked() && current->lock_stack().contains(obj()))) {
      // Not inflated so there can't be any waiters to notify.
      return;
    }
  } else if (LockingMode == LM_LEGACY) {
    if (mark.has_locker() && current->is_lock_owned((address)mark.locker())) {
      // Not inflated so there can't be any waiters to notify.
      return;
    }
  }

  ObjectMonitor* monitor;
  if (LockingMode == LM_LIGHTWEIGHT) {
    monitor = LightweightSynchronizer::inflate_locked_or_imse(obj(), inflate_cause_notify, CHECK);
  } else {
    // The ObjectMonitor* can't be async deflated until ownership is
    // dropped by the calling thread.
    monitor = inflate(current, obj(), inflate_cause_notify);
  }
  monitor->notifyAll(CHECK);
}

// -----------------------------------------------------------------------------
// Hash Code handling

struct SharedGlobals {
  char         _pad_prefix[OM_CACHE_LINE_SIZE];
  // This is a highly shared mostly-read variable.
  // To avoid false-sharing it needs to be the sole occupant of a cache line.
  volatile int stw_random;
  DEFINE_PAD_MINUS_SIZE(1, OM_CACHE_LINE_SIZE, sizeof(volatile int));
  // Hot RW variable -- Sequester to avoid false-sharing
  volatile int hc_sequence;
  DEFINE_PAD_MINUS_SIZE(2, OM_CACHE_LINE_SIZE, sizeof(volatile int));
};

static SharedGlobals GVars;

static markWord read_stable_mark(oop obj) {
  markWord mark = obj->mark_acquire();
  if (!mark.is_being_inflated() || LockingMode == LM_LIGHTWEIGHT) {
    // New lightweight locking does not use the markWord::INFLATING() protocol.
    return mark;       // normal fast-path return
  }

  int its = 0;
  for (;;) {
    markWord mark = obj->mark_acquire();
    if (!mark.is_being_inflated()) {
      return mark;    // normal fast-path return
    }

    // The object is being inflated by some other thread.
    // The caller of read_stable_mark() must wait for inflation to complete.
    // Avoid live-lock.

    ++its;
    if (its > 10000 || !os::is_MP()) {
      if (its & 1) {
        os::naked_yield();
      } else {
        // Note that the following code attenuates the livelock problem but is not
        // a complete remedy.  A more complete solution would require that the inflating
        // thread hold the associated inflation lock.  The following code simply restricts
        // the number of spinners to at most one.  We'll have N-2 threads blocked
        // on the inflationlock, 1 thread holding the inflation lock and using
        // a yield/park strategy, and 1 thread in the midst of inflation.
        // A more refined approach would be to change the encoding of INFLATING
        // to allow encapsulation of a native thread pointer.  Threads waiting for
        // inflation to complete would use CAS to push themselves onto a singly linked
        // list rooted at the markword.  Once enqueued, they'd loop, checking a per-thread flag
        // and calling park().  When inflation was complete the thread that accomplished inflation
        // would detach the list and set the markword to inflated with a single CAS and
        // then for each thread on the list, set the flag and unpark() the thread.

        // Index into the lock array based on the current object address.
        static_assert(is_power_of_2(inflation_lock_count()), "must be");
        size_t ix = (cast_from_oop<intptr_t>(obj) >> 5) & (inflation_lock_count() - 1);
        int YieldThenBlock = 0;
        assert(ix < inflation_lock_count(), "invariant");
        inflation_lock(ix)->lock();
        while (obj->mark_acquire() == markWord::INFLATING()) {
          // Beware: naked_yield() is advisory and has almost no effect on some platforms
          // so we periodically call current->_ParkEvent->park(1).
          // We use a mixed spin/yield/block mechanism.
          if ((YieldThenBlock++) >= 16) {
            Thread::current()->_ParkEvent->park(1);
          } else {
            os::naked_yield();
          }
        }
        inflation_lock(ix)->unlock();
      }
    } else {
      SpinPause();       // SMP-polite spinning
    }
  }
}

// hashCode() generation :
//
// Possibilities:
// * MD5Digest of {obj,stw_random}
// * CRC32 of {obj,stw_random} or any linear-feedback shift register function.
// * A DES- or AES-style SBox[] mechanism
// * One of the Phi-based schemes, such as:
//   2654435761 = 2^32 * Phi (golden ratio)
//   HashCodeValue = ((uintptr_t(obj) >> 3) * 2654435761) ^ GVars.stw_random ;
// * A variation of Marsaglia's shift-xor RNG scheme.
// * (obj ^ stw_random) is appealing, but can result
//   in undesirable regularity in the hashCode values of adjacent objects
//   (objects allocated back-to-back, in particular).  This could potentially
//   result in hashtable collisions and reduced hashtable efficiency.
//   There are simple ways to "diffuse" the middle address bits over the
//   generated hashCode values:

static inline intptr_t get_next_hash(Thread* current, oop obj) {
  intptr_t value = 0;
  if (hashCode == 0) {
    // This form uses global Park-Miller RNG.
    // On MP system we'll have lots of RW access to a global, so the
    // mechanism induces lots of coherency traffic.
    value = os::random();
  } else if (hashCode == 1) {
    // This variation has the property of being stable (idempotent)
    // between STW operations.  This can be useful in some of the 1-0
    // synchronization schemes.
    intptr_t addr_bits = cast_from_oop<intptr_t>(obj) >> 3;
    value = addr_bits ^ (addr_bits >> 5) ^ GVars.stw_random;
  } else if (hashCode == 2) {
    value = 1;            // for sensitivity testing
  } else if (hashCode == 3) {
    value = ++GVars.hc_sequence;
  } else if (hashCode == 4) {
    value = cast_from_oop<intptr_t>(obj);
  } else {
    // Marsaglia's xor-shift scheme with thread-specific state
    // This is probably the best overall implementation -- we'll
    // likely make this the default in future releases.
    unsigned t = current->_hashStateX;
    t ^= (t << 11);
    current->_hashStateX = current->_hashStateY;
    current->_hashStateY = current->_hashStateZ;
    current->_hashStateZ = current->_hashStateW;
    unsigned v = current->_hashStateW;
    v = (v ^ (v >> 19)) ^ (t ^ (t >> 8));
    current->_hashStateW = v;
    value = v;
  }

  value &= UseCompactObjectHeaders ? markWord::hash_mask_compact : markWord::hash_mask;
  if (value == 0) value = 0xBAD;
  assert(value != markWord::no_hash, "invariant");
  return value;
}

intptr_t ObjectSynchronizer::get_next_hash(Thread* current, oop obj) {
  // CLEANUP[Axel]: hack for LightweightSynchronizer being in different translation unit
  return ::get_next_hash(current, obj);
}

intptr_t ObjectSynchronizer::FastHashCode(Thread* current, oop obj) {
  if (LockingMode == LM_LIGHTWEIGHT) {
    return LightweightSynchronizer::FastHashCode(current, obj);
  }

  while (true) {
    ObjectMonitor* monitor = nullptr;
    markWord temp, test;
    intptr_t hash;
    markWord mark = read_stable_mark(obj);
    if (VerifyHeavyMonitors) {
      assert(LockingMode == LM_MONITOR, "+VerifyHeavyMonitors requires LockingMode == 0 (LM_MONITOR)");
      guarantee((obj->mark().value() & markWord::lock_mask_in_place) != markWord::locked_value, "must not be lightweight/stack-locked");
    }
    if (mark.is_unlocked() || (LockingMode == LM_LIGHTWEIGHT && mark.is_fast_locked())) {
      hash = mark.hash();
      if (hash != 0) {                     // if it has a hash, just return it
        return hash;
      }
      hash = get_next_hash(current, obj);  // get a new hash
      temp = mark.copy_set_hash(hash);     // merge the hash into header
                                           // try to install the hash
      test = obj->cas_set_mark(temp, mark);
      if (test == mark) {                  // if the hash was installed, return it
        return hash;
      }
      if (LockingMode == LM_LIGHTWEIGHT) {
        // CAS failed, retry
        continue;
      }
      // Failed to install the hash. It could be that another thread
      // installed the hash just before our attempt or inflation has
      // occurred or... so we fall thru to inflate the monitor for
      // stability and then install the hash.
    } else if (mark.has_monitor()) {
      monitor = mark.monitor();
      temp = monitor->header();
      assert(temp.is_neutral(), "invariant: header=" INTPTR_FORMAT, temp.value());
      hash = temp.hash();
      if (hash != 0) {
        // It has a hash.

        // Separate load of dmw/header above from the loads in
        // is_being_async_deflated().

        // dmw/header and _contentions may get written by different threads.
        // Make sure to observe them in the same order when having several observers.
        OrderAccess::loadload_for_IRIW();

        if (monitor->is_being_async_deflated()) {
          // But we can't safely use the hash if we detect that async
          // deflation has occurred. So we attempt to restore the
          // header/dmw to the object's header so that we only retry
          // once if the deflater thread happens to be slow.
          monitor->install_displaced_markword_in_object(obj);
          continue;
        }
        return hash;
      }
      // Fall thru so we only have one place that installs the hash in
      // the ObjectMonitor.
    } else if (LockingMode == LM_LEGACY && mark.has_locker() && current->is_lock_owned((address)mark.locker())) {
      // This is a stack-lock owned by the calling thread so fetch the
      // displaced markWord from the BasicLock on the stack.
      temp = mark.displaced_mark_helper();
      assert(temp.is_neutral(), "invariant: header=" INTPTR_FORMAT, temp.value());
      hash = temp.hash();
      if (hash != 0) {                  // if it has a hash, just return it
        return hash;
      }
      // WARNING:
      // The displaced header in the BasicLock on a thread's stack
      // is strictly immutable. It CANNOT be changed in ANY cases.
      // So we have to inflate the stack-lock into an ObjectMonitor
      // even if the current thread owns the lock. The BasicLock on
      // a thread's stack can be asynchronously read by other threads
      // during an inflate() call so any change to that stack memory
      // may not propagate to other threads correctly.
    }

    // Inflate the monitor to set the hash.

    // An async deflation can race after the inflate() call and before we
    // can update the ObjectMonitor's header with the hash value below.
    monitor = inflate(current, obj, inflate_cause_hash_code);
    // Load ObjectMonitor's header/dmw field and see if it has a hash.
    mark = monitor->header();
    assert(mark.is_neutral(), "invariant: header=" INTPTR_FORMAT, mark.value());
    hash = mark.hash();
    if (hash == 0) {                       // if it does not have a hash
      hash = get_next_hash(current, obj);  // get a new hash
      temp = mark.copy_set_hash(hash)   ;  // merge the hash into header
      assert(temp.is_neutral(), "invariant: header=" INTPTR_FORMAT, temp.value());
      uintptr_t v = Atomic::cmpxchg((volatile uintptr_t*)monitor->header_addr(), mark.value(), temp.value());
      test = markWord(v);
      if (test != mark) {
        // The attempt to update the ObjectMonitor's header/dmw field
        // did not work. This can happen if another thread managed to
        // merge in the hash just before our cmpxchg().
        // If we add any new usages of the header/dmw field, this code
        // will need to be updated.
        hash = test.hash();
        assert(test.is_neutral(), "invariant: header=" INTPTR_FORMAT, test.value());
        assert(hash != 0, "should only have lost the race to a thread that set a non-zero hash");
      }
      if (monitor->is_being_async_deflated()) {
        // If we detect that async deflation has occurred, then we
        // attempt to restore the header/dmw to the object's header
        // so that we only retry once if the deflater thread happens
        // to be slow.
        monitor->install_displaced_markword_in_object(obj);
        continue;
      }
    }
    // We finally get the hash.
    return hash;
  }
}

bool ObjectSynchronizer::current_thread_holds_lock(JavaThread* current,
                                                   Handle h_obj) {
  assert(current == JavaThread::current(), "Can only be called on current thread");
  oop obj = h_obj();

  markWord mark = read_stable_mark(obj);

  if (LockingMode == LM_LEGACY && mark.has_locker()) {
    // stack-locked case, header points into owner's stack
    return current->is_lock_owned((address)mark.locker());
  }

  if (LockingMode == LM_LIGHTWEIGHT && mark.is_fast_locked()) {
    // fast-locking case, see if lock is in current's lock stack
    return current->lock_stack().contains(h_obj());
  }

  while (LockingMode == LM_LIGHTWEIGHT && mark.has_monitor()) {
    ObjectMonitor* monitor = LightweightSynchronizer::read_monitor(current, obj);
    if (monitor != nullptr) {
      return monitor->is_entered(current) != 0;
    }
    // Racing with inflation/deflation, retry
    mark = obj->mark_acquire();

    if (mark.is_fast_locked()) {
      // Some other thread fast_locked, current could not have held the lock
      return false;
    }
  }

  if (LockingMode != LM_LIGHTWEIGHT && mark.has_monitor()) {
    // Inflated monitor so header points to ObjectMonitor (tagged pointer).
    // The first stage of async deflation does not affect any field
    // used by this comparison so the ObjectMonitor* is usable here.
    ObjectMonitor* monitor = read_monitor(mark);
    return monitor->is_entered(current) != 0;
  }
  // Unlocked case, header in place
  assert(mark.is_unlocked(), "sanity check");
  return false;
}

JavaThread* ObjectSynchronizer::get_lock_owner(ThreadsList * t_list, Handle h_obj) {
  oop obj = h_obj();
  markWord mark = read_stable_mark(obj);

  if (LockingMode == LM_LEGACY && mark.has_locker()) {
    // stack-locked so header points into owner's stack.
    // owning_thread_from_monitor_owner() may also return null here:
    return Threads::owning_thread_from_monitor_owner(t_list, (address) mark.locker());
  }

  if (LockingMode == LM_LIGHTWEIGHT && mark.is_fast_locked()) {
    // fast-locked so get owner from the object.
    // owning_thread_from_object() may also return null here:
    return Threads::owning_thread_from_object(t_list, h_obj());
  }

  while (LockingMode == LM_LIGHTWEIGHT && mark.has_monitor()) {
    ObjectMonitor* monitor = LightweightSynchronizer::read_monitor(Thread::current(), obj);
    if (monitor != nullptr) {
      return Threads::owning_thread_from_monitor(t_list, monitor);
    }
    // Racing with inflation/deflation, retry
    mark = obj->mark_acquire();

    if (mark.is_fast_locked()) {
      // Some other thread fast_locked
      return Threads::owning_thread_from_object(t_list, h_obj());
    }
  }

  if (LockingMode != LM_LIGHTWEIGHT && mark.has_monitor()) {
    // Inflated monitor so header points to ObjectMonitor (tagged pointer).
    // The first stage of async deflation does not affect any field
    // used by this comparison so the ObjectMonitor* is usable here.
    ObjectMonitor* monitor = read_monitor(mark);
    assert(monitor != nullptr, "monitor should be non-null");
    // owning_thread_from_monitor() may also return null here:
    return Threads::owning_thread_from_monitor(t_list, monitor);
  }

  // Unlocked case, header in place
  // Cannot have assertion since this object may have been
  // locked by another thread when reaching here.
  // assert(mark.is_unlocked(), "sanity check");

  return nullptr;
}

// Visitors ...

// Iterate over all ObjectMonitors.
template <typename Function>
void ObjectSynchronizer::monitors_iterate(Function function) {
  MonitorList::Iterator iter = _in_use_list.iterator();
  while (iter.has_next()) {
    ObjectMonitor* monitor = iter.next();
    function(monitor);
  }
}

// Iterate ObjectMonitors owned by any thread and where the owner `filter`
// returns true.
template <typename OwnerFilter>
void ObjectSynchronizer::owned_monitors_iterate_filtered(MonitorClosure* closure, OwnerFilter filter) {
  monitors_iterate([&](ObjectMonitor* monitor) {
    // This function is only called at a safepoint or when the
    // target thread is suspended or when the target thread is
    // operating on itself. The current closures in use today are
    // only interested in an owned ObjectMonitor and ownership
    // cannot be dropped under the calling contexts so the
    // ObjectMonitor cannot be async deflated.
    if (monitor->has_owner() && filter(monitor->owner_raw())) {
      assert(!monitor->is_being_async_deflated(), "Owned monitors should not be deflating");

      closure->do_monitor(monitor);
    }
  });
}

// Iterate ObjectMonitors where the owner == thread; this does NOT include
// ObjectMonitors where owner is set to a stack-lock address in thread.
void ObjectSynchronizer::owned_monitors_iterate(MonitorClosure* closure, JavaThread* thread) {
  auto thread_filter = [&](void* owner) { return owner == thread; };
  return owned_monitors_iterate_filtered(closure, thread_filter);
}

// Iterate ObjectMonitors owned by any thread.
void ObjectSynchronizer::owned_monitors_iterate(MonitorClosure* closure) {
  auto all_filter = [&](void* owner) { return true; };
  return owned_monitors_iterate_filtered(closure, all_filter);
}

static bool monitors_used_above_threshold(MonitorList* list) {
  if (MonitorUsedDeflationThreshold == 0) {  // disabled case is easy
    return false;
  }
  // Start with ceiling based on a per-thread estimate:
  size_t ceiling = ObjectSynchronizer::in_use_list_ceiling();
  size_t old_ceiling = ceiling;
  if (ceiling < list->max()) {
    // The max used by the system has exceeded the ceiling so use that:
    ceiling = list->max();
  }
  size_t monitors_used = list->count();
  if (monitors_used == 0) {  // empty list is easy
    return false;
  }
  if (NoAsyncDeflationProgressMax != 0 &&
      _no_progress_cnt >= NoAsyncDeflationProgressMax) {
    double remainder = (100.0 - MonitorUsedDeflationThreshold) / 100.0;
    size_t new_ceiling = ceiling / remainder + 1;
    ObjectSynchronizer::set_in_use_list_ceiling(new_ceiling);
    log_info(monitorinflation)("Too many deflations without progress; "
                               "bumping in_use_list_ceiling from " SIZE_FORMAT
                               " to " SIZE_FORMAT, old_ceiling, new_ceiling);
    _no_progress_cnt = 0;
    ceiling = new_ceiling;
  }

  // Check if our monitor usage is above the threshold:
  size_t monitor_usage = (monitors_used * 100LL) / ceiling;
  if (int(monitor_usage) > MonitorUsedDeflationThreshold) {
    log_info(monitorinflation)("monitors_used=" SIZE_FORMAT ", ceiling=" SIZE_FORMAT
                               ", monitor_usage=" SIZE_FORMAT ", threshold=%d",
                               monitors_used, ceiling, monitor_usage, MonitorUsedDeflationThreshold);
    return true;
  }

  return false;
}

size_t ObjectSynchronizer::in_use_list_ceiling() {
  return _in_use_list_ceiling;
}

void ObjectSynchronizer::dec_in_use_list_ceiling() {
  Atomic::sub(&_in_use_list_ceiling, AvgMonitorsPerThreadEstimate);
}

void ObjectSynchronizer::inc_in_use_list_ceiling() {
  Atomic::add(&_in_use_list_ceiling, AvgMonitorsPerThreadEstimate);
}

void ObjectSynchronizer::set_in_use_list_ceiling(size_t new_value) {
  _in_use_list_ceiling = new_value;
}

bool ObjectSynchronizer::is_async_deflation_needed() {
  if (is_async_deflation_requested()) {
    // Async deflation request.
    log_info(monitorinflation)("Async deflation needed: explicit request");
    return true;
  }

  jlong time_since_last = time_since_last_async_deflation_ms();

  if (AsyncDeflationInterval > 0 &&
      time_since_last > AsyncDeflationInterval &&
      monitors_used_above_threshold(&_in_use_list)) {
    // It's been longer than our specified deflate interval and there
    // are too many monitors in use. We don't deflate more frequently
    // than AsyncDeflationInterval (unless is_async_deflation_requested)
    // in order to not swamp the MonitorDeflationThread.
    log_info(monitorinflation)("Async deflation needed: monitors used are above the threshold");
    return true;
  }

  if (GuaranteedAsyncDeflationInterval > 0 &&
      time_since_last > GuaranteedAsyncDeflationInterval) {
    // It's been longer than our specified guaranteed deflate interval.
    // We need to clean up the used monitors even if the threshold is
    // not reached, to keep the memory utilization at bay when many threads
    // touched many monitors.
    log_info(monitorinflation)("Async deflation needed: guaranteed interval (" INTX_FORMAT " ms) "
                               "is greater than time since last deflation (" JLONG_FORMAT " ms)",
                               GuaranteedAsyncDeflationInterval, time_since_last);

    // If this deflation has no progress, then it should not affect the no-progress
    // tracking, otherwise threshold heuristics would think it was triggered, experienced
    // no progress, and needs to backoff more aggressively. In this "no progress" case,
    // the generic code would bump the no-progress counter, and we compensate for that
    // by telling it to skip the update.
    //
    // If this deflation has progress, then it should let non-progress tracking
    // know about this, otherwise the threshold heuristics would kick in, potentially
    // experience no-progress due to aggressive cleanup by this deflation, and think
    // it is still in no-progress stride. In this "progress" case, the generic code would
    // zero the counter, and we allow it to happen.
    _no_progress_skip_increment = true;

    return true;
  }

  return false;
}

void ObjectSynchronizer::request_deflate_idle_monitors() {
  MonitorLocker ml(MonitorDeflation_lock, Mutex::_no_safepoint_check_flag);
  set_is_async_deflation_requested(true);
  ml.notify_all();
}

bool ObjectSynchronizer::request_deflate_idle_monitors_from_wb() {
  JavaThread* current = JavaThread::current();
  bool ret_code = false;

  jlong last_time = last_async_deflation_time_ns();

  request_deflate_idle_monitors();

  const int N_CHECKS = 5;
  for (int i = 0; i < N_CHECKS; i++) {  // sleep for at most 5 seconds
    if (last_async_deflation_time_ns() > last_time) {
      log_info(monitorinflation)("Async Deflation happened after %d check(s).", i);
      ret_code = true;
      break;
    }
    {
      // JavaThread has to honor the blocking protocol.
      ThreadBlockInVM tbivm(current);
      os::naked_short_sleep(999);  // sleep for almost 1 second
    }
  }
  if (!ret_code) {
    log_info(monitorinflation)("Async Deflation DID NOT happen after %d checks.", N_CHECKS);
  }

  return ret_code;
}

jlong ObjectSynchronizer::time_since_last_async_deflation_ms() {
  return (os::javaTimeNanos() - last_async_deflation_time_ns()) / (NANOUNITS / MILLIUNITS);
}

static void post_monitor_inflate_event(EventJavaMonitorInflate* event,
                                       const oop obj,
                                       ObjectSynchronizer::InflateCause cause) {
  assert(event != nullptr, "invariant");
  event->set_monitorClass(obj->klass());
  event->set_address((uintptr_t)(void*)obj);
  event->set_cause((u1)cause);
  event->commit();
}

// Fast path code shared by multiple functions
void ObjectSynchronizer::inflate_helper(oop obj) {
  if (LockingMode == LM_LIGHTWEIGHT) {
    return;
  }
  markWord mark = obj->mark_acquire();
  if (mark.has_monitor()) {
    ObjectMonitor* monitor = read_monitor(mark);
    markWord dmw = monitor->header();
    assert(dmw.is_neutral(), "sanity check: header=" INTPTR_FORMAT, dmw.value());
    return;
  }
  (void)inflate(Thread::current(), obj, inflate_cause_vm_internal);
}

ObjectMonitor* ObjectSynchronizer::inflate(Thread* current, oop obj, const InflateCause cause) {
  assert(current == Thread::current(), "must be");
  assert(LockingMode != LM_LIGHTWEIGHT, "LM_LIGHTWEIGHT cannot use inflate");
  return inflate_impl(obj, cause);
}

ObjectMonitor* ObjectSynchronizer::inflate_for(JavaThread* thread, oop obj, const InflateCause cause) {
  assert(thread == Thread::current() || thread->is_obj_deopt_suspend(), "must be");
  assert(LockingMode != LM_LIGHTWEIGHT, "LM_LIGHTWEIGHT cannot use inflate_for");
  return inflate_impl(obj, cause);
}

ObjectMonitor* ObjectSynchronizer::inflate_impl(oop object, const InflateCause cause) {
  assert(LockingMode != LM_LIGHTWEIGHT, "LM_LIGHTWEIGHT cannot use inflate_impl");
  EventJavaMonitorInflate event;

  for (;;) {
    const markWord mark = object->mark_acquire();

    // The mark can be in one of the following states:
    // *  inflated     - Just return it.
    // *  stack-locked - Coerce it to inflated from stack-locked.
    // *  INFLATING    - Busy wait for conversion from stack-locked to
    //                   inflated.
    // *  unlocked     - Aggressively inflate the object.

    // CASE: inflated
    if (mark.has_monitor()) {
      ObjectMonitor* inf = mark.monitor();
      markWord dmw = inf->header();
      assert(dmw.is_neutral(), "invariant: header=" INTPTR_FORMAT, dmw.value());
      return inf;
    }

    // CASE: inflation in progress - inflating over a stack-lock.
    // Some other thread is converting from stack-locked to inflated.
    // Only that thread can complete inflation -- other threads must wait.
    // The INFLATING value is transient.
    // Currently, we spin/yield/park and poll the markword, waiting for inflation to finish.
    // We could always eliminate polling by parking the thread on some auxiliary list.
    if (mark == markWord::INFLATING()) {
      read_stable_mark(object);
      continue;
    }

    // CASE: stack-locked
    // Could be stack-locked either by current or by some other thread.
    //
    // Note that we allocate the ObjectMonitor speculatively, _before_ attempting
    // to install INFLATING into the mark word.  We originally installed INFLATING,
    // allocated the ObjectMonitor, and then finally STed the address of the
    // ObjectMonitor into the mark.  This was correct, but artificially lengthened
    // the interval in which INFLATING appeared in the mark, thus increasing
    // the odds of inflation contention. If we lose the race to set INFLATING,
    // then we just delete the ObjectMonitor and loop around again.
    //
    LogStreamHandle(Trace, monitorinflation) lsh;
    if (LockingMode == LM_LEGACY && mark.has_locker()) {
      ObjectMonitor* m = new ObjectMonitor(object);
      // Optimistically prepare the ObjectMonitor - anticipate successful CAS
      // We do this before the CAS in order to minimize the length of time
      // in which INFLATING appears in the mark.

      markWord cmp = object->cas_set_mark(markWord::INFLATING(), mark);
      if (cmp != mark) {
        delete m;
        continue;       // Interference -- just retry
      }

      // We've successfully installed INFLATING (0) into the mark-word.
      // This is the only case where 0 will appear in a mark-word.
      // Only the singular thread that successfully swings the mark-word
      // to 0 can perform (or more precisely, complete) inflation.
      //
      // Why do we CAS a 0 into the mark-word instead of just CASing the
      // mark-word from the stack-locked value directly to the new inflated state?
      // Consider what happens when a thread unlocks a stack-locked object.
      // It attempts to use CAS to swing the displaced header value from the
      // on-stack BasicLock back into the object header.  Recall also that the
      // header value (hash code, etc) can reside in (a) the object header, or
      // (b) a displaced header associated with the stack-lock, or (c) a displaced
      // header in an ObjectMonitor.  The inflate() routine must copy the header
      // value from the BasicLock on the owner's stack to the ObjectMonitor, all
      // the while preserving the hashCode stability invariants.  If the owner
      // decides to release the lock while the value is 0, the unlock will fail
      // and control will eventually pass from slow_exit() to inflate.  The owner
      // will then spin, waiting for the 0 value to disappear.   Put another way,
      // the 0 causes the owner to stall if the owner happens to try to
      // drop the lock (restoring the header from the BasicLock to the object)
      // while inflation is in-progress.  This protocol avoids races that might
      // would otherwise permit hashCode values to change or "flicker" for an object.
      // Critically, while object->mark is 0 mark.displaced_mark_helper() is stable.
      // 0 serves as a "BUSY" inflate-in-progress indicator.


      // fetch the displaced mark from the owner's stack.
      // The owner can't die or unwind past the lock while our INFLATING
      // object is in the mark.  Furthermore the owner can't complete
      // an unlock on the object, either.
      markWord dmw = mark.displaced_mark_helper();
      // Catch if the object's header is not neutral (not locked and
      // not marked is what we care about here).
      assert(dmw.is_neutral(), "invariant: header=" INTPTR_FORMAT, dmw.value());

      // Setup monitor fields to proper values -- prepare the monitor
      m->set_header(dmw);

      // Optimization: if the mark.locker stack address is associated
      // with this thread we could simply set m->_owner = current.
      // Note that a thread can inflate an object
      // that it has stack-locked -- as might happen in wait() -- directly
      // with CAS.  That is, we can avoid the xchg-nullptr .... ST idiom.
      m->set_owner_from(nullptr, mark.locker());
      // TODO-FIXME: assert BasicLock->dhw != 0.

      // Must preserve store ordering. The monitor state must
      // be stable at the time of publishing the monitor address.
      guarantee(object->mark() == markWord::INFLATING(), "invariant");
      // Release semantics so that above set_object() is seen first.
      object->release_set_mark(markWord::encode(m));

      // Once ObjectMonitor is configured and the object is associated
      // with the ObjectMonitor, it is safe to allow async deflation:
      _in_use_list.add(m);

      // Hopefully the performance counters are allocated on distinct cache lines
      // to avoid false sharing on MP systems ...
      OM_PERFDATA_OP(Inflations, inc());
      if (log_is_enabled(Trace, monitorinflation)) {
        ResourceMark rm;
        lsh.print_cr("inflate(has_locker): object=" INTPTR_FORMAT ", mark="
                     INTPTR_FORMAT ", type='%s'", p2i(object),
                     object->mark().value(), object->klass()->external_name());
      }
      if (event.should_commit()) {
        post_monitor_inflate_event(&event, object, cause);
      }
      return m;
    }

    // CASE: unlocked
    // TODO-FIXME: for entry we currently inflate and then try to CAS _owner.
    // If we know we're inflating for entry it's better to inflate by swinging a
    // pre-locked ObjectMonitor pointer into the object header.   A successful
    // CAS inflates the object *and* confers ownership to the inflating thread.
    // In the current implementation we use a 2-step mechanism where we CAS()
    // to inflate and then CAS() again to try to swing _owner from null to current.
    // An inflateTry() method that we could call from enter() would be useful.

    assert(mark.is_unlocked(), "invariant: header=" INTPTR_FORMAT, mark.value());
    ObjectMonitor* m = new ObjectMonitor(object);
    // prepare m for installation - set monitor to initial state
    m->set_header(mark);

    if (object->cas_set_mark(markWord::encode(m), mark) != mark) {
      delete m;
      m = nullptr;
      continue;
      // interference - the markword changed - just retry.
      // The state-transitions are one-way, so there's no chance of
      // live-lock -- "Inflated" is an absorbing state.
    }

    // Once the ObjectMonitor is configured and object is associated
    // with the ObjectMonitor, it is safe to allow async deflation:
    _in_use_list.add(m);

    // Hopefully the performance counters are allocated on distinct
    // cache lines to avoid false sharing on MP systems ...
    OM_PERFDATA_OP(Inflations, inc());
    if (log_is_enabled(Trace, monitorinflation)) {
      ResourceMark rm;
      lsh.print_cr("inflate(unlocked): object=" INTPTR_FORMAT ", mark="
                   INTPTR_FORMAT ", type='%s'", p2i(object),
                   object->mark().value(), object->klass()->external_name());
    }
    if (event.should_commit()) {
      post_monitor_inflate_event(&event, object, cause);
    }
    return m;
  }
}

// Walk the in-use list and deflate (at most MonitorDeflationMax) idle
// ObjectMonitors. Returns the number of deflated ObjectMonitors.
//
size_t ObjectSynchronizer::deflate_monitor_list(ObjectMonitorDeflationSafepointer* safepointer) {
  MonitorList::Iterator iter = _in_use_list.iterator();
  size_t deflated_count = 0;
  Thread* current = Thread::current();

  while (iter.has_next()) {
    if (deflated_count >= (size_t)MonitorDeflationMax) {
      break;
    }
    ObjectMonitor* mid = iter.next();
    if (mid->deflate_monitor(current)) {
      deflated_count++;
    }

    // Must check for a safepoint/handshake and honor it.
    safepointer->block_for_safepoint("deflation", "deflated_count", deflated_count);
  }

  return deflated_count;
}

class HandshakeForDeflation : public HandshakeClosure {
 public:
  HandshakeForDeflation() : HandshakeClosure("HandshakeForDeflation") {}

  void do_thread(Thread* thread) {
    log_trace(monitorinflation)("HandshakeForDeflation::do_thread: thread="
                                INTPTR_FORMAT, p2i(thread));
    if (thread->is_Java_thread()) {
      // Clear OM cache
      JavaThread* jt = JavaThread::cast(thread);
      jt->om_clear_monitor_cache();
    }
  }
};

class VM_RendezvousGCThreads : public VM_Operation {
public:
  bool evaluate_at_safepoint() const override { return false; }
  VMOp_Type type() const override { return VMOp_RendezvousGCThreads; }
  void doit() override {
    Universe::heap()->safepoint_synchronize_begin();
    Universe::heap()->safepoint_synchronize_end();
  };
};

static size_t delete_monitors(GrowableArray<ObjectMonitor*>* delete_list,
                              ObjectMonitorDeflationSafepointer* safepointer) {
  NativeHeapTrimmer::SuspendMark sm("monitor deletion");
  size_t deleted_count = 0;
  for (ObjectMonitor* monitor: *delete_list) {
    delete monitor;
    deleted_count++;
    // A JavaThread must check for a safepoint/handshake and honor it.
    safepointer->block_for_safepoint("deletion", "deleted_count", deleted_count);
  }
  return deleted_count;
}

class ObjectMonitorDeflationLogging: public StackObj {
  LogStreamHandle(Debug, monitorinflation) _debug;
  LogStreamHandle(Info, monitorinflation)  _info;
  LogStream*                               _stream;
  elapsedTimer                             _timer;

  size_t ceiling() const { return ObjectSynchronizer::in_use_list_ceiling(); }
  size_t count() const   { return ObjectSynchronizer::_in_use_list.count(); }
  size_t max() const     { return ObjectSynchronizer::_in_use_list.max(); }

public:
  ObjectMonitorDeflationLogging()
    : _debug(), _info(), _stream(nullptr) {
    if (_debug.is_enabled()) {
      _stream = &_debug;
    } else if (_info.is_enabled()) {
      _stream = &_info;
    }
  }

  void begin() {
    if (_stream != nullptr) {
      _stream->print_cr("begin deflating: in_use_list stats: ceiling=" SIZE_FORMAT ", count=" SIZE_FORMAT ", max=" SIZE_FORMAT,
                        ceiling(), count(), max());
      _timer.start();
    }
  }

  void before_handshake(size_t unlinked_count) {
    if (_stream != nullptr) {
      _timer.stop();
      _stream->print_cr("before handshaking: unlinked_count=" SIZE_FORMAT
                        ", in_use_list stats: ceiling=" SIZE_FORMAT ", count="
                        SIZE_FORMAT ", max=" SIZE_FORMAT,
                        unlinked_count, ceiling(), count(), max());
    }
  }

  void after_handshake() {
    if (_stream != nullptr) {
      _stream->print_cr("after handshaking: in_use_list stats: ceiling="
                        SIZE_FORMAT ", count=" SIZE_FORMAT ", max=" SIZE_FORMAT,
                        ceiling(), count(), max());
      _timer.start();
    }
  }

  void end(size_t deflated_count, size_t unlinked_count) {
    if (_stream != nullptr) {
      _timer.stop();
      if (deflated_count != 0 || unlinked_count != 0 || _debug.is_enabled()) {
        _stream->print_cr("deflated_count=" SIZE_FORMAT ", {unlinked,deleted}_count=" SIZE_FORMAT " monitors in %3.7f secs",
                          deflated_count, unlinked_count, _timer.seconds());
      }
      _stream->print_cr("end deflating: in_use_list stats: ceiling=" SIZE_FORMAT ", count=" SIZE_FORMAT ", max=" SIZE_FORMAT,
                        ceiling(), count(), max());
    }
  }

  void before_block_for_safepoint(const char* op_name, const char* cnt_name, size_t cnt) {
    if (_stream != nullptr) {
      _timer.stop();
      _stream->print_cr("pausing %s: %s=" SIZE_FORMAT ", in_use_list stats: ceiling="
                        SIZE_FORMAT ", count=" SIZE_FORMAT ", max=" SIZE_FORMAT,
                        op_name, cnt_name, cnt, ceiling(), count(), max());
    }
  }

  void after_block_for_safepoint(const char* op_name) {
    if (_stream != nullptr) {
      _stream->print_cr("resuming %s: in_use_list stats: ceiling=" SIZE_FORMAT
                        ", count=" SIZE_FORMAT ", max=" SIZE_FORMAT, op_name,
                        ceiling(), count(), max());
      _timer.start();
    }
  }
};

void ObjectMonitorDeflationSafepointer::block_for_safepoint(const char* op_name, const char* count_name, size_t counter) {
  if (!SafepointMechanism::should_process(_current)) {
    return;
  }

  // A safepoint/handshake has started.
  _log->before_block_for_safepoint(op_name, count_name, counter);

  {
    // Honor block request.
    ThreadBlockInVM tbivm(_current);
  }

  _log->after_block_for_safepoint(op_name);
}

// This function is called by the MonitorDeflationThread to deflate
// ObjectMonitors.
size_t ObjectSynchronizer::deflate_idle_monitors() {
  JavaThread* current = JavaThread::current();
  assert(current->is_monitor_deflation_thread(), "The only monitor deflater");

  // The async deflation request has been processed.
  _last_async_deflation_time_ns = os::javaTimeNanos();
  set_is_async_deflation_requested(false);

  ObjectMonitorDeflationLogging log;
  ObjectMonitorDeflationSafepointer safepointer(current, &log);

  log.begin();

  // Deflate some idle ObjectMonitors.
  size_t deflated_count = deflate_monitor_list(&safepointer);

  // Unlink the deflated ObjectMonitors from the in-use list.
  size_t unlinked_count = 0;
  size_t deleted_count = 0;
  if (deflated_count > 0) {
    ResourceMark rm(current);
    GrowableArray<ObjectMonitor*> delete_list((int)deflated_count);
    unlinked_count = _in_use_list.unlink_deflated(deflated_count, &delete_list, &safepointer);

#ifdef ASSERT
    if (LockingMode == LM_LIGHTWEIGHT) {
      for (ObjectMonitor* monitor : delete_list) {
        assert(!LightweightSynchronizer::contains_monitor(current, monitor), "Should have been removed");
      }
    }
#endif

    log.before_handshake(unlinked_count);

    // A JavaThread needs to handshake in order to safely free the
    // ObjectMonitors that were deflated in this cycle.
    HandshakeForDeflation hfd_hc;
    Handshake::execute(&hfd_hc);
    // Also, we sync and desync GC threads around the handshake, so that they can
    // safely read the mark-word and look-through to the object-monitor, without
    // being afraid that the object-monitor is going away.
    VM_RendezvousGCThreads sync_gc;
    VMThread::execute(&sync_gc);

    log.after_handshake();

    // After the handshake, safely free the ObjectMonitors that were
    // deflated and unlinked in this cycle.

    // Delete the unlinked ObjectMonitors.
    deleted_count = delete_monitors(&delete_list, &safepointer);
    assert(unlinked_count == deleted_count, "must be");
  }

  log.end(deflated_count, unlinked_count);

  OM_PERFDATA_OP(MonExtant, set_value(_in_use_list.count()));
  OM_PERFDATA_OP(Deflations, inc(deflated_count));

  GVars.stw_random = os::random();

  if (deflated_count != 0) {
    _no_progress_cnt = 0;
  } else if (_no_progress_skip_increment) {
    _no_progress_skip_increment = false;
  } else {
    _no_progress_cnt++;
  }

  return deflated_count;
}

// Monitor cleanup on JavaThread::exit

// Iterate through monitor cache and attempt to release thread's monitors
class ReleaseJavaMonitorsClosure: public MonitorClosure {
 private:
  JavaThread* _thread;

 public:
  ReleaseJavaMonitorsClosure(JavaThread* thread) : _thread(thread) {}
  void do_monitor(ObjectMonitor* mid) {
    intx rec = mid->complete_exit(_thread);
    _thread->dec_held_monitor_count(rec + 1);
  }
};

// Release all inflated monitors owned by current thread.  Lightweight monitors are
// ignored.  This is meant to be called during JNI thread detach which assumes
// all remaining monitors are heavyweight.  All exceptions are swallowed.
// Scanning the extant monitor list can be time consuming.
// A simple optimization is to add a per-thread flag that indicates a thread
// called jni_monitorenter() during its lifetime.
//
// Instead of NoSafepointVerifier it might be cheaper to
// use an idiom of the form:
//   auto int tmp = SafepointSynchronize::_safepoint_counter ;
//   <code that must not run at safepoint>
//   guarantee (((tmp ^ _safepoint_counter) | (tmp & 1)) == 0) ;
// Since the tests are extremely cheap we could leave them enabled
// for normal product builds.

void ObjectSynchronizer::release_monitors_owned_by_thread(JavaThread* current) {
  assert(current == JavaThread::current(), "must be current Java thread");
  NoSafepointVerifier nsv;
  ReleaseJavaMonitorsClosure rjmc(current);
  ObjectSynchronizer::owned_monitors_iterate(&rjmc, current);
  assert(!current->has_pending_exception(), "Should not be possible");
  current->clear_pending_exception();
  assert(current->held_monitor_count() == 0, "Should not be possible");
  // All monitors (including entered via JNI) have been unlocked above, so we need to clear jni count.
  current->clear_jni_monitor_count();
}

const char* ObjectSynchronizer::inflate_cause_name(const InflateCause cause) {
  switch (cause) {
    case inflate_cause_vm_internal:    return "VM Internal";
    case inflate_cause_monitor_enter:  return "Monitor Enter";
    case inflate_cause_wait:           return "Monitor Wait";
    case inflate_cause_notify:         return "Monitor Notify";
    case inflate_cause_hash_code:      return "Monitor Hash Code";
    case inflate_cause_jni_enter:      return "JNI Monitor Enter";
    case inflate_cause_jni_exit:       return "JNI Monitor Exit";
    default:
      ShouldNotReachHere();
  }
  return "Unknown";
}

//------------------------------------------------------------------------------
// Debugging code

u_char* ObjectSynchronizer::get_gvars_addr() {
  return (u_char*)&GVars;
}

u_char* ObjectSynchronizer::get_gvars_hc_sequence_addr() {
  return (u_char*)&GVars.hc_sequence;
}

size_t ObjectSynchronizer::get_gvars_size() {
  return sizeof(SharedGlobals);
}

u_char* ObjectSynchronizer::get_gvars_stw_random_addr() {
  return (u_char*)&GVars.stw_random;
}

// Do the final audit and print of ObjectMonitor stats; must be done
// by the VMThread at VM exit time.
void ObjectSynchronizer::do_final_audit_and_print_stats() {
  assert(Thread::current()->is_VM_thread(), "sanity check");

  if (is_final_audit()) {  // Only do the audit once.
    return;
  }
  set_is_final_audit();
  log_info(monitorinflation)("Starting the final audit.");

  if (log_is_enabled(Info, monitorinflation)) {
    LogStreamHandle(Info, monitorinflation) ls;
    audit_and_print_stats(&ls, true /* on_exit */);
  }
}

// This function can be called by the MonitorDeflationThread or it can be called when
// we are trying to exit the VM. The list walker functions can run in parallel with
// the other list operations.
// Calls to this function can be added in various places as a debugging
// aid.
//
void ObjectSynchronizer::audit_and_print_stats(outputStream* ls, bool on_exit) {
  int error_cnt = 0;

  ls->print_cr("Checking in_use_list:");
  chk_in_use_list(ls, &error_cnt);

  if (error_cnt == 0) {
    ls->print_cr("No errors found in in_use_list checks.");
  } else {
    log_error(monitorinflation)("found in_use_list errors: error_cnt=%d", error_cnt);
  }

  // When exiting, only log the interesting entries at the Info level.
  // When called at intervals by the MonitorDeflationThread, log output
  // at the Trace level since there can be a lot of it.
  if (!on_exit && log_is_enabled(Trace, monitorinflation)) {
    LogStreamHandle(Trace, monitorinflation) ls_tr;
    log_in_use_monitor_details(&ls_tr, true /* log_all */);
  } else if (on_exit) {
    log_in_use_monitor_details(ls, false /* log_all */);
  }

  ls->flush();

  guarantee(error_cnt == 0, "ERROR: found monitor list errors: error_cnt=%d", error_cnt);
}

// Check the in_use_list; log the results of the checks.
void ObjectSynchronizer::chk_in_use_list(outputStream* out, int *error_cnt_p) {
  size_t l_in_use_count = _in_use_list.count();
  size_t l_in_use_max = _in_use_list.max();
  out->print_cr("count=" SIZE_FORMAT ", max=" SIZE_FORMAT, l_in_use_count,
                l_in_use_max);

  size_t ck_in_use_count = 0;
  MonitorList::Iterator iter = _in_use_list.iterator();
  while (iter.has_next()) {
    ObjectMonitor* mid = iter.next();
    chk_in_use_entry(mid, out, error_cnt_p);
    ck_in_use_count++;
  }

  if (l_in_use_count == ck_in_use_count) {
    out->print_cr("in_use_count=" SIZE_FORMAT " equals ck_in_use_count="
                  SIZE_FORMAT, l_in_use_count, ck_in_use_count);
  } else {
    out->print_cr("WARNING: in_use_count=" SIZE_FORMAT " is not equal to "
                  "ck_in_use_count=" SIZE_FORMAT, l_in_use_count,
                  ck_in_use_count);
  }

  size_t ck_in_use_max = _in_use_list.max();
  if (l_in_use_max == ck_in_use_max) {
    out->print_cr("in_use_max=" SIZE_FORMAT " equals ck_in_use_max="
                  SIZE_FORMAT, l_in_use_max, ck_in_use_max);
  } else {
    out->print_cr("WARNING: in_use_max=" SIZE_FORMAT " is not equal to "
                  "ck_in_use_max=" SIZE_FORMAT, l_in_use_max, ck_in_use_max);
  }
}

// Check an in-use monitor entry; log any errors.
void ObjectSynchronizer::chk_in_use_entry(ObjectMonitor* n, outputStream* out,
                                          int* error_cnt_p) {
  if (n->owner_is_DEFLATER_MARKER()) {
    // This could happen when monitor deflation blocks for a safepoint.
    return;
  }


  if (n->header_value() == 0) {
    out->print_cr("ERROR: monitor=" INTPTR_FORMAT ": in-use monitor must "
                  "have non-null _header field.", p2i(n));
    *error_cnt_p = *error_cnt_p + 1;
  }

  const oop obj = n->object_peek();
  if (obj == nullptr) {
    return;
  }

  const markWord mark = obj->mark();
  if (!mark.has_monitor()) {
    out->print_cr("ERROR: monitor=" INTPTR_FORMAT ": in-use monitor's "
                  "object does not think it has a monitor: obj="
                  INTPTR_FORMAT ", mark=" INTPTR_FORMAT, p2i(n),
                  p2i(obj), mark.value());
    *error_cnt_p = *error_cnt_p + 1;
    return;
  }

  ObjectMonitor* const obj_mon = read_monitor(Thread::current(), obj, mark);
  if (n != obj_mon) {
    out->print_cr("ERROR: monitor=" INTPTR_FORMAT ": in-use monitor's "
                  "object does not refer to the same monitor: obj="
                  INTPTR_FORMAT ", mark=" INTPTR_FORMAT ", obj_mon="
                  INTPTR_FORMAT, p2i(n), p2i(obj), mark.value(), p2i(obj_mon));
    *error_cnt_p = *error_cnt_p + 1;
  }
}

// Log details about ObjectMonitors on the in_use_list. The 'BHL'
// flags indicate why the entry is in-use, 'object' and 'object type'
// indicate the associated object and its type.
void ObjectSynchronizer::log_in_use_monitor_details(outputStream* out, bool log_all) {
  if (_in_use_list.count() > 0) {
    stringStream ss;
    out->print_cr("In-use monitor info:");
    out->print_cr("(B -> is_busy, H -> has hash code, L -> lock status)");
    out->print_cr("%18s  %s  %18s  %18s",
                  "monitor", "BHL", "object", "object type");
    out->print_cr("==================  ===  ==================  ==================");

    auto is_interesting = [&](ObjectMonitor* monitor) {
      return log_all || monitor->has_owner() || monitor->is_busy();
    };

    monitors_iterate([&](ObjectMonitor* monitor) {
      if (is_interesting(monitor)) {
        const oop obj = monitor->object_peek();
        const intptr_t hash = LockingMode == LM_LIGHTWEIGHT ? monitor->hash_lightweight_locking() : monitor->header().hash();
        ResourceMark rm;
        out->print(INTPTR_FORMAT "  %d%d%d  " INTPTR_FORMAT "  %s", p2i(monitor),
                   monitor->is_busy(), hash != 0, monitor->owner() != nullptr,
                   p2i(obj), obj == nullptr ? "" : obj->klass()->external_name());
        if (monitor->is_busy()) {
          out->print(" (%s)", monitor->is_busy_to_string(&ss));
          ss.reset();
        }
        out->cr();
      }
    });
  }

  out->flush();
}<|MERGE_RESOLUTION|>--- conflicted
+++ resolved
@@ -442,7 +442,6 @@
       return true;
     }
 
-<<<<<<< HEAD
     if (LockingMode == LM_LEGACY) {
       // This Java Monitor is inflated so obj's header will never be
       // displaced to this thread's BasicLock. Make the displaced header
@@ -455,18 +454,6 @@
       // and last are the inflated Java Monitor (ObjectMonitor) checks.
       lock->set_displaced_header(markWord::unused_mark());
     }
-=======
-    // This Java Monitor is inflated so obj's header will never be
-    // displaced to this thread's BasicLock. Make the displaced header
-    // non-null so this BasicLock is not seen as recursive nor as
-    // being locked. We do this unconditionally so that this thread's
-    // BasicLock cannot be mis-interpreted by any stack walkers. For
-    // performance reasons, stack walkers generally first check for
-    // stack-locking in the object's header, the second check is for
-    // recursive stack-locking in the displaced header in the BasicLock,
-    // and last are the inflated Java Monitor (ObjectMonitor) checks.
-    lock->set_displaced_header(markWord::unused_mark());
->>>>>>> c4f84409
 
     if (owner == nullptr && m->try_set_owner_from(nullptr, current) == nullptr) {
       assert(m->_recursions == 0, "invariant");
