--- conflicted
+++ resolved
@@ -597,45 +597,16 @@
 // changed. The implementation is extremely sensitive to race condition. Be careful.
 bool ObjectSynchronizer::enter_fast_impl(Handle obj, BasicLock* lock, JavaThread* locking_thread) {
 
-<<<<<<< HEAD
-void ObjectSynchronizer::enter(Handle obj, BasicLock* lock, JavaThread* locking_thread,  JavaThread* current) {
   if (obj->klass()->is_value_based()) {
-    // ResourceMarks are wrong inside when locking_thread != current (relock)
-=======
-  if (obj->klass()->is_value_based()) {
->>>>>>> c96cdd69
     handle_sync_on_value_based_class(obj, locking_thread);
   }
 
   locking_thread->inc_held_monitor_count();
-<<<<<<< HEAD
-
-  if (LockingMode == LM_PLACEHOLDER) {
-    return PlaceholderSynchronizer::enter(obj, lock, locking_thread, current);
-  }
-=======
->>>>>>> c96cdd69
 
   if (!useHeavyMonitors()) {
     if (LockingMode == LM_LIGHTWEIGHT) {
       // Fast-locking does not use the 'lock' argument.
       LockStack& lock_stack = locking_thread->lock_stack();
-<<<<<<< HEAD
-      if (lock_stack.can_push()) {
-        markWord mark = obj()->mark_acquire();
-        while (mark.is_neutral()) {
-          // Retry until a lock state change has been observed.  cas_set_mark() may collide with non lock bits modifications.
-          // Try to swing into 'fast-locked' state.
-          assert(!lock_stack.contains(obj()), "thread must not already hold the lock");
-          const markWord locked_mark = mark.set_fast_locked();
-          const markWord old_mark = obj()->cas_set_mark(locked_mark, mark);
-          if (old_mark == mark) {
-            // Successfully fast-locked, push object to lock-stack and return.
-            lock_stack.push(obj());
-            return;
-          }
-          mark = old_mark;
-=======
       if (lock_stack.is_full()) {
         // We unconditionally make room on the lock stack by inflating
         // the least recently locked object on the lock stack.
@@ -676,7 +647,6 @@
           // Successfully fast-locked, push object to lock-stack and return.
           lock_stack.push(obj());
           return true;
->>>>>>> c96cdd69
         }
         mark = old_mark;
       }
@@ -718,19 +688,7 @@
     guarantee((obj->mark().value() & markWord::lock_mask_in_place) != markWord::locked_value, "must not be lightweight/stack-locked");
   }
 
-<<<<<<< HEAD
-  // An async deflation can race after the inflate() call and before
-  // enter() can make the ObjectMonitor busy. enter() returns false if
-  // we have lost the race to async deflation and we simply try again.
-  while (true) {
-    ObjectMonitor* monitor = inflate(locking_thread, obj(), inflate_cause_monitor_enter);
-    if (monitor->enter(locking_thread)) {
-      return;
-    }
-  }
-=======
   return false;
->>>>>>> c96cdd69
 }
 
 void ObjectSynchronizer::exit(oop object, BasicLock* lock, JavaThread* current) {
@@ -1546,18 +1504,13 @@
   return inflate_impl(nullptr, obj, cause);
 }
 
-<<<<<<< HEAD
-ObjectMonitor* ObjectSynchronizer::inflate(Thread* current, oop object,
-                                           const InflateCause cause) {
-  assert(LockingMode != LM_PLACEHOLDER, "placeholder does not use inflate");
-
-=======
 ObjectMonitor* ObjectSynchronizer::inflate_for(JavaThread* thread, oop obj, const InflateCause cause) {
   assert(thread == Thread::current() || thread->is_obj_deopt_suspend(), "must be");
   return inflate_impl(thread, obj, cause);
 }
 
 ObjectMonitor* ObjectSynchronizer::inflate_impl(JavaThread* inflating_thread, oop object, const InflateCause cause) {
+  assert(LockingMode != LM_PLACEHOLDER, "placeholder does not use inflate");
   // The JavaThread* inflating_thread parameter is only used by LM_LIGHTWEIGHT and requires
   // that the inflating_thread == Thread::current() or is suspended throughout the call by
   // some other mechanism.
@@ -1566,7 +1519,6 @@
   // important for the correctness of the LM_LIGHTWEIGHT algorithm that the thread
   // is set when called from ObjectSynchronizer::enter from the owning thread,
   // ObjectSynchronizer::enter_for from any thread, or ObjectSynchronizer::exit.
->>>>>>> c96cdd69
   EventJavaMonitorInflate event;
 
   for (;;) {
@@ -2222,10 +2174,7 @@
     return;
   }
 
-<<<<<<< HEAD
-=======
-
->>>>>>> c96cdd69
+
   if (n->header_value() == 0) {
     out->print_cr("ERROR: monitor=" INTPTR_FORMAT ": in-use monitor must "
                   "have non-null _header field.", p2i(n));
