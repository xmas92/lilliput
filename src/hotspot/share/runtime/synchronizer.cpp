/*
 * Copyright (c) 1998, 2024, Oracle and/or its affiliates. All rights reserved.
 * DO NOT ALTER OR REMOVE COPYRIGHT NOTICES OR THIS FILE HEADER.
 *
 * This code is free software; you can redistribute it and/or modify it
 * under the terms of the GNU General Public License version 2 only, as
 * published by the Free Software Foundation.
 *
 * This code is distributed in the hope that it will be useful, but WITHOUT
 * ANY WARRANTY; without even the implied warranty of MERCHANTABILITY or
 * FITNESS FOR A PARTICULAR PURPOSE.  See the GNU General Public License
 * version 2 for more details (a copy is included in the LICENSE file that
 * accompanied this code).
 *
 * You should have received a copy of the GNU General Public License version
 * 2 along with this work; if not, write to the Free Software Foundation,
 * Inc., 51 Franklin St, Fifth Floor, Boston, MA 02110-1301 USA.
 *
 * Please contact Oracle, 500 Oracle Parkway, Redwood Shores, CA 94065 USA
 * or visit www.oracle.com if you need additional information or have any
 * questions.
 *
 */

#include "precompiled.hpp"
#include "classfile/vmSymbols.hpp"
#include "gc/shared/collectedHeap.hpp"
#include "jfr/jfrEvents.hpp"
#include "logging/log.hpp"
#include "logging/logStream.hpp"
#include "memory/allocation.inline.hpp"
#include "memory/padded.hpp"
#include "memory/resourceArea.hpp"
#include "memory/universe.hpp"
#include "oops/markWord.hpp"
#include "oops/oop.inline.hpp"
#include "runtime/atomic.hpp"
#include "runtime/frame.inline.hpp"
#include "runtime/globals.hpp"
#include "runtime/handles.inline.hpp"
#include "runtime/handshake.hpp"
#include "runtime/interfaceSupport.inline.hpp"
#include "runtime/javaThread.hpp"
#include "runtime/lightweightSynchronizer.hpp"
#include "runtime/lockStack.inline.hpp"
#include "runtime/mutexLocker.hpp"
#include "runtime/objectMonitor.hpp"
#include "runtime/objectMonitor.inline.hpp"
#include "runtime/os.inline.hpp"
#include "runtime/osThread.hpp"
#include "runtime/perfData.hpp"
#include "runtime/safepointMechanism.inline.hpp"
#include "runtime/safepointVerifiers.hpp"
#include "runtime/sharedRuntime.hpp"
#include "runtime/stubRoutines.hpp"
#include "runtime/synchronizer.hpp"
#include "runtime/threads.hpp"
#include "runtime/timer.hpp"
#include "runtime/trimNativeHeap.hpp"
#include "runtime/vframe.hpp"
#include "runtime/vmThread.hpp"
#include "utilities/align.hpp"
#include "utilities/dtrace.hpp"
#include "utilities/events.hpp"
#include "utilities/globalDefinitions.hpp"
#include "utilities/linkedlist.hpp"
#include "utilities/preserveException.hpp"

class ObjectMonitorDeflationLogging;

ObjectMonitor* ObjectSynchronizer::read_monitor(markWord mark) {
  assert(LockingMode != LM_LIGHTWEIGHT, "lightweight locking uses table");
  return mark.monitor();
}

ObjectMonitor* ObjectSynchronizer::read_monitor(Thread* current, oop obj, markWord mark) {
  if (LockingMode != LM_LIGHTWEIGHT) {
    return read_monitor(mark);
  }
  return LightweightSynchronizer::read_monitor(current, obj);
}

void MonitorList::add(ObjectMonitor* m) {
  ObjectMonitor* head;
  do {
    head = Atomic::load(&_head);
    m->set_next_om(head);
  } while (Atomic::cmpxchg(&_head, head, m) != head);

  size_t count = Atomic::add(&_count, 1u);
  if (count > max()) {
    Atomic::inc(&_max);
  }
}

size_t MonitorList::count() const {
  return Atomic::load(&_count);
}

size_t MonitorList::max() const {
  return Atomic::load(&_max);
}

class ObjectMonitorDeflationSafepointer : public StackObj {
  JavaThread* const                    _current;
  ObjectMonitorDeflationLogging* const _log;

public:
  ObjectMonitorDeflationSafepointer(JavaThread* current, ObjectMonitorDeflationLogging* log)
    : _current(current), _log(log) {}

  void block_for_safepoint(const char* op_name, const char* count_name, size_t counter);
};

// Walk the in-use list and unlink deflated ObjectMonitors.
// Returns the number of unlinked ObjectMonitors.
size_t MonitorList::unlink_deflated(size_t deflated_count,
                                    GrowableArray<ObjectMonitor*>* unlinked_list,
                                    ObjectMonitorDeflationSafepointer* safepointer) {
  size_t unlinked_count = 0;
  ObjectMonitor* prev = nullptr;
  ObjectMonitor* m = Atomic::load_acquire(&_head);

  while (m != nullptr) {
    if (m->is_being_async_deflated()) {
      // Find next live ObjectMonitor. Batch up the unlinkable monitors, so we can
      // modify the list once per batch. The batch starts at "m".
      size_t unlinked_batch = 0;
      ObjectMonitor* next = m;
      // Look for at most MonitorUnlinkBatch monitors, or the number of
      // deflated and not unlinked monitors, whatever comes first.
      assert(deflated_count >= unlinked_count, "Sanity: underflow");
      size_t unlinked_batch_limit = MIN2<size_t>(deflated_count - unlinked_count, MonitorUnlinkBatch);
      do {
        ObjectMonitor* next_next = next->next_om();
        unlinked_batch++;
        unlinked_list->append(next);
        next = next_next;
        if (unlinked_batch >= unlinked_batch_limit) {
          // Reached the max batch, so bail out of the gathering loop.
          break;
        }
        if (prev == nullptr && Atomic::load(&_head) != m) {
          // Current batch used to be at head, but it is not at head anymore.
          // Bail out and figure out where we currently are. This avoids long
          // walks searching for new prev during unlink under heavy list inserts.
          break;
        }
      } while (next != nullptr && next->is_being_async_deflated());

      // Unlink the found batch.
      if (prev == nullptr) {
        // The current batch is the first batch, so there is a chance that it starts at head.
        // Optimistically assume no inserts happened, and try to unlink the entire batch from the head.
        ObjectMonitor* prev_head = Atomic::cmpxchg(&_head, m, next);
        if (prev_head != m) {
          // Something must have updated the head. Figure out the actual prev for this batch.
          for (ObjectMonitor* n = prev_head; n != m; n = n->next_om()) {
            prev = n;
          }
          assert(prev != nullptr, "Should have found the prev for the current batch");
          prev->set_next_om(next);
        }
      } else {
        // The current batch is preceded by another batch. This guarantees the current batch
        // does not start at head. Unlink the entire current batch without updating the head.
        assert(Atomic::load(&_head) != m, "Sanity");
        prev->set_next_om(next);
      }

      unlinked_count += unlinked_batch;
      if (unlinked_count >= deflated_count) {
        // Reached the max so bail out of the searching loop.
        // There should be no more deflated monitors left.
        break;
      }
      m = next;
    } else {
      prev = m;
      m = m->next_om();
    }

    // Must check for a safepoint/handshake and honor it.
    safepointer->block_for_safepoint("unlinking", "unlinked_count", unlinked_count);
  }

#ifdef ASSERT
  // Invariant: the code above should unlink all deflated monitors.
  // The code that runs after this unlinking does not expect deflated monitors.
  // Notably, attempting to deflate the already deflated monitor would break.
  {
    ObjectMonitor* m = Atomic::load_acquire(&_head);
    while (m != nullptr) {
      assert(!m->is_being_async_deflated(), "All deflated monitors should be unlinked");
      m = m->next_om();
    }
  }
#endif

  Atomic::sub(&_count, unlinked_count);
  return unlinked_count;
}

MonitorList::Iterator MonitorList::iterator() const {
  return Iterator(Atomic::load_acquire(&_head));
}

ObjectMonitor* MonitorList::Iterator::next() {
  ObjectMonitor* current = _current;
  _current = current->next_om();
  return current;
}

// The "core" versions of monitor enter and exit reside in this file.
// The interpreter and compilers contain specialized transliterated
// variants of the enter-exit fast-path operations.  See c2_MacroAssembler_x86.cpp
// fast_lock(...) for instance.  If you make changes here, make sure to modify the
// interpreter, and both C1 and C2 fast-path inline locking code emission.
//
// -----------------------------------------------------------------------------

#ifdef DTRACE_ENABLED

// Only bother with this argument setup if dtrace is available
// TODO-FIXME: probes should not fire when caller is _blocked.  assert() accordingly.

#define DTRACE_MONITOR_PROBE_COMMON(obj, thread)                           \
  char* bytes = nullptr;                                                      \
  int len = 0;                                                             \
  jlong jtid = SharedRuntime::get_java_tid(thread);                        \
  Symbol* klassname = obj->klass()->name();                                \
  if (klassname != nullptr) {                                                 \
    bytes = (char*)klassname->bytes();                                     \
    len = klassname->utf8_length();                                        \
  }

#define DTRACE_MONITOR_WAIT_PROBE(monitor, obj, thread, millis)            \
  {                                                                        \
    if (DTraceMonitorProbes) {                                             \
      DTRACE_MONITOR_PROBE_COMMON(obj, thread);                            \
      HOTSPOT_MONITOR_WAIT(jtid,                                           \
                           (uintptr_t)(monitor), bytes, len, (millis));    \
    }                                                                      \
  }

#define HOTSPOT_MONITOR_PROBE_notify HOTSPOT_MONITOR_NOTIFY
#define HOTSPOT_MONITOR_PROBE_notifyAll HOTSPOT_MONITOR_NOTIFYALL
#define HOTSPOT_MONITOR_PROBE_waited HOTSPOT_MONITOR_WAITED

#define DTRACE_MONITOR_PROBE(probe, monitor, obj, thread)                  \
  {                                                                        \
    if (DTraceMonitorProbes) {                                             \
      DTRACE_MONITOR_PROBE_COMMON(obj, thread);                            \
      HOTSPOT_MONITOR_PROBE_##probe(jtid, /* probe = waited */             \
                                    (uintptr_t)(monitor), bytes, len);     \
    }                                                                      \
  }

#else //  ndef DTRACE_ENABLED

#define DTRACE_MONITOR_WAIT_PROBE(obj, thread, millis, mon)    {;}
#define DTRACE_MONITOR_PROBE(probe, obj, thread, mon)          {;}

#endif // ndef DTRACE_ENABLED

// This exists only as a workaround of dtrace bug 6254741
static int dtrace_waited_probe(ObjectMonitor* monitor, Handle obj, JavaThread* thr) {
  DTRACE_MONITOR_PROBE(waited, monitor, obj(), thr);
  return 0;
}

static constexpr size_t inflation_lock_count() {
  return 256;
}

// Static storage for an array of PlatformMutex.
alignas(PlatformMutex) static uint8_t _inflation_locks[inflation_lock_count()][sizeof(PlatformMutex)];

static inline PlatformMutex* inflation_lock(size_t index) {
  return reinterpret_cast<PlatformMutex*>(_inflation_locks[index]);
}

void ObjectSynchronizer::initialize() {
  for (size_t i = 0; i < inflation_lock_count(); i++) {
    ::new(static_cast<void*>(inflation_lock(i))) PlatformMutex();
  }
  // Start the ceiling with the estimate for one thread.
  set_in_use_list_ceiling(AvgMonitorsPerThreadEstimate);

  // Start the timer for deflations, so it does not trigger immediately.
  _last_async_deflation_time_ns = os::javaTimeNanos();

  if (LockingMode == LM_LIGHTWEIGHT) {
    LightweightSynchronizer::initialize();
  }
}

MonitorList ObjectSynchronizer::_in_use_list;
// monitors_used_above_threshold() policy is as follows:
//
// The ratio of the current _in_use_list count to the ceiling is used
// to determine if we are above MonitorUsedDeflationThreshold and need
// to do an async monitor deflation cycle. The ceiling is increased by
// AvgMonitorsPerThreadEstimate when a thread is added to the system
// and is decreased by AvgMonitorsPerThreadEstimate when a thread is
// removed from the system.
//
// Note: If the _in_use_list max exceeds the ceiling, then
// monitors_used_above_threshold() will use the in_use_list max instead
// of the thread count derived ceiling because we have used more
// ObjectMonitors than the estimated average.
//
// Note: If deflate_idle_monitors() has NoAsyncDeflationProgressMax
// no-progress async monitor deflation cycles in a row, then the ceiling
// is adjusted upwards by monitors_used_above_threshold().
//
// Start the ceiling with the estimate for one thread in initialize()
// which is called after cmd line options are processed.
static size_t _in_use_list_ceiling = 0;
bool volatile ObjectSynchronizer::_is_async_deflation_requested = false;
bool volatile ObjectSynchronizer::_is_final_audit = false;
jlong ObjectSynchronizer::_last_async_deflation_time_ns = 0;
static uintx _no_progress_cnt = 0;
static bool _no_progress_skip_increment = false;

// =====================> Quick functions

// The quick_* forms are special fast-path variants used to improve
// performance.  In the simplest case, a "quick_*" implementation could
// simply return false, in which case the caller will perform the necessary
// state transitions and call the slow-path form.
// The fast-path is designed to handle frequently arising cases in an efficient
// manner and is just a degenerate "optimistic" variant of the slow-path.
// returns true  -- to indicate the call was satisfied.
// returns false -- to indicate the call needs the services of the slow-path.
// A no-loitering ordinance is in effect for code in the quick_* family
// operators: safepoints or indefinite blocking (blocking that might span a
// safepoint) are forbidden. Generally the thread_state() is _in_Java upon
// entry.
//
// Consider: An interesting optimization is to have the JIT recognize the
// following common idiom:
//   synchronized (someobj) { .... ; notify(); }
// That is, we find a notify() or notifyAll() call that immediately precedes
// the monitorexit operation.  In that case the JIT could fuse the operations
// into a single notifyAndExit() runtime primitive.

bool ObjectSynchronizer::quick_notify(oopDesc* obj, JavaThread* current, bool all) {
  assert(current->thread_state() == _thread_in_Java, "invariant");
  NoSafepointVerifier nsv;
  if (obj == nullptr) return false;  // slow-path for invalid obj
  const markWord mark = obj->mark();

  if (LockingMode == LM_LIGHTWEIGHT) {
    if (mark.is_fast_locked() && current->lock_stack().contains(cast_to_oop(obj))) {
      // Degenerate notify
      // fast-locked by caller so by definition the implied waitset is empty.
      return true;
    }
  } else if (LockingMode == LM_LEGACY) {
    if (mark.has_locker() && current->is_lock_owned((address)mark.locker())) {
      // Degenerate notify
      // stack-locked by caller so by definition the implied waitset is empty.
      return true;
    }
  }

  if (mark.has_monitor()) {
    ObjectMonitor* const mon = read_monitor(current, obj, mark);
    if (LockingMode == LM_LIGHTWEIGHT && mon == nullptr) {
      // Racing with inflation/deflation go slow path
      return false;
    }
    assert(mon->object() == oop(obj), "invariant");
    if (mon->owner() != current) return false;  // slow-path for IMS exception

    if (mon->first_waiter() != nullptr) {
      // We have one or more waiters. Since this is an inflated monitor
      // that we own, we can transfer one or more threads from the waitset
      // to the entrylist here and now, avoiding the slow-path.
      if (all) {
        DTRACE_MONITOR_PROBE(notifyAll, mon, obj, current);
      } else {
        DTRACE_MONITOR_PROBE(notify, mon, obj, current);
      }
      int free_count = 0;
      do {
        mon->INotify(current);
        ++free_count;
      } while (mon->first_waiter() != nullptr && all);
      OM_PERFDATA_OP(Notifications, inc(free_count));
    }
    return true;
  }

  // other IMS exception states take the slow-path
  return false;
}


// The LockNode emitted directly at the synchronization site would have
// been too big if it were to have included support for the cases of inflated
// recursive enter and exit, so they go here instead.
// Note that we can't safely call AsyncPrintJavaStack() from within
// quick_enter() as our thread state remains _in_Java.

bool ObjectSynchronizer::quick_enter(oop obj, JavaThread* current,
                                     BasicLock * lock) {
  if (LockingMode == LM_LIGHTWEIGHT) {
    // Not using quick_enter for now.
    return false;
  }
  assert(current->thread_state() == _thread_in_Java, "invariant");
  NoSafepointVerifier nsv;
  if (obj == nullptr) return false;       // Need to throw NPE

  if (obj->klass()->is_value_based()) {
    return false;
  }

  if (LockingMode == LM_LIGHTWEIGHT) {
    LockStack& lock_stack = current->lock_stack();
    if (lock_stack.is_full()) {
      // Always go into runtime if the lock stack is full.
      return false;
    }
    if (lock_stack.try_recursive_enter(obj)) {
      // Recursive lock successful.
      current->inc_held_monitor_count();
      return true;
    }
  }

  const markWord mark = obj->mark();

  if (mark.has_monitor()) {
    ObjectMonitor* const m = mark.monitor();
    // An async deflation or GC can race us before we manage to make
    // the ObjectMonitor busy by setting the owner below. If we detect
    // that race we just bail out to the slow-path here.
    if (m->object_peek() == nullptr) {
      return false;
    }
    JavaThread* const owner = static_cast<JavaThread*>(m->owner_raw());

    // Lock contention and Transactional Lock Elision (TLE) diagnostics
    // and observability
    // Case: light contention possibly amenable to TLE
    // Case: TLE inimical operations such as nested/recursive synchronization

    if (owner == current) {
      m->_recursions++;
      current->inc_held_monitor_count();
      return true;
    }

    if (LockingMode != LM_LIGHTWEIGHT) {
      // This Java Monitor is inflated so obj's header will never be
      // displaced to this thread's BasicLock. Make the displaced header
      // non-null so this BasicLock is not seen as recursive nor as
      // being locked. We do this unconditionally so that this thread's
      // BasicLock cannot be mis-interpreted by any stack walkers. For
      // performance reasons, stack walkers generally first check for
      // stack-locking in the object's header, the second check is for
      // recursive stack-locking in the displaced header in the BasicLock,
      // and last are the inflated Java Monitor (ObjectMonitor) checks.
      lock->set_displaced_header(markWord::unused_mark());
    }

    if (owner == nullptr && m->try_set_owner_from(nullptr, current) == nullptr) {
      assert(m->_recursions == 0, "invariant");
      current->inc_held_monitor_count();
      return true;
    }
  }

  // Note that we could inflate in quick_enter.
  // This is likely a useful optimization
  // Critically, in quick_enter() we must not:
  // -- block indefinitely, or
  // -- reach a safepoint

  return false;        // revert to slow-path
}

// Handle notifications when synchronizing on value based classes
void ObjectSynchronizer::handle_sync_on_value_based_class(Handle obj, JavaThread* locking_thread) {
  assert(locking_thread == Thread::current() || locking_thread->is_obj_deopt_suspend(), "must be");
  frame last_frame = locking_thread->last_frame();
  bool bcp_was_adjusted = false;
  // Don't decrement bcp if it points to the frame's first instruction.  This happens when
  // handle_sync_on_value_based_class() is called because of a synchronized method.  There
  // is no actual monitorenter instruction in the byte code in this case.
  if (last_frame.is_interpreted_frame() &&
      (last_frame.interpreter_frame_method()->code_base() < last_frame.interpreter_frame_bcp())) {
    // adjust bcp to point back to monitorenter so that we print the correct line numbers
    last_frame.interpreter_frame_set_bcp(last_frame.interpreter_frame_bcp() - 1);
    bcp_was_adjusted = true;
  }

  if (DiagnoseSyncOnValueBasedClasses == FATAL_EXIT) {
    ResourceMark rm;
    stringStream ss;
    locking_thread->print_active_stack_on(&ss);
    char* base = (char*)strstr(ss.base(), "at");
    char* newline = (char*)strchr(ss.base(), '\n');
    if (newline != nullptr) {
      *newline = '\0';
    }
    fatal("Synchronizing on object " INTPTR_FORMAT " of klass %s %s", p2i(obj()), obj->klass()->external_name(), base);
  } else {
    assert(DiagnoseSyncOnValueBasedClasses == LOG_WARNING, "invalid value for DiagnoseSyncOnValueBasedClasses");
    ResourceMark rm;
    Log(valuebasedclasses) vblog;

    vblog.info("Synchronizing on object " INTPTR_FORMAT " of klass %s", p2i(obj()), obj->klass()->external_name());
    if (locking_thread->has_last_Java_frame()) {
      LogStream info_stream(vblog.info());
      locking_thread->print_active_stack_on(&info_stream);
    } else {
      vblog.info("Cannot find the last Java frame");
    }

    EventSyncOnValueBasedClass event;
    if (event.should_commit()) {
      event.set_valueBasedClass(obj->klass());
      event.commit();
    }
  }

  if (bcp_was_adjusted) {
    last_frame.interpreter_frame_set_bcp(last_frame.interpreter_frame_bcp() + 1);
  }
}

static bool useHeavyMonitors() {
#if defined(X86) || defined(AARCH64) || defined(PPC64) || defined(RISCV64) || defined(S390)
  return LockingMode == LM_MONITOR;
#else
  return false;
#endif
}

// -----------------------------------------------------------------------------
// Monitor Enter/Exit

void ObjectSynchronizer::enter_for(Handle obj, BasicLock* lock, JavaThread* locking_thread) {
  // When called with locking_thread != Thread::current() some mechanism must synchronize
  // the locking_thread with respect to the current thread. Currently only used when
  // deoptimizing and re-locking locks. See Deoptimization::relock_objects
  assert(locking_thread == Thread::current() || locking_thread->is_obj_deopt_suspend(), "must be");

  if (LockingMode == LM_LIGHTWEIGHT) {
    return LightweightSynchronizer::enter_for(obj, lock, locking_thread);
  }

  if (!enter_fast_impl(obj, lock, locking_thread)) {
    // Inflated ObjectMonitor::enter_for is required

    // An async deflation can race after the inflate_for() call and before
    // enter_for() can make the ObjectMonitor busy. enter_for() returns false
    // if we have lost the race to async deflation and we simply try again.
    while (true) {
      ObjectMonitor* monitor = inflate_for(locking_thread, obj(), inflate_cause_monitor_enter);
      if (monitor->enter_for(locking_thread)) {
        return;
      }
      assert(monitor->is_being_async_deflated(), "must be");
    }
  }
}

void ObjectSynchronizer::enter(Handle obj, BasicLock* lock, JavaThread* current) {
  assert(current == Thread::current(), "must be");

  if (LockingMode == LM_LIGHTWEIGHT) {
    return LightweightSynchronizer::enter(obj, lock, current);
  }

  if (!enter_fast_impl(obj, lock, current)) {
    // Inflated ObjectMonitor::enter is required

    // An async deflation can race after the inflate() call and before
    // enter() can make the ObjectMonitor busy. enter() returns false if
    // we have lost the race to async deflation and we simply try again.
    while (true) {
      ObjectMonitor* monitor = inflate(current, obj(), inflate_cause_monitor_enter);
      if (monitor->enter(current)) {
        return;
      }
    }
  }
}

// The interpreter and compiler assembly code tries to lock using the fast path
// of this algorithm. Make sure to update that code if the following function is
// changed. The implementation is extremely sensitive to race condition. Be careful.
bool ObjectSynchronizer::enter_fast_impl(Handle obj, BasicLock* lock, JavaThread* locking_thread) {

  if (obj->klass()->is_value_based()) {
    handle_sync_on_value_based_class(obj, locking_thread);
  }

  locking_thread->inc_held_monitor_count();

  if (!useHeavyMonitors()) {
    if (LockingMode == LM_LIGHTWEIGHT) {
      // Fast-locking does not use the 'lock' argument.
      LockStack& lock_stack = locking_thread->lock_stack();
      if (lock_stack.is_full()) {
        // We unconditionally make room on the lock stack by inflating
        // the least recently locked object on the lock stack.

        // About the choice to inflate least recently locked object.
        // First we must chose to inflate a lock, either some lock on
        // the lock-stack or the lock that is currently being entered
        // (which may or may not be on the lock-stack).
        // Second the best lock to inflate is a lock which is entered
        // in a control flow where there are only a very few locks being
        // used, as the costly part of inflated locking is inflation,
        // not locking. But this property is entirely program dependent.
        // Third inflating the lock currently being entered on when it
        // is not present on the lock-stack will result in a still full
        // lock-stack. This creates a scenario where every deeper nested
        // monitorenter must call into the runtime.
        // The rational here is as follows:
        // Because we cannot (currently) figure out the second, and want
        // to avoid the third, we inflate a lock on the lock-stack.
        // The least recently locked lock is chosen as it is the lock
        // with the longest critical section.

        log_info(monitorinflation)("LockStack capacity exceeded, inflating.");
        ObjectMonitor* monitor = inflate_for(locking_thread, lock_stack.bottom(), inflate_cause_vm_internal);
        assert(monitor->owner() == Thread::current(), "must be owner=" PTR_FORMAT " current=" PTR_FORMAT " mark=" PTR_FORMAT,
               p2i(monitor->owner()), p2i(Thread::current()), monitor->object()->mark_acquire().value());
        assert(!lock_stack.is_full(), "must have made room here");
      }

      markWord mark = obj()->mark_acquire();
      while (mark.is_unlocked()) {
        // Retry until a lock state change has been observed. cas_set_mark() may collide with non lock bits modifications.
        // Try to swing into 'fast-locked' state.
        assert(!lock_stack.contains(obj()), "thread must not already hold the lock");
        const markWord locked_mark = mark.set_fast_locked();
        const markWord old_mark = obj()->cas_set_mark(locked_mark, mark);
        if (old_mark == mark) {
          // Successfully fast-locked, push object to lock-stack and return.
          lock_stack.push(obj());
          return true;
        }
        mark = old_mark;
      }

      if (mark.is_fast_locked() && lock_stack.try_recursive_enter(obj())) {
        // Recursive lock successful.
        return true;
      }

      // Failed to fast lock.
      return false;
    } else if (LockingMode == LM_LEGACY) {
      markWord mark = obj->mark();
      if (mark.is_unlocked()) {
        // Anticipate successful CAS -- the ST of the displaced mark must
        // be visible <= the ST performed by the CAS.
        lock->set_displaced_header(mark);
        if (mark == obj()->cas_set_mark(markWord::from_pointer(lock), mark)) {
          return true;
        }
      } else if (mark.has_locker() &&
                 locking_thread->is_lock_owned((address) mark.locker())) {
        assert(lock != mark.locker(), "must not re-lock the same lock");
        assert(lock != (BasicLock*) obj->mark().value(), "don't relock with same BasicLock");
        lock->set_displaced_header(markWord::from_pointer(nullptr));
        return true;
      }

      // The object header will never be displaced to this lock,
      // so it does not matter what the value is, except that it
      // must be non-zero to avoid looking like a re-entrant lock,
      // and must not look locked either.
      lock->set_displaced_header(markWord::unused_mark());

      // Failed to fast lock.
      return false;
    }
  } else if (VerifyHeavyMonitors) {
    guarantee((obj->mark().value() & markWord::lock_mask_in_place) != markWord::locked_value, "must not be lightweight/stack-locked");
  }

  return false;
}

void ObjectSynchronizer::exit(oop object, BasicLock* lock, JavaThread* current) {
  current->dec_held_monitor_count();

  if (LockingMode == LM_LIGHTWEIGHT) {
    return LightweightSynchronizer::exit(object, current);
  }

  if (!useHeavyMonitors()) {
    markWord mark = object->mark();
    if (LockingMode == LM_LIGHTWEIGHT) {
      // Fast-locking does not use the 'lock' argument.
      LockStack& lock_stack = current->lock_stack();
      if (mark.is_fast_locked() && lock_stack.try_recursive_exit(object)) {
        // Recursively unlocked.
        return;
      }

      if (mark.is_fast_locked() && lock_stack.is_recursive(object)) {
        // This lock is recursive but is not at the top of the lock stack so we're
        // doing an unbalanced exit. We have to fall thru to inflation below and
        // let ObjectMonitor::exit() do the unlock.
      } else {
        while (mark.is_fast_locked()) {
          // Retry until a lock state change has been observed. cas_set_mark() may collide with non lock bits modifications.
          const markWord unlocked_mark = mark.set_unlocked();
          const markWord old_mark = object->cas_set_mark(unlocked_mark, mark);
          if (old_mark == mark) {
            size_t recursions = lock_stack.remove(object) - 1;
            assert(recursions == 0, "must not be recursive here");
            return;
          }
          mark = old_mark;
        }
      }
    } else if (LockingMode == LM_LEGACY) {
      markWord dhw = lock->displaced_header();
      if (dhw.value() == 0) {
        // If the displaced header is null, then this exit matches up with
        // a recursive enter. No real work to do here except for diagnostics.
#ifndef PRODUCT
        if (mark != markWord::INFLATING()) {
          // Only do diagnostics if we are not racing an inflation. Simply
          // exiting a recursive enter of a Java Monitor that is being
          // inflated is safe; see the has_monitor() comment below.
          assert(!mark.is_unlocked(), "invariant");
          assert(!mark.has_locker() ||
                 current->is_lock_owned((address)mark.locker()), "invariant");
          if (mark.has_monitor()) {
            // The BasicLock's displaced_header is marked as a recursive
            // enter and we have an inflated Java Monitor (ObjectMonitor).
            // This is a special case where the Java Monitor was inflated
            // after this thread entered the stack-lock recursively. When a
            // Java Monitor is inflated, we cannot safely walk the Java
            // Monitor owner's stack and update the BasicLocks because a
            // Java Monitor can be asynchronously inflated by a thread that
            // does not own the Java Monitor.
            ObjectMonitor* m = read_monitor(mark);
            assert(m->object()->mark() == mark, "invariant");
            assert(m->is_entered(current), "invariant");
          }
        }
#endif
        return;
      }

      if (mark == markWord::from_pointer(lock)) {
        // If the object is stack-locked by the current thread, try to
        // swing the displaced header from the BasicLock back to the mark.
        assert(dhw.is_neutral(), "invariant");
        if (object->cas_set_mark(dhw, mark) == mark) {
          return;
        }
      }
    }
  } else if (VerifyHeavyMonitors) {
    guarantee((object->mark().value() & markWord::lock_mask_in_place) != markWord::locked_value, "must not be lightweight/stack-locked");
  }

  // We have to take the slow-path of possible inflation and then exit.
  // The ObjectMonitor* can't be async deflated until ownership is
  // dropped inside exit() and the ObjectMonitor* must be !is_busy().
  ObjectMonitor* monitor = inflate(current, object, inflate_cause_vm_internal);
  assert(!monitor->is_owner_anonymous(), "must not be");
  monitor->exit(current);
}

// -----------------------------------------------------------------------------
// JNI locks on java objects
// NOTE: must use heavy weight monitor to handle jni monitor enter
void ObjectSynchronizer::jni_enter(Handle obj, JavaThread* current) {
  if (obj->klass()->is_value_based()) {
    handle_sync_on_value_based_class(obj, current);
  }

  // the current locking is from JNI instead of Java code
  current->set_current_pending_monitor_is_from_java(false);
  // An async deflation can race after the inflate() call and before
  // enter() can make the ObjectMonitor busy. enter() returns false if
  // we have lost the race to async deflation and we simply try again.
  while (true) {
    ObjectMonitor* monitor;
    bool entered;
    if (LockingMode == LM_LIGHTWEIGHT) {
<<<<<<< HEAD
      BasicLock unused;
      entered = LightweightSynchronizer::inflate_and_enter(obj(), &unused, current, current, inflate_cause_jni_enter);
=======
      entered = LightweightSynchronizer::inflate_and_enter(obj(), current, current, inflate_cause_jni_enter) != nullptr;
>>>>>>> bb474806
    } else {
      monitor = inflate(current, obj(), inflate_cause_jni_enter);
      entered = monitor->enter(current);
    }

    if (entered) {
      current->inc_held_monitor_count(1, true);
      break;
    }
  }
  current->set_current_pending_monitor_is_from_java(true);
}

// NOTE: must use heavy weight monitor to handle jni monitor exit
void ObjectSynchronizer::jni_exit(oop obj, TRAPS) {
  JavaThread* current = THREAD;

  ObjectMonitor* monitor;
  if (LockingMode == LM_LIGHTWEIGHT) {
    monitor = LightweightSynchronizer::inflate_locked_or_imse(obj, inflate_cause_jni_exit, CHECK);
  } else {
    // The ObjectMonitor* can't be async deflated until ownership is
    // dropped inside exit() and the ObjectMonitor* must be !is_busy().
    monitor = inflate(current, obj, inflate_cause_jni_exit);
  }
  // If this thread has locked the object, exit the monitor. We
  // intentionally do not use CHECK on check_owner because we must exit the
  // monitor even if an exception was already pending.
  if (monitor->check_owner(THREAD)) {
    monitor->exit(current);
    current->dec_held_monitor_count(1, true);
  }
}

// -----------------------------------------------------------------------------
// Internal VM locks on java objects
// standard constructor, allows locking failures
ObjectLocker::ObjectLocker(Handle obj, JavaThread* thread) {
  _thread = thread;
  _thread->check_for_valid_safepoint_state();
  _obj = obj;

  if (_obj() != nullptr) {
    ObjectSynchronizer::enter(_obj, &_lock, _thread);
  }
}

ObjectLocker::~ObjectLocker() {
  if (_obj() != nullptr) {
    ObjectSynchronizer::exit(_obj(), &_lock, _thread);
  }
}


// -----------------------------------------------------------------------------
//  Wait/Notify/NotifyAll
// NOTE: must use heavy weight monitor to handle wait()

int ObjectSynchronizer::wait(Handle obj, jlong millis, TRAPS) {
  JavaThread* current = THREAD;
  if (millis < 0) {
    THROW_MSG_0(vmSymbols::java_lang_IllegalArgumentException(), "timeout value is negative");
  }

  ObjectMonitor* monitor;
  if (LockingMode == LM_LIGHTWEIGHT) {
    current->lock_stack().clear_wait_was_inflated();
    monitor = LightweightSynchronizer::inflate_locked_or_imse(obj(), inflate_cause_wait, CHECK_0);
  } else {
    // The ObjectMonitor* can't be async deflated because the _waiters
    // field is incremented before ownership is dropped and decremented
    // after ownership is regained.
    monitor = inflate(current, obj(), inflate_cause_wait);
  }

  DTRACE_MONITOR_WAIT_PROBE(monitor, obj(), current, millis);
  monitor->wait(millis, true, THREAD); // Not CHECK as we need following code

  // This dummy call is in place to get around dtrace bug 6254741.  Once
  // that's fixed we can uncomment the following line, remove the call
  // and change this function back into a "void" func.
  // DTRACE_MONITOR_PROBE(waited, monitor, obj(), THREAD);
  int ret_code = dtrace_waited_probe(monitor, obj, THREAD);
  return ret_code;
}

void ObjectSynchronizer::notify(Handle obj, TRAPS) {
  JavaThread* current = THREAD;

  markWord mark = obj->mark();
  if (LockingMode == LM_LIGHTWEIGHT) {
    if ((mark.is_fast_locked() && current->lock_stack().contains(obj()))) {
      // Not inflated so there can't be any waiters to notify.
      return;
    }
  } else if (LockingMode == LM_LEGACY) {
    if (mark.has_locker() && current->is_lock_owned((address)mark.locker())) {
      // Not inflated so there can't be any waiters to notify.
      return;
    }
  }

  ObjectMonitor* monitor;
  if (LockingMode == LM_LIGHTWEIGHT) {
    monitor = LightweightSynchronizer::inflate_locked_or_imse(obj(), inflate_cause_notify, CHECK);
  } else {
    // The ObjectMonitor* can't be async deflated until ownership is
    // dropped by the calling thread.
    monitor = inflate(current, obj(), inflate_cause_notify);
  }
  monitor->notify(CHECK);
}

// NOTE: see comment of notify()
void ObjectSynchronizer::notifyall(Handle obj, TRAPS) {
  JavaThread* current = THREAD;

  markWord mark = obj->mark();
  if (LockingMode == LM_LIGHTWEIGHT) {
    if ((mark.is_fast_locked() && current->lock_stack().contains(obj()))) {
      // Not inflated so there can't be any waiters to notify.
      return;
    }
  } else if (LockingMode == LM_LEGACY) {
    if (mark.has_locker() && current->is_lock_owned((address)mark.locker())) {
      // Not inflated so there can't be any waiters to notify.
      return;
    }
  }

  ObjectMonitor* monitor;
  if (LockingMode == LM_LIGHTWEIGHT) {
    monitor = LightweightSynchronizer::inflate_locked_or_imse(obj(), inflate_cause_notify, CHECK);
  } else {
    // The ObjectMonitor* can't be async deflated until ownership is
    // dropped by the calling thread.
    monitor = inflate(current, obj(), inflate_cause_notify);
  }
  monitor->notifyAll(CHECK);
}

// -----------------------------------------------------------------------------
// Hash Code handling

struct SharedGlobals {
  char         _pad_prefix[OM_CACHE_LINE_SIZE];
  // This is a highly shared mostly-read variable.
  // To avoid false-sharing it needs to be the sole occupant of a cache line.
  volatile int stw_random;
  DEFINE_PAD_MINUS_SIZE(1, OM_CACHE_LINE_SIZE, sizeof(volatile int));
  // Hot RW variable -- Sequester to avoid false-sharing
  volatile int hc_sequence;
  DEFINE_PAD_MINUS_SIZE(2, OM_CACHE_LINE_SIZE, sizeof(volatile int));
};

static SharedGlobals GVars;

static markWord read_stable_mark(oop obj) {
  markWord mark = obj->mark_acquire();
  if (!mark.is_being_inflated() || LockingMode == LM_LIGHTWEIGHT) {
    // New lightweight locking does not use the markWord::INFLATING() protocol.
    return mark;       // normal fast-path return
  }

  int its = 0;
  for (;;) {
    markWord mark = obj->mark_acquire();
    if (!mark.is_being_inflated()) {
      return mark;    // normal fast-path return
    }

    // The object is being inflated by some other thread.
    // The caller of read_stable_mark() must wait for inflation to complete.
    // Avoid live-lock.

    ++its;
    if (its > 10000 || !os::is_MP()) {
      if (its & 1) {
        os::naked_yield();
      } else {
        // Note that the following code attenuates the livelock problem but is not
        // a complete remedy.  A more complete solution would require that the inflating
        // thread hold the associated inflation lock.  The following code simply restricts
        // the number of spinners to at most one.  We'll have N-2 threads blocked
        // on the inflationlock, 1 thread holding the inflation lock and using
        // a yield/park strategy, and 1 thread in the midst of inflation.
        // A more refined approach would be to change the encoding of INFLATING
        // to allow encapsulation of a native thread pointer.  Threads waiting for
        // inflation to complete would use CAS to push themselves onto a singly linked
        // list rooted at the markword.  Once enqueued, they'd loop, checking a per-thread flag
        // and calling park().  When inflation was complete the thread that accomplished inflation
        // would detach the list and set the markword to inflated with a single CAS and
        // then for each thread on the list, set the flag and unpark() the thread.

        // Index into the lock array based on the current object address.
        static_assert(is_power_of_2(inflation_lock_count()), "must be");
        size_t ix = (cast_from_oop<intptr_t>(obj) >> 5) & (inflation_lock_count() - 1);
        int YieldThenBlock = 0;
        assert(ix < inflation_lock_count(), "invariant");
        inflation_lock(ix)->lock();
        while (obj->mark_acquire() == markWord::INFLATING()) {
          // Beware: naked_yield() is advisory and has almost no effect on some platforms
          // so we periodically call current->_ParkEvent->park(1).
          // We use a mixed spin/yield/block mechanism.
          if ((YieldThenBlock++) >= 16) {
            Thread::current()->_ParkEvent->park(1);
          } else {
            os::naked_yield();
          }
        }
        inflation_lock(ix)->unlock();
      }
    } else {
      SpinPause();       // SMP-polite spinning
    }
  }
}

// hashCode() generation :
//
// Possibilities:
// * MD5Digest of {obj,stw_random}
// * CRC32 of {obj,stw_random} or any linear-feedback shift register function.
// * A DES- or AES-style SBox[] mechanism
// * One of the Phi-based schemes, such as:
//   2654435761 = 2^32 * Phi (golden ratio)
//   HashCodeValue = ((uintptr_t(obj) >> 3) * 2654435761) ^ GVars.stw_random ;
// * A variation of Marsaglia's shift-xor RNG scheme.
// * (obj ^ stw_random) is appealing, but can result
//   in undesirable regularity in the hashCode values of adjacent objects
//   (objects allocated back-to-back, in particular).  This could potentially
//   result in hashtable collisions and reduced hashtable efficiency.
//   There are simple ways to "diffuse" the middle address bits over the
//   generated hashCode values:

static inline intptr_t get_next_hash(Thread* current, oop obj) {
  intptr_t value = 0;
  if (hashCode == 0) {
    // This form uses global Park-Miller RNG.
    // On MP system we'll have lots of RW access to a global, so the
    // mechanism induces lots of coherency traffic.
    value = os::random();
  } else if (hashCode == 1) {
    // This variation has the property of being stable (idempotent)
    // between STW operations.  This can be useful in some of the 1-0
    // synchronization schemes.
    intptr_t addr_bits = cast_from_oop<intptr_t>(obj) >> 3;
    value = addr_bits ^ (addr_bits >> 5) ^ GVars.stw_random;
  } else if (hashCode == 2) {
    value = 1;            // for sensitivity testing
  } else if (hashCode == 3) {
    value = ++GVars.hc_sequence;
  } else if (hashCode == 4) {
    value = cast_from_oop<intptr_t>(obj);
  } else {
    // Marsaglia's xor-shift scheme with thread-specific state
    // This is probably the best overall implementation -- we'll
    // likely make this the default in future releases.
    unsigned t = current->_hashStateX;
    t ^= (t << 11);
    current->_hashStateX = current->_hashStateY;
    current->_hashStateY = current->_hashStateZ;
    current->_hashStateZ = current->_hashStateW;
    unsigned v = current->_hashStateW;
    v = (v ^ (v >> 19)) ^ (t ^ (t >> 8));
    current->_hashStateW = v;
    value = v;
  }

  value &= markWord::hash_mask;
  if (value == 0) value = 0xBAD;
  assert(value != markWord::no_hash, "invariant");
  return value;
}

intptr_t ObjectSynchronizer::get_next_hash(Thread* current, oop obj) {
  // CLEANUP[Axel]: hack for LightweightSynchronizer being in different translation unit
  return ::get_next_hash(current, obj);
}

intptr_t ObjectSynchronizer::FastHashCode(Thread* current, oop obj) {
  if (LockingMode == LM_LIGHTWEIGHT) {
    return LightweightSynchronizer::FastHashCode(current, obj);
  }

  while (true) {
    ObjectMonitor* monitor = nullptr;
    markWord temp, test;
    intptr_t hash;
    markWord mark = read_stable_mark(obj);
    if (VerifyHeavyMonitors) {
      assert(LockingMode == LM_MONITOR, "+VerifyHeavyMonitors requires LockingMode == 0 (LM_MONITOR)");
      guarantee((obj->mark().value() & markWord::lock_mask_in_place) != markWord::locked_value, "must not be lightweight/stack-locked");
    }
    if (mark.is_unlocked() || (LockingMode == LM_LIGHTWEIGHT && mark.is_fast_locked())) {
      hash = mark.hash();
      if (hash != 0) {                     // if it has a hash, just return it
        return hash;
      }
      hash = get_next_hash(current, obj);  // get a new hash
      temp = mark.copy_set_hash(hash);     // merge the hash into header
                                           // try to install the hash
      test = obj->cas_set_mark(temp, mark);
      if (test == mark) {                  // if the hash was installed, return it
        return hash;
      }
      if (LockingMode == LM_LIGHTWEIGHT) {
        // CAS failed, retry
        continue;
      }
      // Failed to install the hash. It could be that another thread
      // installed the hash just before our attempt or inflation has
      // occurred or... so we fall thru to inflate the monitor for
      // stability and then install the hash.
    } else if (mark.has_monitor()) {
      monitor = mark.monitor();
      temp = monitor->header();
      assert(temp.is_neutral(), "invariant: header=" INTPTR_FORMAT, temp.value());
      hash = temp.hash();
      if (hash != 0) {
        // It has a hash.

        // Separate load of dmw/header above from the loads in
        // is_being_async_deflated().

        // dmw/header and _contentions may get written by different threads.
        // Make sure to observe them in the same order when having several observers.
        OrderAccess::loadload_for_IRIW();

        if (monitor->is_being_async_deflated()) {
          // But we can't safely use the hash if we detect that async
          // deflation has occurred. So we attempt to restore the
          // header/dmw to the object's header so that we only retry
          // once if the deflater thread happens to be slow.
          monitor->install_displaced_markword_in_object(obj);
          continue;
        }
        return hash;
      }
      // Fall thru so we only have one place that installs the hash in
      // the ObjectMonitor.
    } else if (LockingMode == LM_LEGACY && mark.has_locker() && current->is_lock_owned((address)mark.locker())) {
      // This is a stack-lock owned by the calling thread so fetch the
      // displaced markWord from the BasicLock on the stack.
      temp = mark.displaced_mark_helper();
      assert(temp.is_neutral(), "invariant: header=" INTPTR_FORMAT, temp.value());
      hash = temp.hash();
      if (hash != 0) {                  // if it has a hash, just return it
        return hash;
      }
      // WARNING:
      // The displaced header in the BasicLock on a thread's stack
      // is strictly immutable. It CANNOT be changed in ANY cases.
      // So we have to inflate the stack-lock into an ObjectMonitor
      // even if the current thread owns the lock. The BasicLock on
      // a thread's stack can be asynchronously read by other threads
      // during an inflate() call so any change to that stack memory
      // may not propagate to other threads correctly.
    }

    // Inflate the monitor to set the hash.

    // An async deflation can race after the inflate() call and before we
    // can update the ObjectMonitor's header with the hash value below.
    monitor = inflate(current, obj, inflate_cause_hash_code);
    // Load ObjectMonitor's header/dmw field and see if it has a hash.
    mark = monitor->header();
    assert(mark.is_neutral(), "invariant: header=" INTPTR_FORMAT, mark.value());
    hash = mark.hash();
    if (hash == 0) {                       // if it does not have a hash
      hash = get_next_hash(current, obj);  // get a new hash
      temp = mark.copy_set_hash(hash)   ;  // merge the hash into header
      assert(temp.is_neutral(), "invariant: header=" INTPTR_FORMAT, temp.value());
      uintptr_t v = Atomic::cmpxchg((volatile uintptr_t*)monitor->header_addr(), mark.value(), temp.value());
      test = markWord(v);
      if (test != mark) {
        // The attempt to update the ObjectMonitor's header/dmw field
        // did not work. This can happen if another thread managed to
        // merge in the hash just before our cmpxchg().
        // If we add any new usages of the header/dmw field, this code
        // will need to be updated.
        hash = test.hash();
        assert(test.is_neutral(), "invariant: header=" INTPTR_FORMAT, test.value());
        assert(hash != 0, "should only have lost the race to a thread that set a non-zero hash");
      }
      if (monitor->is_being_async_deflated()) {
        // If we detect that async deflation has occurred, then we
        // attempt to restore the header/dmw to the object's header
        // so that we only retry once if the deflater thread happens
        // to be slow.
        monitor->install_displaced_markword_in_object(obj);
        continue;
      }
    }
    // We finally get the hash.
    return hash;
  }
}

bool ObjectSynchronizer::current_thread_holds_lock(JavaThread* current,
                                                   Handle h_obj) {
  assert(current == JavaThread::current(), "Can only be called on current thread");
  oop obj = h_obj();

  markWord mark = read_stable_mark(obj);

  if (LockingMode == LM_LEGACY && mark.has_locker()) {
    // stack-locked case, header points into owner's stack
    return current->is_lock_owned((address)mark.locker());
  }

  if (LockingMode == LM_LIGHTWEIGHT && mark.is_fast_locked()) {
    // fast-locking case, see if lock is in current's lock stack
    return current->lock_stack().contains(h_obj());
  }

  while (LockingMode == LM_LIGHTWEIGHT && mark.has_monitor()) {
    ObjectMonitor* monitor = LightweightSynchronizer::read_monitor(current, obj);
    if (monitor != nullptr) {
      return monitor->is_entered(current) != 0;
    }
    // Racing with inflation/deflation, retry
    mark = obj->mark_acquire();

    if (mark.is_fast_locked()) {
      // Some other thread fast_locked, current could not have held the lock
      return false;
    }
  }

  if (LockingMode != LM_LIGHTWEIGHT && mark.has_monitor()) {
    // Inflated monitor so header points to ObjectMonitor (tagged pointer).
    // The first stage of async deflation does not affect any field
    // used by this comparison so the ObjectMonitor* is usable here.
    ObjectMonitor* monitor = read_monitor(mark);
    return monitor->is_entered(current) != 0;
  }
  // Unlocked case, header in place
  assert(mark.is_unlocked(), "sanity check");
  return false;
}

JavaThread* ObjectSynchronizer::get_lock_owner(ThreadsList * t_list, Handle h_obj) {
  oop obj = h_obj();
  markWord mark = read_stable_mark(obj);

  if (LockingMode == LM_LEGACY && mark.has_locker()) {
    // stack-locked so header points into owner's stack.
    // owning_thread_from_monitor_owner() may also return null here:
    return Threads::owning_thread_from_monitor_owner(t_list, (address) mark.locker());
  }

  if (LockingMode == LM_LIGHTWEIGHT && mark.is_fast_locked()) {
    // fast-locked so get owner from the object.
    // owning_thread_from_object() may also return null here:
    return Threads::owning_thread_from_object(t_list, h_obj());
  }

  while (LockingMode == LM_LIGHTWEIGHT && mark.has_monitor()) {
    ObjectMonitor* monitor = LightweightSynchronizer::read_monitor(Thread::current(), obj);
    if (monitor != nullptr) {
      return Threads::owning_thread_from_monitor(t_list, monitor);
    }
    // Racing with inflation/deflation, retry
    mark = obj->mark_acquire();

    if (mark.is_fast_locked()) {
      // Some other thread fast_locked
      return Threads::owning_thread_from_object(t_list, h_obj());
    }
  }

  if (LockingMode != LM_LIGHTWEIGHT && mark.has_monitor()) {
    // Inflated monitor so header points to ObjectMonitor (tagged pointer).
    // The first stage of async deflation does not affect any field
    // used by this comparison so the ObjectMonitor* is usable here.
    ObjectMonitor* monitor = read_monitor(mark);
    assert(monitor != nullptr, "monitor should be non-null");
    // owning_thread_from_monitor() may also return null here:
    return Threads::owning_thread_from_monitor(t_list, monitor);
  }

  // Unlocked case, header in place
  // Cannot have assertion since this object may have been
  // locked by another thread when reaching here.
  // assert(mark.is_unlocked(), "sanity check");

  return nullptr;
}

// Visitors ...

// Iterate over all ObjectMonitors.
template <typename Function>
void ObjectSynchronizer::monitors_iterate(Function function) {
  MonitorList::Iterator iter = _in_use_list.iterator();
  while (iter.has_next()) {
    ObjectMonitor* monitor = iter.next();
    function(monitor);
  }
}

// Iterate ObjectMonitors owned by any thread and where the owner `filter`
// returns true.
template <typename OwnerFilter>
void ObjectSynchronizer::owned_monitors_iterate_filtered(MonitorClosure* closure, OwnerFilter filter) {
  monitors_iterate([&](ObjectMonitor* monitor) {
    // This function is only called at a safepoint or when the
    // target thread is suspended or when the target thread is
    // operating on itself. The current closures in use today are
    // only interested in an owned ObjectMonitor and ownership
    // cannot be dropped under the calling contexts so the
    // ObjectMonitor cannot be async deflated.
    if (monitor->has_owner() && filter(monitor->owner_raw())) {
      assert(!monitor->is_being_async_deflated(), "Owned monitors should not be deflating");

      closure->do_monitor(monitor);
    }
  });
}

// Iterate ObjectMonitors where the owner == thread; this does NOT include
// ObjectMonitors where owner is set to a stack-lock address in thread.
void ObjectSynchronizer::owned_monitors_iterate(MonitorClosure* closure, JavaThread* thread) {
  auto thread_filter = [&](void* owner) { return owner == thread; };
  return owned_monitors_iterate_filtered(closure, thread_filter);
}

// Iterate ObjectMonitors owned by any thread.
void ObjectSynchronizer::owned_monitors_iterate(MonitorClosure* closure) {
  auto all_filter = [&](void* owner) { return true; };
  return owned_monitors_iterate_filtered(closure, all_filter);
}

static bool monitors_used_above_threshold(MonitorList* list) {
  if (MonitorUsedDeflationThreshold == 0) {  // disabled case is easy
    return false;
  }
  // Start with ceiling based on a per-thread estimate:
  size_t ceiling = ObjectSynchronizer::in_use_list_ceiling();
  size_t old_ceiling = ceiling;
  if (ceiling < list->max()) {
    // The max used by the system has exceeded the ceiling so use that:
    ceiling = list->max();
  }
  size_t monitors_used = list->count();
  if (monitors_used == 0) {  // empty list is easy
    return false;
  }
  if (NoAsyncDeflationProgressMax != 0 &&
      _no_progress_cnt >= NoAsyncDeflationProgressMax) {
    double remainder = (100.0 - MonitorUsedDeflationThreshold) / 100.0;
    size_t new_ceiling = ceiling / remainder + 1;
    ObjectSynchronizer::set_in_use_list_ceiling(new_ceiling);
    log_info(monitorinflation)("Too many deflations without progress; "
                               "bumping in_use_list_ceiling from " SIZE_FORMAT
                               " to " SIZE_FORMAT, old_ceiling, new_ceiling);
    _no_progress_cnt = 0;
    ceiling = new_ceiling;
  }

  // Check if our monitor usage is above the threshold:
  size_t monitor_usage = (monitors_used * 100LL) / ceiling;
  if (int(monitor_usage) > MonitorUsedDeflationThreshold) {
    log_info(monitorinflation)("monitors_used=" SIZE_FORMAT ", ceiling=" SIZE_FORMAT
                               ", monitor_usage=" SIZE_FORMAT ", threshold=%d",
                               monitors_used, ceiling, monitor_usage, MonitorUsedDeflationThreshold);
    return true;
  }

  return false;
}

size_t ObjectSynchronizer::in_use_list_ceiling() {
  return _in_use_list_ceiling;
}

void ObjectSynchronizer::dec_in_use_list_ceiling() {
  Atomic::sub(&_in_use_list_ceiling, AvgMonitorsPerThreadEstimate);
}

void ObjectSynchronizer::inc_in_use_list_ceiling() {
  Atomic::add(&_in_use_list_ceiling, AvgMonitorsPerThreadEstimate);
}

void ObjectSynchronizer::set_in_use_list_ceiling(size_t new_value) {
  _in_use_list_ceiling = new_value;
}

bool ObjectSynchronizer::is_async_deflation_needed() {
  if (is_async_deflation_requested()) {
    // Async deflation request.
    log_info(monitorinflation)("Async deflation needed: explicit request");
    return true;
  }

  jlong time_since_last = time_since_last_async_deflation_ms();

  if (AsyncDeflationInterval > 0 &&
      time_since_last > AsyncDeflationInterval &&
      monitors_used_above_threshold(&_in_use_list)) {
    // It's been longer than our specified deflate interval and there
    // are too many monitors in use. We don't deflate more frequently
    // than AsyncDeflationInterval (unless is_async_deflation_requested)
    // in order to not swamp the MonitorDeflationThread.
    log_info(monitorinflation)("Async deflation needed: monitors used are above the threshold");
    return true;
  }

  if (GuaranteedAsyncDeflationInterval > 0 &&
      time_since_last > GuaranteedAsyncDeflationInterval) {
    // It's been longer than our specified guaranteed deflate interval.
    // We need to clean up the used monitors even if the threshold is
    // not reached, to keep the memory utilization at bay when many threads
    // touched many monitors.
    log_info(monitorinflation)("Async deflation needed: guaranteed interval (" INTX_FORMAT " ms) "
                               "is greater than time since last deflation (" JLONG_FORMAT " ms)",
                               GuaranteedAsyncDeflationInterval, time_since_last);

    // If this deflation has no progress, then it should not affect the no-progress
    // tracking, otherwise threshold heuristics would think it was triggered, experienced
    // no progress, and needs to backoff more aggressively. In this "no progress" case,
    // the generic code would bump the no-progress counter, and we compensate for that
    // by telling it to skip the update.
    //
    // If this deflation has progress, then it should let non-progress tracking
    // know about this, otherwise the threshold heuristics would kick in, potentially
    // experience no-progress due to aggressive cleanup by this deflation, and think
    // it is still in no-progress stride. In this "progress" case, the generic code would
    // zero the counter, and we allow it to happen.
    _no_progress_skip_increment = true;

    return true;
  }

  return false;
}

void ObjectSynchronizer::request_deflate_idle_monitors() {
  MonitorLocker ml(MonitorDeflation_lock, Mutex::_no_safepoint_check_flag);
  set_is_async_deflation_requested(true);
  ml.notify_all();
}

bool ObjectSynchronizer::request_deflate_idle_monitors_from_wb() {
  JavaThread* current = JavaThread::current();
  bool ret_code = false;

  jlong last_time = last_async_deflation_time_ns();

  request_deflate_idle_monitors();

  const int N_CHECKS = 5;
  for (int i = 0; i < N_CHECKS; i++) {  // sleep for at most 5 seconds
    if (last_async_deflation_time_ns() > last_time) {
      log_info(monitorinflation)("Async Deflation happened after %d check(s).", i);
      ret_code = true;
      break;
    }
    {
      // JavaThread has to honor the blocking protocol.
      ThreadBlockInVM tbivm(current);
      os::naked_short_sleep(999);  // sleep for almost 1 second
    }
  }
  if (!ret_code) {
    log_info(monitorinflation)("Async Deflation DID NOT happen after %d checks.", N_CHECKS);
  }

  return ret_code;
}

jlong ObjectSynchronizer::time_since_last_async_deflation_ms() {
  return (os::javaTimeNanos() - last_async_deflation_time_ns()) / (NANOUNITS / MILLIUNITS);
}

static void post_monitor_inflate_event(EventJavaMonitorInflate* event,
                                       const oop obj,
                                       ObjectSynchronizer::InflateCause cause) {
  assert(event != nullptr, "invariant");
  event->set_monitorClass(obj->klass());
  event->set_address((uintptr_t)(void*)obj);
  event->set_cause((u1)cause);
  event->commit();
}

// Fast path code shared by multiple functions
void ObjectSynchronizer::inflate_helper(oop obj) {
  if (LockingMode == LM_LIGHTWEIGHT) {
    return;
  }
  markWord mark = obj->mark_acquire();
  if (mark.has_monitor()) {
    ObjectMonitor* monitor = read_monitor(mark);
    markWord dmw = monitor->header();
    assert(dmw.is_neutral(), "sanity check: header=" INTPTR_FORMAT, dmw.value());
    return;
  }
  (void)inflate(Thread::current(), obj, inflate_cause_vm_internal);
}

ObjectMonitor* ObjectSynchronizer::inflate(Thread* current, oop obj, const InflateCause cause) {
  assert(current == Thread::current(), "must be");
  if (LockingMode == LM_LIGHTWEIGHT && current->is_Java_thread()) {
    return inflate_impl(JavaThread::cast(current), obj, cause);
  }
  return inflate_impl(nullptr, obj, cause);
}

ObjectMonitor* ObjectSynchronizer::inflate_for(JavaThread* thread, oop obj, const InflateCause cause) {
  assert(thread == Thread::current() || thread->is_obj_deopt_suspend(), "must be");
  return inflate_impl(thread, obj, cause);
}

ObjectMonitor* ObjectSynchronizer::inflate_impl(JavaThread* inflating_thread, oop object, const InflateCause cause) {
  // The JavaThread* inflating_thread parameter is only used by LM_LIGHTWEIGHT and requires
  // that the inflating_thread == Thread::current() or is suspended throughout the call by
  // some other mechanism.
  // Even with LM_LIGHTWEIGHT the thread might be nullptr when called from a non
  // JavaThread. (As may still be the case from FastHashCode). However it is only
  // important for the correctness of the LM_LIGHTWEIGHT algorithm that the thread
  // is set when called from ObjectSynchronizer::enter from the owning thread,
  // ObjectSynchronizer::enter_for from any thread, or ObjectSynchronizer::exit.
  EventJavaMonitorInflate event;

  for (;;) {
    const markWord mark = object->mark_acquire();

    // The mark can be in one of the following states:
    // *  inflated     - Just return if using stack-locking.
    //                   If using fast-locking and the ObjectMonitor owner
    //                   is anonymous and the inflating_thread owns the
    //                   object lock, then we make the inflating_thread
    //                   the ObjectMonitor owner and remove the lock from
    //                   the inflating_thread's lock stack.
    // *  fast-locked  - Coerce it to inflated from fast-locked.
    // *  stack-locked - Coerce it to inflated from stack-locked.
    // *  INFLATING    - Busy wait for conversion from stack-locked to
    //                   inflated.
    // *  unlocked     - Aggressively inflate the object.

    // CASE: inflated
    if (mark.has_monitor()) {
      ObjectMonitor* inf = mark.monitor();
      markWord dmw = inf->header();
      assert(dmw.is_neutral(), "invariant: header=" INTPTR_FORMAT, dmw.value());
      if (LockingMode == LM_LIGHTWEIGHT && inf->is_owner_anonymous() &&
          inflating_thread != nullptr && inflating_thread->lock_stack().contains(object)) {
        inf->set_owner_from_anonymous(inflating_thread);
        size_t removed = inflating_thread->lock_stack().remove(object);
        inf->set_recursions(removed - 1);
      }
      return inf;
    }

    if (LockingMode != LM_LIGHTWEIGHT) {
      // New lightweight locking does not use INFLATING.
      // CASE: inflation in progress - inflating over a stack-lock.
      // Some other thread is converting from stack-locked to inflated.
      // Only that thread can complete inflation -- other threads must wait.
      // The INFLATING value is transient.
      // Currently, we spin/yield/park and poll the markword, waiting for inflation to finish.
      // We could always eliminate polling by parking the thread on some auxiliary list.
      if (mark == markWord::INFLATING()) {
        read_stable_mark(object);
        continue;
      }
    }

    // CASE: fast-locked
    // Could be fast-locked either by the inflating_thread or by some other thread.
    //
    // Note that we allocate the ObjectMonitor speculatively, _before_
    // attempting to set the object's mark to the new ObjectMonitor. If
    // the inflating_thread owns the monitor, then we set the ObjectMonitor's
    // owner to the inflating_thread. Otherwise, we set the ObjectMonitor's owner
    // to anonymous. If we lose the race to set the object's mark to the
    // new ObjectMonitor, then we just delete it and loop around again.
    //
    LogStreamHandle(Trace, monitorinflation) lsh;
    if (LockingMode == LM_LIGHTWEIGHT && mark.is_fast_locked()) {
      ObjectMonitor* monitor = new ObjectMonitor(object);
      monitor->set_header(mark.set_unlocked());
      bool own = inflating_thread != nullptr && inflating_thread->lock_stack().contains(object);
      if (own) {
        // Owned by inflating_thread.
        monitor->set_owner_from(nullptr, inflating_thread);
      } else {
        // Owned by somebody else.
        monitor->set_owner_anonymous();
      }
      markWord monitor_mark = markWord::encode(monitor);
      markWord old_mark = object->cas_set_mark(monitor_mark, mark);
      if (old_mark == mark) {
        // Success! Return inflated monitor.
        if (own) {
          size_t removed = inflating_thread->lock_stack().remove(object);
          monitor->set_recursions(removed - 1);
        }
        // Once the ObjectMonitor is configured and object is associated
        // with the ObjectMonitor, it is safe to allow async deflation:
        _in_use_list.add(monitor);

        // Hopefully the performance counters are allocated on distinct
        // cache lines to avoid false sharing on MP systems ...
        OM_PERFDATA_OP(Inflations, inc());
        if (log_is_enabled(Trace, monitorinflation)) {
          ResourceMark rm;
          lsh.print_cr("inflate(has_locker): object=" INTPTR_FORMAT ", mark="
                       INTPTR_FORMAT ", type='%s'", p2i(object),
                       object->mark().value(), object->klass()->external_name());
        }
        if (event.should_commit()) {
          post_monitor_inflate_event(&event, object, cause);
        }
        return monitor;
      } else {
        delete monitor;
        continue;  // Interference -- just retry
      }
    }

    // CASE: stack-locked
    // Could be stack-locked either by current or by some other thread.
    //
    // Note that we allocate the ObjectMonitor speculatively, _before_ attempting
    // to install INFLATING into the mark word.  We originally installed INFLATING,
    // allocated the ObjectMonitor, and then finally STed the address of the
    // ObjectMonitor into the mark.  This was correct, but artificially lengthened
    // the interval in which INFLATING appeared in the mark, thus increasing
    // the odds of inflation contention. If we lose the race to set INFLATING,
    // then we just delete the ObjectMonitor and loop around again.
    //
    if (LockingMode == LM_LEGACY && mark.has_locker()) {
      assert(LockingMode != LM_LIGHTWEIGHT, "cannot happen with new lightweight locking");
      ObjectMonitor* m = new ObjectMonitor(object);
      // Optimistically prepare the ObjectMonitor - anticipate successful CAS
      // We do this before the CAS in order to minimize the length of time
      // in which INFLATING appears in the mark.

      markWord cmp = object->cas_set_mark(markWord::INFLATING(), mark);
      if (cmp != mark) {
        delete m;
        continue;       // Interference -- just retry
      }

      // We've successfully installed INFLATING (0) into the mark-word.
      // This is the only case where 0 will appear in a mark-word.
      // Only the singular thread that successfully swings the mark-word
      // to 0 can perform (or more precisely, complete) inflation.
      //
      // Why do we CAS a 0 into the mark-word instead of just CASing the
      // mark-word from the stack-locked value directly to the new inflated state?
      // Consider what happens when a thread unlocks a stack-locked object.
      // It attempts to use CAS to swing the displaced header value from the
      // on-stack BasicLock back into the object header.  Recall also that the
      // header value (hash code, etc) can reside in (a) the object header, or
      // (b) a displaced header associated with the stack-lock, or (c) a displaced
      // header in an ObjectMonitor.  The inflate() routine must copy the header
      // value from the BasicLock on the owner's stack to the ObjectMonitor, all
      // the while preserving the hashCode stability invariants.  If the owner
      // decides to release the lock while the value is 0, the unlock will fail
      // and control will eventually pass from slow_exit() to inflate.  The owner
      // will then spin, waiting for the 0 value to disappear.   Put another way,
      // the 0 causes the owner to stall if the owner happens to try to
      // drop the lock (restoring the header from the BasicLock to the object)
      // while inflation is in-progress.  This protocol avoids races that might
      // would otherwise permit hashCode values to change or "flicker" for an object.
      // Critically, while object->mark is 0 mark.displaced_mark_helper() is stable.
      // 0 serves as a "BUSY" inflate-in-progress indicator.


      // fetch the displaced mark from the owner's stack.
      // The owner can't die or unwind past the lock while our INFLATING
      // object is in the mark.  Furthermore the owner can't complete
      // an unlock on the object, either.
      markWord dmw = mark.displaced_mark_helper();
      // Catch if the object's header is not neutral (not locked and
      // not marked is what we care about here).
      assert(dmw.is_neutral(), "invariant: header=" INTPTR_FORMAT, dmw.value());

      // Setup monitor fields to proper values -- prepare the monitor
      m->set_header(dmw);

      // Optimization: if the mark.locker stack address is associated
      // with this thread we could simply set m->_owner = current.
      // Note that a thread can inflate an object
      // that it has stack-locked -- as might happen in wait() -- directly
      // with CAS.  That is, we can avoid the xchg-nullptr .... ST idiom.
      m->set_owner_from(nullptr, mark.locker());
      // TODO-FIXME: assert BasicLock->dhw != 0.

      // Must preserve store ordering. The monitor state must
      // be stable at the time of publishing the monitor address.
      guarantee(object->mark() == markWord::INFLATING(), "invariant");
      // Release semantics so that above set_object() is seen first.
      object->release_set_mark(markWord::encode(m));

      // Once ObjectMonitor is configured and the object is associated
      // with the ObjectMonitor, it is safe to allow async deflation:
      _in_use_list.add(m);

      // Hopefully the performance counters are allocated on distinct cache lines
      // to avoid false sharing on MP systems ...
      OM_PERFDATA_OP(Inflations, inc());
      if (log_is_enabled(Trace, monitorinflation)) {
        ResourceMark rm;
        lsh.print_cr("inflate(has_locker): object=" INTPTR_FORMAT ", mark="
                     INTPTR_FORMAT ", type='%s'", p2i(object),
                     object->mark().value(), object->klass()->external_name());
      }
      if (event.should_commit()) {
        post_monitor_inflate_event(&event, object, cause);
      }
      return m;
    }

    // CASE: unlocked
    // TODO-FIXME: for entry we currently inflate and then try to CAS _owner.
    // If we know we're inflating for entry it's better to inflate by swinging a
    // pre-locked ObjectMonitor pointer into the object header.   A successful
    // CAS inflates the object *and* confers ownership to the inflating thread.
    // In the current implementation we use a 2-step mechanism where we CAS()
    // to inflate and then CAS() again to try to swing _owner from null to current.
    // An inflateTry() method that we could call from enter() would be useful.

    assert(mark.is_unlocked(), "invariant: header=" INTPTR_FORMAT, mark.value());
    ObjectMonitor* m = new ObjectMonitor(object);
    // prepare m for installation - set monitor to initial state
    m->set_header(mark);

    if (object->cas_set_mark(markWord::encode(m), mark) != mark) {
      delete m;
      m = nullptr;
      continue;
      // interference - the markword changed - just retry.
      // The state-transitions are one-way, so there's no chance of
      // live-lock -- "Inflated" is an absorbing state.
    }

    // Once the ObjectMonitor is configured and object is associated
    // with the ObjectMonitor, it is safe to allow async deflation:
    _in_use_list.add(m);

    // Hopefully the performance counters are allocated on distinct
    // cache lines to avoid false sharing on MP systems ...
    OM_PERFDATA_OP(Inflations, inc());
    if (log_is_enabled(Trace, monitorinflation)) {
      ResourceMark rm;
      lsh.print_cr("inflate(unlocked): object=" INTPTR_FORMAT ", mark="
                   INTPTR_FORMAT ", type='%s'", p2i(object),
                   object->mark().value(), object->klass()->external_name());
    }
    if (event.should_commit()) {
      post_monitor_inflate_event(&event, object, cause);
    }
    return m;
  }
}

// Walk the in-use list and deflate (at most MonitorDeflationMax) idle
// ObjectMonitors. Returns the number of deflated ObjectMonitors.
//
size_t ObjectSynchronizer::deflate_monitor_list(ObjectMonitorDeflationSafepointer* safepointer) {
  MonitorList::Iterator iter = _in_use_list.iterator();
  size_t deflated_count = 0;
  Thread* current = Thread::current();

  while (iter.has_next()) {
    if (deflated_count >= (size_t)MonitorDeflationMax) {
      break;
    }
    ObjectMonitor* mid = iter.next();
    if (mid->deflate_monitor(current)) {
      deflated_count++;
    }

    // Must check for a safepoint/handshake and honor it.
    safepointer->block_for_safepoint("deflation", "deflated_count", deflated_count);
  }

  return deflated_count;
}

class HandshakeForDeflation : public HandshakeClosure {
 public:
  HandshakeForDeflation() : HandshakeClosure("HandshakeForDeflation") {}

  void do_thread(Thread* thread) {
    log_trace(monitorinflation)("HandshakeForDeflation::do_thread: thread="
                                INTPTR_FORMAT, p2i(thread));
    if (thread->is_Java_thread()) {
      // Clear OM cache
      JavaThread* jt = JavaThread::cast(thread);
      jt->om_clear_monitor_cache();
    }
  }
};

class VM_RendezvousGCThreads : public VM_Operation {
public:
  bool evaluate_at_safepoint() const override { return false; }
  VMOp_Type type() const override { return VMOp_RendezvousGCThreads; }
  void doit() override {
    Universe::heap()->safepoint_synchronize_begin();
    Universe::heap()->safepoint_synchronize_end();
  };
};

static size_t delete_monitors(GrowableArray<ObjectMonitor*>* delete_list,
                              ObjectMonitorDeflationSafepointer* safepointer) {
  NativeHeapTrimmer::SuspendMark sm("monitor deletion");
  size_t deleted_count = 0;
  for (ObjectMonitor* monitor: *delete_list) {
    delete monitor;
    deleted_count++;
    // A JavaThread must check for a safepoint/handshake and honor it.
    safepointer->block_for_safepoint("deletion", "deleted_count", deleted_count);
  }
  return deleted_count;
}

class ObjectMonitorDeflationLogging: public StackObj {
  LogStreamHandle(Debug, monitorinflation) _debug;
  LogStreamHandle(Info, monitorinflation)  _info;
  LogStream*                               _stream;
  elapsedTimer                             _timer;

  size_t ceiling() const { return ObjectSynchronizer::in_use_list_ceiling(); }
  size_t count() const   { return ObjectSynchronizer::_in_use_list.count(); }
  size_t max() const     { return ObjectSynchronizer::_in_use_list.max(); }

public:
  ObjectMonitorDeflationLogging()
    : _debug(), _info(), _stream(nullptr) {
    if (_debug.is_enabled()) {
      _stream = &_debug;
    } else if (_info.is_enabled()) {
      _stream = &_info;
    }
  }

  void begin() {
    if (_stream != nullptr) {
      _stream->print_cr("begin deflating: in_use_list stats: ceiling=" SIZE_FORMAT ", count=" SIZE_FORMAT ", max=" SIZE_FORMAT,
                        ceiling(), count(), max());
      _timer.start();
    }
  }

  void before_handshake(size_t unlinked_count) {
    if (_stream != nullptr) {
      _timer.stop();
      _stream->print_cr("before handshaking: unlinked_count=" SIZE_FORMAT
                        ", in_use_list stats: ceiling=" SIZE_FORMAT ", count="
                        SIZE_FORMAT ", max=" SIZE_FORMAT,
                        unlinked_count, ceiling(), count(), max());
    }
  }

  void after_handshake() {
    if (_stream != nullptr) {
      _stream->print_cr("after handshaking: in_use_list stats: ceiling="
                        SIZE_FORMAT ", count=" SIZE_FORMAT ", max=" SIZE_FORMAT,
                        ceiling(), count(), max());
      _timer.start();
    }
  }

  void end(size_t deflated_count, size_t unlinked_count) {
    if (_stream != nullptr) {
      _timer.stop();
      if (deflated_count != 0 || unlinked_count != 0 || _debug.is_enabled()) {
        _stream->print_cr("deflated_count=" SIZE_FORMAT ", {unlinked,deleted}_count=" SIZE_FORMAT " monitors in %3.7f secs",
                          deflated_count, unlinked_count, _timer.seconds());
      }
      _stream->print_cr("end deflating: in_use_list stats: ceiling=" SIZE_FORMAT ", count=" SIZE_FORMAT ", max=" SIZE_FORMAT,
                        ceiling(), count(), max());
    }
  }

  void before_block_for_safepoint(const char* op_name, const char* cnt_name, size_t cnt) {
    if (_stream != nullptr) {
      _timer.stop();
      _stream->print_cr("pausing %s: %s=" SIZE_FORMAT ", in_use_list stats: ceiling="
                        SIZE_FORMAT ", count=" SIZE_FORMAT ", max=" SIZE_FORMAT,
                        op_name, cnt_name, cnt, ceiling(), count(), max());
    }
  }

  void after_block_for_safepoint(const char* op_name) {
    if (_stream != nullptr) {
      _stream->print_cr("resuming %s: in_use_list stats: ceiling=" SIZE_FORMAT
                        ", count=" SIZE_FORMAT ", max=" SIZE_FORMAT, op_name,
                        ceiling(), count(), max());
      _timer.start();
    }
  }
};

void ObjectMonitorDeflationSafepointer::block_for_safepoint(const char* op_name, const char* count_name, size_t counter) {
  if (!SafepointMechanism::should_process(_current)) {
    return;
  }

  // A safepoint/handshake has started.
  _log->before_block_for_safepoint(op_name, count_name, counter);

  {
    // Honor block request.
    ThreadBlockInVM tbivm(_current);
  }

  _log->after_block_for_safepoint(op_name);
}

// This function is called by the MonitorDeflationThread to deflate
// ObjectMonitors.
size_t ObjectSynchronizer::deflate_idle_monitors() {
  JavaThread* current = JavaThread::current();
  assert(current->is_monitor_deflation_thread(), "The only monitor deflater");

  // The async deflation request has been processed.
  _last_async_deflation_time_ns = os::javaTimeNanos();
  set_is_async_deflation_requested(false);

  ObjectMonitorDeflationLogging log;
  ObjectMonitorDeflationSafepointer safepointer(current, &log);

  log.begin();

  // Deflate some idle ObjectMonitors.
  size_t deflated_count = deflate_monitor_list(&safepointer);

  // Unlink the deflated ObjectMonitors from the in-use list.
  size_t unlinked_count = 0;
  size_t deleted_count = 0;
  if (deflated_count > 0) {
    ResourceMark rm(current);
    GrowableArray<ObjectMonitor*> delete_list((int)deflated_count);
    unlinked_count = _in_use_list.unlink_deflated(deflated_count, &delete_list, &safepointer);

#ifdef ASSERT
    if (LockingMode == LM_LIGHTWEIGHT) {
      for (ObjectMonitor* monitor : delete_list) {
        assert(!LightweightSynchronizer::contains_monitor(current, monitor), "Should have been removed");
      }
    }
#endif

    log.before_handshake(unlinked_count);

    // A JavaThread needs to handshake in order to safely free the
    // ObjectMonitors that were deflated in this cycle.
    HandshakeForDeflation hfd_hc;
    Handshake::execute(&hfd_hc);
    // Also, we sync and desync GC threads around the handshake, so that they can
    // safely read the mark-word and look-through to the object-monitor, without
    // being afraid that the object-monitor is going away.
    VM_RendezvousGCThreads sync_gc;
    VMThread::execute(&sync_gc);

    log.after_handshake();

    // After the handshake, safely free the ObjectMonitors that were
    // deflated and unlinked in this cycle.

    // Delete the unlinked ObjectMonitors.
    deleted_count = delete_monitors(&delete_list, &safepointer);
    assert(unlinked_count == deleted_count, "must be");
  }

  log.end(deflated_count, unlinked_count);

  OM_PERFDATA_OP(MonExtant, set_value(_in_use_list.count()));
  OM_PERFDATA_OP(Deflations, inc(deflated_count));

  GVars.stw_random = os::random();

  if (deflated_count != 0) {
    _no_progress_cnt = 0;
  } else if (_no_progress_skip_increment) {
    _no_progress_skip_increment = false;
  } else {
    _no_progress_cnt++;
  }

  return deflated_count;
}

// Monitor cleanup on JavaThread::exit

// Iterate through monitor cache and attempt to release thread's monitors
class ReleaseJavaMonitorsClosure: public MonitorClosure {
 private:
  JavaThread* _thread;

 public:
  ReleaseJavaMonitorsClosure(JavaThread* thread) : _thread(thread) {}
  void do_monitor(ObjectMonitor* mid) {
    intx rec = mid->complete_exit(_thread);
    _thread->dec_held_monitor_count(rec + 1);
  }
};

// Release all inflated monitors owned by current thread.  Lightweight monitors are
// ignored.  This is meant to be called during JNI thread detach which assumes
// all remaining monitors are heavyweight.  All exceptions are swallowed.
// Scanning the extant monitor list can be time consuming.
// A simple optimization is to add a per-thread flag that indicates a thread
// called jni_monitorenter() during its lifetime.
//
// Instead of NoSafepointVerifier it might be cheaper to
// use an idiom of the form:
//   auto int tmp = SafepointSynchronize::_safepoint_counter ;
//   <code that must not run at safepoint>
//   guarantee (((tmp ^ _safepoint_counter) | (tmp & 1)) == 0) ;
// Since the tests are extremely cheap we could leave them enabled
// for normal product builds.

void ObjectSynchronizer::release_monitors_owned_by_thread(JavaThread* current) {
  assert(current == JavaThread::current(), "must be current Java thread");
  NoSafepointVerifier nsv;
  ReleaseJavaMonitorsClosure rjmc(current);
  ObjectSynchronizer::owned_monitors_iterate(&rjmc, current);
  assert(!current->has_pending_exception(), "Should not be possible");
  current->clear_pending_exception();
  assert(current->held_monitor_count() == 0, "Should not be possible");
  // All monitors (including entered via JNI) have been unlocked above, so we need to clear jni count.
  current->clear_jni_monitor_count();
}

const char* ObjectSynchronizer::inflate_cause_name(const InflateCause cause) {
  switch (cause) {
    case inflate_cause_vm_internal:    return "VM Internal";
    case inflate_cause_monitor_enter:  return "Monitor Enter";
    case inflate_cause_wait:           return "Monitor Wait";
    case inflate_cause_notify:         return "Monitor Notify";
    case inflate_cause_hash_code:      return "Monitor Hash Code";
    case inflate_cause_jni_enter:      return "JNI Monitor Enter";
    case inflate_cause_jni_exit:       return "JNI Monitor Exit";
    default:
      ShouldNotReachHere();
  }
  return "Unknown";
}

//------------------------------------------------------------------------------
// Debugging code

u_char* ObjectSynchronizer::get_gvars_addr() {
  return (u_char*)&GVars;
}

u_char* ObjectSynchronizer::get_gvars_hc_sequence_addr() {
  return (u_char*)&GVars.hc_sequence;
}

size_t ObjectSynchronizer::get_gvars_size() {
  return sizeof(SharedGlobals);
}

u_char* ObjectSynchronizer::get_gvars_stw_random_addr() {
  return (u_char*)&GVars.stw_random;
}

// Do the final audit and print of ObjectMonitor stats; must be done
// by the VMThread at VM exit time.
void ObjectSynchronizer::do_final_audit_and_print_stats() {
  assert(Thread::current()->is_VM_thread(), "sanity check");

  if (is_final_audit()) {  // Only do the audit once.
    return;
  }
  set_is_final_audit();
  log_info(monitorinflation)("Starting the final audit.");

  if (log_is_enabled(Info, monitorinflation)) {
    LogStreamHandle(Info, monitorinflation) ls;
    audit_and_print_stats(&ls, true /* on_exit */);
  }
}

// This function can be called by the MonitorDeflationThread or it can be called when
// we are trying to exit the VM. The list walker functions can run in parallel with
// the other list operations.
// Calls to this function can be added in various places as a debugging
// aid.
//
void ObjectSynchronizer::audit_and_print_stats(outputStream* ls, bool on_exit) {
  int error_cnt = 0;

  ls->print_cr("Checking in_use_list:");
  chk_in_use_list(ls, &error_cnt);

  if (error_cnt == 0) {
    ls->print_cr("No errors found in in_use_list checks.");
  } else {
    log_error(monitorinflation)("found in_use_list errors: error_cnt=%d", error_cnt);
  }

  // When exiting, only log the interesting entries at the Info level.
  // When called at intervals by the MonitorDeflationThread, log output
  // at the Trace level since there can be a lot of it.
  if (!on_exit && log_is_enabled(Trace, monitorinflation)) {
    LogStreamHandle(Trace, monitorinflation) ls_tr;
    log_in_use_monitor_details(&ls_tr, true /* log_all */);
  } else if (on_exit) {
    log_in_use_monitor_details(ls, false /* log_all */);
  }

  ls->flush();

  guarantee(error_cnt == 0, "ERROR: found monitor list errors: error_cnt=%d", error_cnt);
}

// Check the in_use_list; log the results of the checks.
void ObjectSynchronizer::chk_in_use_list(outputStream* out, int *error_cnt_p) {
  size_t l_in_use_count = _in_use_list.count();
  size_t l_in_use_max = _in_use_list.max();
  out->print_cr("count=" SIZE_FORMAT ", max=" SIZE_FORMAT, l_in_use_count,
                l_in_use_max);

  size_t ck_in_use_count = 0;
  MonitorList::Iterator iter = _in_use_list.iterator();
  while (iter.has_next()) {
    ObjectMonitor* mid = iter.next();
    chk_in_use_entry(mid, out, error_cnt_p);
    ck_in_use_count++;
  }

  if (l_in_use_count == ck_in_use_count) {
    out->print_cr("in_use_count=" SIZE_FORMAT " equals ck_in_use_count="
                  SIZE_FORMAT, l_in_use_count, ck_in_use_count);
  } else {
    out->print_cr("WARNING: in_use_count=" SIZE_FORMAT " is not equal to "
                  "ck_in_use_count=" SIZE_FORMAT, l_in_use_count,
                  ck_in_use_count);
  }

  size_t ck_in_use_max = _in_use_list.max();
  if (l_in_use_max == ck_in_use_max) {
    out->print_cr("in_use_max=" SIZE_FORMAT " equals ck_in_use_max="
                  SIZE_FORMAT, l_in_use_max, ck_in_use_max);
  } else {
    out->print_cr("WARNING: in_use_max=" SIZE_FORMAT " is not equal to "
                  "ck_in_use_max=" SIZE_FORMAT, l_in_use_max, ck_in_use_max);
  }
}

// Check an in-use monitor entry; log any errors.
void ObjectSynchronizer::chk_in_use_entry(ObjectMonitor* n, outputStream* out,
                                          int* error_cnt_p) {
  if (n->owner_is_DEFLATER_MARKER()) {
    // This could happen when monitor deflation blocks for a safepoint.
    return;
  }


  if (n->header_value() == 0) {
    out->print_cr("ERROR: monitor=" INTPTR_FORMAT ": in-use monitor must "
                  "have non-null _header field.", p2i(n));
    *error_cnt_p = *error_cnt_p + 1;
  }

  const oop obj = n->object_peek();
  if (obj == nullptr) {
    return;
  }

  const markWord mark = obj->mark();
  if (!mark.has_monitor()) {
    out->print_cr("ERROR: monitor=" INTPTR_FORMAT ": in-use monitor's "
                  "object does not think it has a monitor: obj="
                  INTPTR_FORMAT ", mark=" INTPTR_FORMAT, p2i(n),
                  p2i(obj), mark.value());
    *error_cnt_p = *error_cnt_p + 1;
    return;
  }

  ObjectMonitor* const obj_mon = read_monitor(Thread::current(), obj, mark);
  if (n != obj_mon) {
    out->print_cr("ERROR: monitor=" INTPTR_FORMAT ": in-use monitor's "
                  "object does not refer to the same monitor: obj="
                  INTPTR_FORMAT ", mark=" INTPTR_FORMAT ", obj_mon="
                  INTPTR_FORMAT, p2i(n), p2i(obj), mark.value(), p2i(obj_mon));
    *error_cnt_p = *error_cnt_p + 1;
  }
}

// Log details about ObjectMonitors on the in_use_list. The 'BHL'
// flags indicate why the entry is in-use, 'object' and 'object type'
// indicate the associated object and its type.
void ObjectSynchronizer::log_in_use_monitor_details(outputStream* out, bool log_all) {
  if (_in_use_list.count() > 0) {
    stringStream ss;
    out->print_cr("In-use monitor info:");
    out->print_cr("(B -> is_busy, H -> has hash code, L -> lock status)");
    out->print_cr("%18s  %s  %18s  %18s",
                  "monitor", "BHL", "object", "object type");
    out->print_cr("==================  ===  ==================  ==================");

    auto is_interesting = [&](ObjectMonitor* monitor) {
      return log_all || monitor->has_owner() || monitor->is_busy();
    };

    monitors_iterate([&](ObjectMonitor* monitor) {
      if (is_interesting(monitor)) {
        const oop obj = monitor->object_peek();
        const intptr_t hash = LockingMode == LM_LIGHTWEIGHT ? monitor->hash_lightweight_locking() : monitor->header().hash();
        ResourceMark rm;
        out->print(INTPTR_FORMAT "  %d%d%d  " INTPTR_FORMAT "  %s", p2i(monitor),
                   monitor->is_busy(), hash != 0, monitor->owner() != nullptr,
                   p2i(obj), obj == nullptr ? "" : obj->klass()->external_name());
        if (monitor->is_busy()) {
          out->print(" (%s)", monitor->is_busy_to_string(&ss));
          ss.reset();
        }
        out->cr();
      }
    });
  }

  out->flush();
}<|MERGE_RESOLUTION|>--- conflicted
+++ resolved
@@ -794,12 +794,7 @@
     ObjectMonitor* monitor;
     bool entered;
     if (LockingMode == LM_LIGHTWEIGHT) {
-<<<<<<< HEAD
-      BasicLock unused;
-      entered = LightweightSynchronizer::inflate_and_enter(obj(), &unused, current, current, inflate_cause_jni_enter);
-=======
       entered = LightweightSynchronizer::inflate_and_enter(obj(), current, current, inflate_cause_jni_enter) != nullptr;
->>>>>>> bb474806
     } else {
       monitor = inflate(current, obj(), inflate_cause_jni_enter);
       entered = monitor->enter(current);
