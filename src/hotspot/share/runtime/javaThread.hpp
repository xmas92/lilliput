/*
 * Copyright (c) 1997, 2023, Oracle and/or its affiliates. All rights reserved.
 * Copyright (c) 2021, Azul Systems, Inc. All rights reserved.
 * DO NOT ALTER OR REMOVE COPYRIGHT NOTICES OR THIS FILE HEADER.
 *
 * This code is free software; you can redistribute it and/or modify it
 * under the terms of the GNU General Public License version 2 only, as
 * published by the Free Software Foundation.
 *
 * This code is distributed in the hope that it will be useful, but WITHOUT
 * ANY WARRANTY; without even the implied warranty of MERCHANTABILITY or
 * FITNESS FOR A PARTICULAR PURPOSE.  See the GNU General Public License
 * version 2 for more details (a copy is included in the LICENSE file that
 * accompanied this code).
 *
 * You should have received a copy of the GNU General Public License version
 * 2 along with this work; if not, write to the Free Software Foundation,
 * Inc., 51 Franklin St, Fifth Floor, Boston, MA 02110-1301 USA.
 *
 * Please contact Oracle, 500 Oracle Parkway, Redwood Shores, CA 94065 USA
 * or visit www.oracle.com if you need additional information or have any
 * questions.
 *
 */

#ifndef SHARE_RUNTIME_JAVATHREAD_HPP
#define SHARE_RUNTIME_JAVATHREAD_HPP

#include "jni.h"
#include "memory/allocation.hpp"
#include "oops/oop.hpp"
#include "oops/oopHandle.hpp"
#include "runtime/frame.hpp"
#include "runtime/globals.hpp"
#include "runtime/handshake.hpp"
#include "runtime/javaFrameAnchor.hpp"
#include "runtime/lockStack.hpp"
#include "runtime/park.hpp"
#include "runtime/safepointMechanism.hpp"
#include "runtime/stackWatermarkSet.hpp"
#include "runtime/stackOverflow.hpp"
#include "runtime/thread.hpp"
#include "runtime/threadHeapSampler.hpp"
#include "runtime/threadStatisticalInfo.hpp"
#include "utilities/exceptions.hpp"
#include "utilities/globalDefinitions.hpp"
#include "utilities/macros.hpp"
#if INCLUDE_JFR
#include "jfr/support/jfrThreadExtension.hpp"
#endif

class AsyncExceptionHandshake;
class ContinuationEntry;
class DeoptResourceMark;
class JNIHandleBlock;
class JVMCIRuntime;

class JvmtiDeferredUpdates;
class JvmtiSampledObjectAllocEventCollector;
class JvmtiThreadState;

class Metadata;
class OopHandleList;
class OopStorage;
class OSThread;

class ThreadsList;
class ThreadSafepointState;
class ThreadStatistics;

class vframeArray;
class vframe;
class javaVFrame;

class JavaThread;
typedef void (*ThreadFunction)(JavaThread*, TRAPS);

class JavaThread: public Thread {
  friend class VMStructs;
  friend class JVMCIVMStructs;
  friend class WhiteBox;
  friend class ThreadsSMRSupport; // to access _threadObj for exiting_threads_oops_do
  friend class HandshakeState;
  friend class Continuation;
  friend class Threads;
  friend class ServiceThread; // for deferred OopHandle release access
 private:
  bool           _on_thread_list;                // Is set when this JavaThread is added to the Threads list

  // All references to Java objects managed via OopHandles. These
  // have to be released by the ServiceThread after the JavaThread has
  // terminated - see add_oop_handles_for_release().
  OopHandle      _threadObj;                     // The Java level thread object
  OopHandle      _vthread; // the value returned by Thread.currentThread(): the virtual thread, if mounted, otherwise _threadObj
  OopHandle      _jvmti_vthread;
  OopHandle      _scopedValueCache;

  static OopStorage* _thread_oop_storage;

#ifdef ASSERT
 private:
  int _java_call_counter;

 public:
  int  java_call_counter()                       { return _java_call_counter; }
  void inc_java_call_counter()                   { _java_call_counter++; }
  void dec_java_call_counter() {
    assert(_java_call_counter > 0, "Invalid nesting of JavaCallWrapper");
    _java_call_counter--;
  }
 private:  // restore original namespace restriction
#endif  // ifdef ASSERT

  JavaFrameAnchor _anchor;                       // Encapsulation of current java frame and it state

  ThreadFunction _entry_point;

  JNIEnv        _jni_environment;

  // Deopt support
  DeoptResourceMark*  _deopt_mark;               // Holds special ResourceMark for deoptimization

  CompiledMethod*       _deopt_nmethod;         // CompiledMethod that is currently being deoptimized
  vframeArray*  _vframe_array_head;              // Holds the heap of the active vframeArrays
  vframeArray*  _vframe_array_last;              // Holds last vFrameArray we popped
  // Holds updates by JVMTI agents for compiled frames that cannot be performed immediately. They
  // will be carried out as soon as possible which, in most cases, is just before deoptimization of
  // the frame, when control returns to it.
  JvmtiDeferredUpdates* _jvmti_deferred_updates;

  // Handshake value for fixing 6243940. We need a place for the i2c
  // adapter to store the callee Method*. This value is NEVER live
  // across a gc point so it does NOT have to be gc'd
  // The handshake is open ended since we can't be certain that it will
  // be nulled. This is because we rarely ever see the race and end up
  // in handle_wrong_method which is the backend of the handshake. See
  // code in i2c adapters and handle_wrong_method.

  Method*       _callee_target;

  // Used to pass back results to the interpreter or generated code running Java code.
  oop           _vm_result;    // oop result is GC-preserved
  Metadata*     _vm_result_2;  // non-oop result

  // See ReduceInitialCardMarks: this holds the precise space interval of
  // the most recent slow path allocation for which compiled code has
  // elided card-marks for performance along the fast-path.
  MemRegion     _deferred_card_mark;

  ObjectMonitor* volatile _current_pending_monitor;     // ObjectMonitor this thread is waiting to lock
  bool           _current_pending_monitor_is_from_java; // locking is from Java code
  ObjectMonitor* volatile _current_waiting_monitor;     // ObjectMonitor on which this thread called Object.wait()

  // Active_handles points to a block of handles
  JNIHandleBlock* _active_handles;

  // One-element thread local free list
  JNIHandleBlock* _free_handle_block;

 public:
  volatile intptr_t _Stalled;

  // For tracking the heavyweight monitor the thread is pending on.
  ObjectMonitor* current_pending_monitor() {
    // Use Atomic::load() to prevent data race between concurrent modification and
    // concurrent readers, e.g. ThreadService::get_current_contended_monitor().
    // Especially, reloading pointer from thread after null check must be prevented.
    return Atomic::load(&_current_pending_monitor);
  }
  void set_current_pending_monitor(ObjectMonitor* monitor) {
    Atomic::store(&_current_pending_monitor, monitor);
  }
  void set_current_pending_monitor_is_from_java(bool from_java) {
    _current_pending_monitor_is_from_java = from_java;
  }
  bool current_pending_monitor_is_from_java() {
    return _current_pending_monitor_is_from_java;
  }
  ObjectMonitor* current_waiting_monitor() {
    // See the comment in current_pending_monitor() above.
    return Atomic::load(&_current_waiting_monitor);
  }
  void set_current_waiting_monitor(ObjectMonitor* monitor) {
    Atomic::store(&_current_waiting_monitor, monitor);
  }

  // JNI handle support
  JNIHandleBlock* active_handles() const         { return _active_handles; }
  void set_active_handles(JNIHandleBlock* block) { _active_handles = block; }
  JNIHandleBlock* free_handle_block() const      { return _free_handle_block; }
  void set_free_handle_block(JNIHandleBlock* block) { _free_handle_block = block; }

  void push_jni_handle_block();
  void pop_jni_handle_block();

 private:
  MonitorChunk* _monitor_chunks;              // Contains the off stack monitors
                                              // allocated during deoptimization
                                              // and by JNI_MonitorEnter/Exit

  enum SuspendFlags {
    // NOTE: avoid using the sign-bit as cc generates different test code
    //       when the sign-bit is used, and sometimes incorrectly - see CR 6398077
    _trace_flag             = 0x00000004U, // call tracing backend
    _obj_deopt              = 0x00000008U  // suspend for object reallocation and relocking for JVMTI agent
  };

  // various suspension related flags - atomically updated
  volatile uint32_t _suspend_flags;

  inline void set_suspend_flag(SuspendFlags f);
  inline void clear_suspend_flag(SuspendFlags f);

 public:
  inline void set_trace_flag();
  inline void clear_trace_flag();
  inline void set_obj_deopt_flag();
  inline void clear_obj_deopt_flag();
  bool is_trace_suspend()      { return (_suspend_flags & _trace_flag) != 0; }
  bool is_obj_deopt_suspend()  { return (_suspend_flags & _obj_deopt) != 0; }

  // Asynchronous exception support
 private:
  friend class InstallAsyncExceptionHandshake;
  friend class AsyncExceptionHandshake;
  friend class HandshakeState;

  void install_async_exception(AsyncExceptionHandshake* aec = nullptr);
  void handle_async_exception(oop java_throwable);
 public:
  bool has_async_exception_condition();
  inline void set_pending_unsafe_access_error();
  static void send_async_exception(JavaThread* jt, oop java_throwable);

  class NoAsyncExceptionDeliveryMark : public StackObj {
    friend JavaThread;
    JavaThread *_target;
    inline NoAsyncExceptionDeliveryMark(JavaThread *t);
    inline ~NoAsyncExceptionDeliveryMark();
  };

  // Safepoint support
 public:                                                        // Expose _thread_state for SafeFetchInt()
  volatile JavaThreadState _thread_state;
 private:
  SafepointMechanism::ThreadData _poll_data;
  ThreadSafepointState*          _safepoint_state;              // Holds information about a thread during a safepoint
  address                        _saved_exception_pc;           // Saved pc of instruction where last implicit exception happened
  NOT_PRODUCT(bool               _requires_cross_modify_fence;) // State used by VerifyCrossModifyFence
#ifdef ASSERT
  // Debug support for checking if code allows safepoints or not.
  // Safepoints in the VM can happen because of allocation, invoking a VM operation, or blocking on
  // mutex, or blocking on an object synchronizer (Java locking).
  // If _no_safepoint_count is non-zero, then an assertion failure will happen in any of
  // the above cases. The class NoSafepointVerifier is used to set this counter.
  int _no_safepoint_count;                             // If 0, thread allow a safepoint to happen

 public:
  void inc_no_safepoint_count() { _no_safepoint_count++; }
  void dec_no_safepoint_count() { _no_safepoint_count--; }
#endif // ASSERT
 public:
  // These functions check conditions before possibly going to a safepoint.
  // including NoSafepointVerifier.
  void check_for_valid_safepoint_state() NOT_DEBUG_RETURN;
  void check_possible_safepoint()        NOT_DEBUG_RETURN;

#ifdef ASSERT
 private:
  volatile uint64_t _visited_for_critical_count;

 public:
  void set_visited_for_critical_count(uint64_t safepoint_id) {
    assert(_visited_for_critical_count == 0, "Must be reset before set");
    assert((safepoint_id & 0x1) == 1, "Must be odd");
    _visited_for_critical_count = safepoint_id;
  }
  void reset_visited_for_critical_count(uint64_t safepoint_id) {
    assert(_visited_for_critical_count == safepoint_id, "Was not visited");
    _visited_for_critical_count = 0;
  }
  bool was_visited_for_critical_count(uint64_t safepoint_id) const {
    return _visited_for_critical_count == safepoint_id;
  }
#endif // ASSERT

  // JavaThread termination support
 public:
  enum TerminatedTypes {
    _not_terminated = 0xDEAD - 3,
    _thread_exiting,                             // JavaThread::exit() has been called for this thread
    _thread_gc_barrier_detached,                 // thread's GC barrier has been detached
    _thread_terminated,                          // JavaThread is removed from thread list
    _vm_exited                                   // JavaThread is still executing native code, but VM is terminated
                                                 // only VM_Exit can set _vm_exited
  };

 private:
  // In general a JavaThread's _terminated field transitions as follows:
  //
  //   _not_terminated => _thread_exiting => _thread_gc_barrier_detached => _thread_terminated
  //
  // _vm_exited is a special value to cover the case of a JavaThread
  // executing native code after the VM itself is terminated.
  //
  // A JavaThread that fails to JNI attach has these _terminated field transitions:
  //   _not_terminated => _thread_terminated
  //
  volatile TerminatedTypes _terminated;

  jint                  _in_deopt_handler;       // count of deoptimization
                                                 // handlers thread is in
  volatile bool         _doing_unsafe_access;    // Thread may fault due to unsafe access
  bool                  _do_not_unlock_if_synchronized;  // Do not unlock the receiver of a synchronized method (since it was
                                                         // never locked) when throwing an exception. Used by interpreter only.
#if INCLUDE_JVMTI
  volatile bool         _carrier_thread_suspended;       // Carrier thread is externally suspended
  bool                  _is_in_VTMS_transition;          // thread is in virtual thread mount state transition
  bool                  _is_in_tmp_VTMS_transition;      // thread is in temporary virtual thread mount state transition
#ifdef ASSERT
  bool                  _is_VTMS_transition_disabler;    // thread currently disabled VTMS transitions
#endif
#endif

  // JNI attach states:
  enum JNIAttachStates {
    _not_attaching_via_jni = 1,  // thread is not attaching via JNI
    _attaching_via_jni,          // thread is attaching via JNI
    _attached_via_jni            // thread has attached via JNI
  };

  // A regular JavaThread's _jni_attach_state is _not_attaching_via_jni.
  // A native thread that is attaching via JNI starts with a value
  // of _attaching_via_jni and transitions to _attached_via_jni.
  volatile JNIAttachStates _jni_attach_state;


#if INCLUDE_JVMCI
  // The _pending_* fields below are used to communicate extra information
  // from an uncommon trap in JVMCI compiled code to the uncommon trap handler.

  // Communicates the DeoptReason and DeoptAction of the uncommon trap
  int       _pending_deoptimization;

  // Specifies whether the uncommon trap is to bci 0 of a synchronized method
  // before the monitor has been acquired.
  bool      _pending_monitorenter;

  // Specifies if the DeoptReason for the last uncommon trap was Reason_transfer_to_interpreter
  bool      _pending_transfer_to_interpreter;

  // True if in a runtime call from compiled code that will deoptimize
  // and re-execute a failed heap allocation in the interpreter.
  bool      _in_retryable_allocation;

  // An id of a speculation that JVMCI compiled code can use to further describe and
  // uniquely identify the speculative optimization guarded by an uncommon trap.
  // See JVMCINMethodData::SPECULATION_LENGTH_BITS for further details.
  jlong     _pending_failed_speculation;

  // These fields are mutually exclusive in terms of live ranges.
  union {
    // Communicates the pc at which the most recent implicit exception occurred
    // from the signal handler to a deoptimization stub.
    address   _implicit_exception_pc;

    // Communicates an alternative call target to an i2c stub from a JavaCall .
    address   _alternate_call_target;
  } _jvmci;

  // The JVMCIRuntime in a JVMCI shared library
  JVMCIRuntime* _libjvmci_runtime;

  // Support for high precision, thread sensitive counters in JVMCI compiled code.
  jlong*    _jvmci_counters;

  // Fast thread locals for use by JVMCI
  jlong      _jvmci_reserved0;
  jlong      _jvmci_reserved1;
  oop        _jvmci_reserved_oop0;

 public:
  static jlong* _jvmci_old_thread_counters;
  static void collect_counters(jlong* array, int length);

  bool resize_counters(int current_size, int new_size);

  static bool resize_all_jvmci_counters(int new_size);

  void set_jvmci_reserved_oop0(oop value) {
    _jvmci_reserved_oop0 = value;
  }

  oop get_jvmci_reserved_oop0() {
    return _jvmci_reserved_oop0;
  }

  void set_jvmci_reserved0(jlong value) {
    _jvmci_reserved0 = value;
  }

  jlong get_jvmci_reserved0() {
    return _jvmci_reserved0;
  }

  void set_jvmci_reserved1(jlong value) {
    _jvmci_reserved1 = value;
  }

  jlong get_jvmci_reserved1() {
    return _jvmci_reserved1;
  }

 private:
#endif // INCLUDE_JVMCI

  StackOverflow    _stack_overflow_state;

  void pretouch_stack();

  // Compiler exception handling (NOTE: The _exception_oop is *NOT* the same as _pending_exception. It is
  // used to temp. parsing values into and out of the runtime system during exception handling for compiled
  // code)
  volatile oop     _exception_oop;               // Exception thrown in compiled code
  volatile address _exception_pc;                // PC where exception happened
  volatile address _exception_handler_pc;        // PC for handler of exception
  volatile int     _is_method_handle_return;     // true (== 1) if the current exception PC is a MethodHandle call site.

 private:
  // support for JNI critical regions
  jint    _jni_active_critical;                  // count of entries into JNI critical region

  // Checked JNI: function name requires exception check
  char* _pending_jni_exception_check_fn;

  // For deadlock detection.
  int _depth_first_number;

  // JVMTI PopFrame support
  // This is set to popframe_pending to signal that top Java frame should be popped immediately
  int _popframe_condition;

  // If reallocation of scalar replaced objects fails, we throw OOM
  // and during exception propagation, pop the top
  // _frames_to_pop_failed_realloc frames, the ones that reference
  // failed reallocations.
  int _frames_to_pop_failed_realloc;

  ContinuationEntry* _cont_entry;
  intptr_t* _cont_fastpath; // the sp of the oldest known interpreted/call_stub frame inside the
                            // continuation that we know about
  int _cont_fastpath_thread_state; // whether global thread state allows continuation fastpath (JVMTI)
  // It's signed for error detection.
#ifdef _LP64
  int64_t _held_monitor_count;  // used by continuations for fast lock detection
  int64_t _jni_monitor_count;
#else
  int32_t _held_monitor_count;  // used by continuations for fast lock detection
  int32_t _jni_monitor_count;
#endif

private:

  friend class VMThread;
  friend class ThreadWaitTransition;
  friend class VM_Exit;

  // Stack watermark barriers.
  StackWatermarks _stack_watermarks;

 public:
  inline StackWatermarks* stack_watermarks() { return &_stack_watermarks; }

 public:
  // Constructor
  JavaThread();                            // delegating constructor
  JavaThread(bool is_attaching_via_jni);   // for main thread and JNI attached threads
  JavaThread(ThreadFunction entry_point, size_t stack_size = 0);
  ~JavaThread();

#ifdef ASSERT
  // verify this JavaThread hasn't be published in the Threads::list yet
  void verify_not_published();
#endif // ASSERT

  StackOverflow* stack_overflow_state() { return &_stack_overflow_state; }

  //JNI functiontable getter/setter for JVMTI jni function table interception API.
  void set_jni_functions(struct JNINativeInterface_* functionTable) {
    _jni_environment.functions = functionTable;
  }
  struct JNINativeInterface_* get_jni_functions() {
    return (struct JNINativeInterface_ *)_jni_environment.functions;
  }

  // This function is called at thread creation to allow
  // platform specific thread variables to be initialized.
  void cache_global_variables();

  // Executes Shutdown.shutdown()
  void invoke_shutdown_hooks();

  // Cleanup on thread exit
  enum ExitType {
    normal_exit,
    jni_detach
  };
  void exit(bool destroy_vm, ExitType exit_type = normal_exit);

  void cleanup_failed_attach_current_thread(bool is_daemon);

  // Testers
  virtual bool is_Java_thread() const            { return true;  }
  virtual bool can_call_java() const             { return true; }

  virtual bool is_active_Java_thread() const;

  // Thread oop. threadObj() can be null for initial JavaThread
  // (or for threads attached via JNI)
  oop threadObj() const;
  void set_threadOopHandles(oop p);
  oop vthread() const;
  void set_vthread(oop p);
  oop scopedValueCache() const;
  void set_scopedValueCache(oop p);
  void clear_scopedValueBindings();
  oop jvmti_vthread() const;
  void set_jvmti_vthread(oop p);

  // Prepare thread and add to priority queue.  If a priority is
  // not specified, use the priority of the thread object. Threads_lock
  // must be held while this function is called.
  void prepare(jobject jni_thread, ThreadPriority prio=NoPriority);

  void set_saved_exception_pc(address pc)        { _saved_exception_pc = pc; }
  address saved_exception_pc()                   { return _saved_exception_pc; }

  ThreadFunction entry_point() const             { return _entry_point; }

  // Allocates a new Java level thread object for this thread. thread_name may be null.
  void allocate_threadObj(Handle thread_group, const char* thread_name, bool daemon, TRAPS);

  // Last frame anchor routines

  JavaFrameAnchor* frame_anchor(void)            { return &_anchor; }

  // last_Java_sp
  bool has_last_Java_frame() const               { return _anchor.has_last_Java_frame(); }
  intptr_t* last_Java_sp() const                 { return _anchor.last_Java_sp(); }

  // last_Java_pc

  address last_Java_pc(void)                     { return _anchor.last_Java_pc(); }

  // Safepoint support
  inline JavaThreadState thread_state() const;
  inline void set_thread_state(JavaThreadState s);
  inline void set_thread_state_fence(JavaThreadState s);  // fence after setting thread state
  inline ThreadSafepointState* safepoint_state() const;
  inline void set_safepoint_state(ThreadSafepointState* state);
  inline bool is_at_poll_safepoint();

  // JavaThread termination and lifecycle support:
  void smr_delete();
  bool on_thread_list() const { return _on_thread_list; }
  void set_on_thread_list() { _on_thread_list = true; }

  // thread has called JavaThread::exit(), thread's GC barrier is detached
  // or thread is terminated
  bool is_exiting() const;
  // thread's GC barrier is NOT detached and thread is NOT terminated
  bool is_oop_safe() const;
  // thread is terminated (no longer on the threads list); the thread must
  // be protected by a ThreadsListHandle to avoid potential crashes.
  bool check_is_terminated(TerminatedTypes l_terminated) const {
    return l_terminated == _thread_terminated || l_terminated == _vm_exited;
  }
  bool is_terminated() const;
  void set_terminated(TerminatedTypes t);

  void block_if_vm_exited();

  bool doing_unsafe_access()                     { return _doing_unsafe_access; }
  void set_doing_unsafe_access(bool val)         { _doing_unsafe_access = val; }

  bool do_not_unlock_if_synchronized()             { return _do_not_unlock_if_synchronized; }
  void set_do_not_unlock_if_synchronized(bool val) { _do_not_unlock_if_synchronized = val; }

  SafepointMechanism::ThreadData* poll_data() { return &_poll_data; }

  void set_requires_cross_modify_fence(bool val) PRODUCT_RETURN NOT_PRODUCT({ _requires_cross_modify_fence = val; })

  // Continuation support
  ContinuationEntry* last_continuation() const { return _cont_entry; }
  void set_cont_fastpath(intptr_t* x)          { _cont_fastpath = x; }
  void push_cont_fastpath(intptr_t* sp)        { if (sp > _cont_fastpath) _cont_fastpath = sp; }
  void set_cont_fastpath_thread_state(bool x)  { _cont_fastpath_thread_state = (int)x; }
  intptr_t* raw_cont_fastpath() const          { return _cont_fastpath; }
  bool cont_fastpath() const                   { return _cont_fastpath == nullptr && _cont_fastpath_thread_state != 0; }
  bool cont_fastpath_thread_state() const      { return _cont_fastpath_thread_state != 0; }

  void inc_held_monitor_count(int i = 1, bool jni = false);
  void dec_held_monitor_count(int i = 1, bool jni = false);

  int64_t held_monitor_count() { return (int64_t)_held_monitor_count; }
  int64_t jni_monitor_count()  { return (int64_t)_jni_monitor_count;  }
  void clear_jni_monitor_count() { _jni_monitor_count = 0;   }

  inline bool is_vthread_mounted() const;
  inline const ContinuationEntry* vthread_continuation() const;

 private:
  DEBUG_ONLY(void verify_frame_info();)

  // Support for thread handshake operations
  HandshakeState _handshake;
 public:
  HandshakeState* handshake_state() { return &_handshake; }

  // A JavaThread can always safely operate on it self and other threads
  // can do it safely if they are the active handshaker.
  bool is_handshake_safe_for(Thread* th) const {
    return _handshake.active_handshaker() == th || this == th;
  }

  // Suspend/resume support for JavaThread
  // higher-level suspension/resume logic called by the public APIs
  bool java_suspend();
  bool java_resume();
  bool is_suspended()     { return _handshake.is_suspended(); }

  // Check for async exception in addition to safepoint.
  static void check_special_condition_for_native_trans(JavaThread *thread);

  // Synchronize with another thread that is deoptimizing objects of the
  // current thread, i.e. reverts optimizations based on escape analysis.
  void wait_for_object_deoptimization();

#if INCLUDE_JVMTI
  inline void set_carrier_thread_suspended();
  inline void clear_carrier_thread_suspended();

  bool is_carrier_thread_suspended() const {
    return _carrier_thread_suspended;
  }

  bool is_in_VTMS_transition() const             { return _is_in_VTMS_transition; }
  bool is_in_tmp_VTMS_transition() const         { return _is_in_tmp_VTMS_transition; }
  bool is_in_any_VTMS_transition() const         { return _is_in_VTMS_transition || _is_in_tmp_VTMS_transition; }

  void set_is_in_VTMS_transition(bool val);
  void toggle_is_in_tmp_VTMS_transition()        { _is_in_tmp_VTMS_transition = !_is_in_tmp_VTMS_transition; };

#ifdef ASSERT
  bool is_VTMS_transition_disabler() const       { return _is_VTMS_transition_disabler; }
  void set_is_VTMS_transition_disabler(bool val);
#endif
#endif

  // Support for object deoptimization and JFR suspension
  void handle_special_runtime_exit_condition();
  bool has_special_runtime_exit_condition() {
    return (_suspend_flags & (_obj_deopt JFR_ONLY(| _trace_flag))) != 0;
  }

  // Fast-locking support
  bool is_lock_owned(address adr) const;

  // Accessors for vframe array top
  // The linked list of vframe arrays are sorted on sp. This means when we
  // unpack the head must contain the vframe array to unpack.
  void set_vframe_array_head(vframeArray* value) { _vframe_array_head = value; }
  vframeArray* vframe_array_head() const         { return _vframe_array_head;  }

  // Side structure for deferring update of java frame locals until deopt occurs
  JvmtiDeferredUpdates* deferred_updates() const      { return _jvmti_deferred_updates; }
  void set_deferred_updates(JvmtiDeferredUpdates* du) { _jvmti_deferred_updates = du; }

  // These only really exist to make debugging deopt problems simpler

  void set_vframe_array_last(vframeArray* value) { _vframe_array_last = value; }
  vframeArray* vframe_array_last() const         { return _vframe_array_last;  }

  // The special resourceMark used during deoptimization

  void set_deopt_mark(DeoptResourceMark* value)  { _deopt_mark = value; }
  DeoptResourceMark* deopt_mark(void)            { return _deopt_mark; }

  void set_deopt_compiled_method(CompiledMethod* nm)  { _deopt_nmethod = nm; }
  CompiledMethod* deopt_compiled_method()        { return _deopt_nmethod; }

  Method*    callee_target() const               { return _callee_target; }
  void set_callee_target  (Method* x)            { _callee_target   = x; }

  // Oop results of vm runtime calls
  oop  vm_result() const                         { return _vm_result; }
  void set_vm_result  (oop x)                    { _vm_result   = x; }

  void set_vm_result_2  (Metadata* x)            { _vm_result_2   = x; }

  MemRegion deferred_card_mark() const           { return _deferred_card_mark; }
  void set_deferred_card_mark(MemRegion mr)      { _deferred_card_mark = mr;   }

#if INCLUDE_JVMCI
  jlong pending_failed_speculation() const        { return _pending_failed_speculation; }
  void set_pending_monitorenter(bool b)           { _pending_monitorenter = b; }
  void set_pending_deoptimization(int reason)     { _pending_deoptimization = reason; }
  void set_pending_failed_speculation(jlong failed_speculation) { _pending_failed_speculation = failed_speculation; }
  void set_pending_transfer_to_interpreter(bool b) { _pending_transfer_to_interpreter = b; }
  void set_jvmci_alternate_call_target(address a) { assert(_jvmci._alternate_call_target == nullptr, "must be"); _jvmci._alternate_call_target = a; }
  void set_jvmci_implicit_exception_pc(address a) { assert(_jvmci._implicit_exception_pc == nullptr, "must be"); _jvmci._implicit_exception_pc = a; }

  virtual bool in_retryable_allocation() const    { return _in_retryable_allocation; }
  void set_in_retryable_allocation(bool b)        { _in_retryable_allocation = b; }

  JVMCIRuntime* libjvmci_runtime() const          { return _libjvmci_runtime; }
  void set_libjvmci_runtime(JVMCIRuntime* rt) {
    assert((_libjvmci_runtime == nullptr && rt != nullptr) || (_libjvmci_runtime != nullptr && rt == nullptr), "must be");
    _libjvmci_runtime = rt;
  }
#endif // INCLUDE_JVMCI

  // Exception handling for compiled methods
  oop      exception_oop() const;
  address  exception_pc() const                  { return _exception_pc; }

  void set_exception_oop(oop o);
  void set_exception_pc(address a)               { _exception_pc = a; }
  void set_exception_handler_pc(address a)       { _exception_handler_pc = a; }
  void set_is_method_handle_return(bool value)   { _is_method_handle_return = value ? 1 : 0; }

  void clear_exception_oop_and_pc() {
    set_exception_oop(nullptr);
    set_exception_pc(nullptr);
  }

  // Check if address is in the usable part of the stack (excludes protected
  // guard pages). Can be applied to any thread and is an approximation for
  // using is_in_live_stack when the query has to happen from another thread.
  bool is_in_usable_stack(address adr) const {
    return is_in_stack_range_incl(adr, _stack_overflow_state.stack_reserved_zone_base());
  }

  // Misc. accessors/mutators
  static ByteSize scopedValueCache_offset()       { return byte_offset_of(JavaThread, _scopedValueCache); }

  // For assembly stub generation
  static ByteSize threadObj_offset()             { return byte_offset_of(JavaThread, _threadObj); }
  static ByteSize vthread_offset()               { return byte_offset_of(JavaThread, _vthread); }
  static ByteSize jni_environment_offset()       { return byte_offset_of(JavaThread, _jni_environment); }
  static ByteSize pending_jni_exception_check_fn_offset() {
    return byte_offset_of(JavaThread, _pending_jni_exception_check_fn);
  }
  static ByteSize last_Java_sp_offset() {
    return byte_offset_of(JavaThread, _anchor) + JavaFrameAnchor::last_Java_sp_offset();
  }
  static ByteSize last_Java_pc_offset() {
    return byte_offset_of(JavaThread, _anchor) + JavaFrameAnchor::last_Java_pc_offset();
  }
  static ByteSize frame_anchor_offset() {
    return byte_offset_of(JavaThread, _anchor);
  }
  static ByteSize callee_target_offset()         { return byte_offset_of(JavaThread, _callee_target); }
  static ByteSize vm_result_offset()             { return byte_offset_of(JavaThread, _vm_result); }
  static ByteSize vm_result_2_offset()           { return byte_offset_of(JavaThread, _vm_result_2); }
  static ByteSize thread_state_offset()          { return byte_offset_of(JavaThread, _thread_state); }
  static ByteSize polling_word_offset()          { return byte_offset_of(JavaThread, _poll_data) + byte_offset_of(SafepointMechanism::ThreadData, _polling_word);}
  static ByteSize polling_page_offset()          { return byte_offset_of(JavaThread, _poll_data) + byte_offset_of(SafepointMechanism::ThreadData, _polling_page);}
  static ByteSize saved_exception_pc_offset()    { return byte_offset_of(JavaThread, _saved_exception_pc); }
  static ByteSize osthread_offset()              { return byte_offset_of(JavaThread, _osthread); }
#if INCLUDE_JVMCI
  static ByteSize pending_deoptimization_offset() { return byte_offset_of(JavaThread, _pending_deoptimization); }
  static ByteSize pending_monitorenter_offset()  { return byte_offset_of(JavaThread, _pending_monitorenter); }
  static ByteSize jvmci_alternate_call_target_offset() { return byte_offset_of(JavaThread, _jvmci._alternate_call_target); }
  static ByteSize jvmci_implicit_exception_pc_offset() { return byte_offset_of(JavaThread, _jvmci._implicit_exception_pc); }
  static ByteSize jvmci_counters_offset()        { return byte_offset_of(JavaThread, _jvmci_counters); }
#endif // INCLUDE_JVMCI
  static ByteSize exception_oop_offset()         { return byte_offset_of(JavaThread, _exception_oop); }
  static ByteSize exception_pc_offset()          { return byte_offset_of(JavaThread, _exception_pc); }
  static ByteSize exception_handler_pc_offset()  { return byte_offset_of(JavaThread, _exception_handler_pc); }
  static ByteSize is_method_handle_return_offset() { return byte_offset_of(JavaThread, _is_method_handle_return); }

  static ByteSize active_handles_offset()        { return byte_offset_of(JavaThread, _active_handles); }

  // StackOverflow offsets
  static ByteSize stack_overflow_limit_offset()  {
    return byte_offset_of(JavaThread, _stack_overflow_state._stack_overflow_limit);
  }
  static ByteSize stack_guard_state_offset()     {
    return byte_offset_of(JavaThread, _stack_overflow_state._stack_guard_state);
  }
  static ByteSize reserved_stack_activation_offset() {
    return byte_offset_of(JavaThread, _stack_overflow_state._reserved_stack_activation);
  }
  static ByteSize shadow_zone_safe_limit()  {
    return byte_offset_of(JavaThread, _stack_overflow_state._shadow_zone_safe_limit);
  }
  static ByteSize shadow_zone_growth_watermark()  {
    return byte_offset_of(JavaThread, _stack_overflow_state._shadow_zone_growth_watermark);
  }

  static ByteSize suspend_flags_offset()         { return byte_offset_of(JavaThread, _suspend_flags); }

  static ByteSize do_not_unlock_if_synchronized_offset() { return byte_offset_of(JavaThread, _do_not_unlock_if_synchronized); }
  static ByteSize should_post_on_exceptions_flag_offset() {
    return byte_offset_of(JavaThread, _should_post_on_exceptions_flag);
  }
  static ByteSize doing_unsafe_access_offset() { return byte_offset_of(JavaThread, _doing_unsafe_access); }
  NOT_PRODUCT(static ByteSize requires_cross_modify_fence_offset()  { return byte_offset_of(JavaThread, _requires_cross_modify_fence); })

  static ByteSize cont_entry_offset()         { return byte_offset_of(JavaThread, _cont_entry); }
  static ByteSize cont_fastpath_offset()      { return byte_offset_of(JavaThread, _cont_fastpath); }
  static ByteSize held_monitor_count_offset() { return byte_offset_of(JavaThread, _held_monitor_count); }

#if INCLUDE_JVMTI
  static ByteSize is_in_VTMS_transition_offset()     { return byte_offset_of(JavaThread, _is_in_VTMS_transition); }
  static ByteSize is_in_tmp_VTMS_transition_offset() { return byte_offset_of(JavaThread, _is_in_tmp_VTMS_transition); }
#endif

  // Returns the jni environment for this thread
  JNIEnv* jni_environment()                      { return &_jni_environment; }

  // Returns the current thread as indicated by the given JNIEnv.
  // We don't assert it is Thread::current here as that is done at the
  // external JNI entry points where the JNIEnv is passed into the VM.
  static JavaThread* thread_from_jni_environment(JNIEnv* env) {
    JavaThread* current = reinterpret_cast<JavaThread*>(((intptr_t)env - in_bytes(jni_environment_offset())));
    // We can't normally get here in a thread that has completed its
    // execution and so "is_terminated", except when the call is from
    // AsyncGetCallTrace, which can be triggered by a signal at any point in
    // a thread's lifecycle. A thread is also considered terminated if the VM
    // has exited, so we have to check this and block in case this is a daemon
    // thread returning to the VM (the JNI DirectBuffer entry points rely on
    // this).
    if (current->is_terminated()) {
      current->block_if_vm_exited();
    }
    return current;
  }

  // JNI critical regions. These can nest.
  bool in_critical()    { return _jni_active_critical > 0; }
  bool in_last_critical()  { return _jni_active_critical == 1; }
  inline void enter_critical();
  void exit_critical() {
    assert(Thread::current() == this, "this must be current thread");
    _jni_active_critical--;
    assert(_jni_active_critical >= 0, "JNI critical nesting problem?");
  }

  // Checked JNI: is the programmer required to check for exceptions, if so specify
  // which function name. Returning to a Java frame should implicitly clear the
  // pending check, this is done for Native->Java transitions (i.e. user JNI code).
  // VM->Java transitions are not cleared, it is expected that JNI code enclosed
  // within ThreadToNativeFromVM makes proper exception checks (i.e. VM internal).
  bool is_pending_jni_exception_check() const { return _pending_jni_exception_check_fn != nullptr; }
  void clear_pending_jni_exception_check() { _pending_jni_exception_check_fn = nullptr; }
  const char* get_pending_jni_exception_check() const { return _pending_jni_exception_check_fn; }
  void set_pending_jni_exception_check(const char* fn_name) { _pending_jni_exception_check_fn = (char*) fn_name; }

  // For deadlock detection
  int depth_first_number() { return _depth_first_number; }
  void set_depth_first_number(int dfn) { _depth_first_number = dfn; }

 private:
  void set_monitor_chunks(MonitorChunk* monitor_chunks) { _monitor_chunks = monitor_chunks; }

 public:
  MonitorChunk* monitor_chunks() const           { return _monitor_chunks; }
  void add_monitor_chunk(MonitorChunk* chunk);
  void remove_monitor_chunk(MonitorChunk* chunk);
  bool in_deopt_handler() const                  { return _in_deopt_handler > 0; }
  void inc_in_deopt_handler()                    { _in_deopt_handler++; }
  void dec_in_deopt_handler() {
    assert(_in_deopt_handler > 0, "mismatched deopt nesting");
    if (_in_deopt_handler > 0) { // robustness
      _in_deopt_handler--;
    }
  }

 private:
  void set_entry_point(ThreadFunction entry_point) { _entry_point = entry_point; }

  // factor out low-level mechanics for use in both normal and error cases
  const char* get_thread_name_string(char* buf = nullptr, int buflen = 0) const;

 public:

  // Frame iteration; calls the function f for all frames on the stack
  void frames_do(void f(frame*, const RegisterMap*));

  // Memory operations
  void oops_do_frames(OopClosure* f, CodeBlobClosure* cf);
  void oops_do_no_frames(OopClosure* f, CodeBlobClosure* cf);

  // GC operations
  virtual void nmethods_do(CodeBlobClosure* cf);

  // RedefineClasses Support
  void metadata_do(MetadataClosure* f);

  // Debug method asserting thread states are correct during a handshake operation.
  DEBUG_ONLY(void verify_states_for_handshake();)

  // Misc. operations
  const char* name() const;
  const char* type_name() const { return "JavaThread"; }
  static const char* name_for(oop thread_obj);

  void print_on(outputStream* st, bool print_extended_info) const;
  void print_on(outputStream* st) const { print_on(st, false); }
  void print() const;
  void print_thread_state_on(outputStream*) const;
  void print_on_error(outputStream* st, char* buf, int buflen) const;
  void print_name_on_error(outputStream* st, char* buf, int buflen) const;
  void verify();

  // Accessing frames
  frame last_frame() {
    _anchor.make_walkable();
    return pd_last_frame();
  }
  javaVFrame* last_java_vframe(RegisterMap* reg_map) { return last_java_vframe(last_frame(), reg_map); }

  frame carrier_last_frame(RegisterMap* reg_map);
  javaVFrame* carrier_last_java_vframe(RegisterMap* reg_map) { return last_java_vframe(carrier_last_frame(reg_map), reg_map); }

  frame vthread_last_frame();
  javaVFrame* vthread_last_java_vframe(RegisterMap* reg_map) { return last_java_vframe(vthread_last_frame(), reg_map); }

  frame platform_thread_last_frame(RegisterMap* reg_map);
  javaVFrame*  platform_thread_last_java_vframe(RegisterMap* reg_map) {
    return last_java_vframe(platform_thread_last_frame(reg_map), reg_map);
  }

  javaVFrame* last_java_vframe(const frame f, RegisterMap* reg_map);

  // Returns method at 'depth' java or native frames down the stack
  // Used for security checks
  Klass* security_get_caller_class(int depth);

  // Print stack trace in external format
  // These variants print carrier/platform thread information only.
  void print_stack_on(outputStream* st);
  void print_stack() { print_stack_on(tty); }
  // This prints the currently mounted virtual thread.
  void print_vthread_stack_on(outputStream* st);
  // This prints the active stack: either carrier/platform or virtual.
  void print_active_stack_on(outputStream* st);
  // Print current stack trace for checked JNI warnings and JNI fatal errors.
  // This is the external format from above, but selecting the platform
  // or vthread as applicable.
  void print_jni_stack();

  // Print stack traces in various internal formats
  void trace_stack()                             PRODUCT_RETURN;
  void trace_stack_from(vframe* start_vf)        PRODUCT_RETURN;
  void trace_frames()                            PRODUCT_RETURN;

  // Print an annotated view of the stack frames
  void print_frame_layout(int depth = 0, bool validate_only = false) NOT_DEBUG_RETURN;
  void validate_frame_layout() {
    print_frame_layout(0, true);
  }

  // Function for testing deoptimization
  void deoptimize();
  void make_zombies();

  void deoptimize_marked_methods();

 public:
  // Returns the running thread as a JavaThread
  static JavaThread* current() {
    return JavaThread::cast(Thread::current());
  }

  // Returns the current thread as a JavaThread, or nullptr if not attached
  static inline JavaThread* current_or_null();

  // Casts
  static JavaThread* cast(Thread* t) {
    assert(t->is_Java_thread(), "incorrect cast to JavaThread");
    return static_cast<JavaThread*>(t);
  }

  static const JavaThread* cast(const Thread* t) {
    assert(t->is_Java_thread(), "incorrect cast to const JavaThread");
    return static_cast<const JavaThread*>(t);
  }

  // Returns the active Java thread.  Do not use this if you know you are calling
  // from a JavaThread, as it's slower than JavaThread::current.  If called from
  // the VMThread, it also returns the JavaThread that instigated the VMThread's
  // operation.  You may not want that either.
  static JavaThread* active();

 protected:
  virtual void pre_run();
  virtual void run();
  void thread_main_inner();
  virtual void post_run();

 public:
  // Thread local information maintained by JVMTI.
  void set_jvmti_thread_state(JvmtiThreadState *value)                           { _jvmti_thread_state = value; }
  // A JvmtiThreadState is lazily allocated. This jvmti_thread_state()
  // getter is used to get this JavaThread's JvmtiThreadState if it has
  // one which means null can be returned. JvmtiThreadState::state_for()
  // is used to get the specified JavaThread's JvmtiThreadState if it has
  // one or it allocates a new JvmtiThreadState for the JavaThread and
  // returns it. JvmtiThreadState::state_for() will return null only if
  // the specified JavaThread is exiting.
  JvmtiThreadState *jvmti_thread_state() const                                   { return _jvmti_thread_state; }
  static ByteSize jvmti_thread_state_offset()                                    { return byte_offset_of(JavaThread, _jvmti_thread_state); }

#if INCLUDE_JVMTI
  // Rebind JVMTI thread state from carrier to virtual or from virtual to carrier.
  JvmtiThreadState *rebind_to_jvmti_thread_state_of(oop thread_oop);
#endif

  // JVMTI PopFrame support
  // Setting and clearing popframe_condition
  // All of these enumerated values are bits. popframe_pending
  // indicates that a PopFrame() has been requested and not yet been
  // completed. popframe_processing indicates that that PopFrame() is in
  // the process of being completed. popframe_force_deopt_reexecution_bit
  // indicates that special handling is required when returning to a
  // deoptimized caller.
  enum PopCondition {
    popframe_inactive                      = 0x00,
    popframe_pending_bit                   = 0x01,
    popframe_processing_bit                = 0x02,
    popframe_force_deopt_reexecution_bit   = 0x04
  };
  PopCondition popframe_condition()                   { return (PopCondition) _popframe_condition; }
  void set_popframe_condition(PopCondition c)         { _popframe_condition = c; }
  void set_popframe_condition_bit(PopCondition c)     { _popframe_condition |= c; }
  void clear_popframe_condition()                     { _popframe_condition = popframe_inactive; }
  static ByteSize popframe_condition_offset()         { return byte_offset_of(JavaThread, _popframe_condition); }
  bool has_pending_popframe()                         { return (popframe_condition() & popframe_pending_bit) != 0; }
  bool popframe_forcing_deopt_reexecution()           { return (popframe_condition() & popframe_force_deopt_reexecution_bit) != 0; }

  bool pop_frame_in_process(void)                     { return ((_popframe_condition & popframe_processing_bit) != 0); }
  void set_pop_frame_in_process(void)                 { _popframe_condition |= popframe_processing_bit; }
  void clr_pop_frame_in_process(void)                 { _popframe_condition &= ~popframe_processing_bit; }

  int frames_to_pop_failed_realloc() const            { return _frames_to_pop_failed_realloc; }
  void set_frames_to_pop_failed_realloc(int nb)       { _frames_to_pop_failed_realloc = nb; }
  void dec_frames_to_pop_failed_realloc()             { _frames_to_pop_failed_realloc--; }

 private:
  // Saved incoming arguments to popped frame.
  // Used only when popped interpreted frame returns to deoptimized frame.
  void*    _popframe_preserved_args;
  int      _popframe_preserved_args_size;

 public:
  void  popframe_preserve_args(ByteSize size_in_bytes, void* start);
  void* popframe_preserved_args();
  ByteSize popframe_preserved_args_size();
  WordSize popframe_preserved_args_size_in_words();
  void  popframe_free_preserved_args();


 private:
  JvmtiThreadState *_jvmti_thread_state;

  // Used by the interpreter in fullspeed mode for frame pop, method
  // entry, method exit and single stepping support. This field is
  // only set to non-zero at a safepoint or using a direct handshake
  // (see EnterInterpOnlyModeClosure).
  // It can be set to zero asynchronously to this threads execution (i.e., without
  // safepoint/handshake or a lock) so we have to be very careful.
  // Accesses by other threads are synchronized using JvmtiThreadState_lock though.
  int               _interp_only_mode;

 public:
  // used by the interpreter for fullspeed debugging support (see above)
  static ByteSize interp_only_mode_offset() { return byte_offset_of(JavaThread, _interp_only_mode); }
  bool is_interp_only_mode()                { return (_interp_only_mode != 0); }
  int get_interp_only_mode()                { return _interp_only_mode; }
  int set_interp_only_mode(int val)         { return _interp_only_mode = val; }
  void increment_interp_only_mode()         { ++_interp_only_mode; }
  void decrement_interp_only_mode()         { --_interp_only_mode; }

  // support for cached flag that indicates whether exceptions need to be posted for this thread
  // if this is false, we can avoid deoptimizing when events are thrown
  // this gets set to reflect whether jvmtiExport::post_exception_throw would actually do anything
 private:
  int    _should_post_on_exceptions_flag;

 public:
  void  set_should_post_on_exceptions_flag(int val)  { _should_post_on_exceptions_flag = val; }

 private:
  ThreadStatistics *_thread_stat;

 public:
  ThreadStatistics* get_thread_stat() const    { return _thread_stat; }

  // Return a blocker object for which this thread is blocked parking.
  oop current_park_blocker();

 private:
  static size_t _stack_size_at_create;

 public:
  static inline size_t stack_size_at_create(void) {
    return _stack_size_at_create;
  }
  static inline void set_stack_size_at_create(size_t value) {
    _stack_size_at_create = value;
  }

  // Machine dependent stuff
#include OS_CPU_HEADER(javaThread)

  // JSR166 per-thread parker
 private:
  Parker _parker;
 public:
  Parker* parker() { return &_parker; }

 public:
  // clearing/querying jni attach status
  bool is_attaching_via_jni() const { return _jni_attach_state == _attaching_via_jni; }
  bool has_attached_via_jni() const { return is_attaching_via_jni() || _jni_attach_state == _attached_via_jni; }
  inline void set_done_attaching_via_jni();

  // Stack dump assistance:
  // Track the class we want to initialize but for which we have to wait
  // on its init_lock() because it is already being initialized.
  void set_class_to_be_initialized(InstanceKlass* k);
  InstanceKlass* class_to_be_initialized() const;

private:
  InstanceKlass* _class_to_be_initialized;

  // java.lang.Thread.sleep support
  ParkEvent * _SleepEvent;
public:
  bool sleep(jlong millis);
  bool sleep_nanos(jlong nanos);

  // java.lang.Thread interruption support
  void interrupt();
  bool is_interrupted(bool clear_interrupted);

private:
  LockStack _lock_stack;

public:
  LockStack& lock_stack() { return _lock_stack; }

<<<<<<< HEAD
  static ByteSize lock_stack_current_offset()    { return byte_offset_of(JavaThread, _lock_stack) + LockStack::current_offset(); }
  static ByteSize lock_stack_limit_offset()    { return byte_offset_of(JavaThread, _lock_stack) + LockStack::limit_offset(); }

=======
  static ByteSize lock_stack_offset()      { return byte_offset_of(JavaThread, _lock_stack); }
  // Those offsets are used in code generators to access the LockStack that is embedded in this
  // JavaThread structure. Those accesses are relative to the current thread, which
  // is typically in a dedicated register.
  static ByteSize lock_stack_top_offset()  { return lock_stack_offset() + LockStack::top_offset(); }
  static ByteSize lock_stack_base_offset() { return lock_stack_offset() + LockStack::base_offset(); }
>>>>>>> cc9f7ad9

  static OopStorage* thread_oop_storage();

  static void verify_cross_modify_fence_failure(JavaThread *thread) PRODUCT_RETURN;

  // Helper function to create the java.lang.Thread object for a
  // VM-internal thread. The thread will have the given name and be
  // part of the System ThreadGroup.
  static Handle create_system_thread_object(const char* name, TRAPS);

  // Helper function to start a VM-internal daemon thread.
  // E.g. ServiceThread, NotificationThread, CompilerThread etc.
  static void start_internal_daemon(JavaThread* current, JavaThread* target,
                                    Handle thread_oop, ThreadPriority prio);

  // Helper function to do vm_exit_on_initialization for osthread
  // resource allocation failure.
  static void vm_exit_on_osthread_failure(JavaThread* thread);

  // Deferred OopHandle release support
 private:
  // List of OopHandles to be released - guarded by the Service_lock.
  static OopHandleList* _oop_handle_list;
  // Add our OopHandles to the list for the service thread to release.
  void add_oop_handles_for_release();
  // Called by the ServiceThread to release the OopHandles.
  static void release_oop_handles();
  // Called by the ServiceThread to poll if there are any OopHandles to release.
  // Called when holding the Service_lock.
  static bool has_oop_handles_to_release() {
    return _oop_handle_list != nullptr;
  }
};

inline JavaThread* JavaThread::current_or_null() {
  Thread* current = Thread::current_or_null();
  return current != nullptr ? JavaThread::cast(current) : nullptr;
}

class UnlockFlagSaver {
  private:
    JavaThread* _thread;
    bool _do_not_unlock;
  public:
    UnlockFlagSaver(JavaThread* t) {
      _thread = t;
      _do_not_unlock = t->do_not_unlock_if_synchronized();
      t->set_do_not_unlock_if_synchronized(false);
    }
    ~UnlockFlagSaver() {
      _thread->set_do_not_unlock_if_synchronized(_do_not_unlock);
    }
};

class JNIHandleMark : public StackObj {
  JavaThread* _thread;
 public:
  JNIHandleMark(JavaThread* thread) : _thread(thread) {
    thread->push_jni_handle_block();
  }
  ~JNIHandleMark() { _thread->pop_jni_handle_block(); }
};

#endif // SHARE_RUNTIME_JAVATHREAD_HPP<|MERGE_RESOLUTION|>--- conflicted
+++ resolved
@@ -1153,18 +1153,12 @@
 public:
   LockStack& lock_stack() { return _lock_stack; }
 
-<<<<<<< HEAD
-  static ByteSize lock_stack_current_offset()    { return byte_offset_of(JavaThread, _lock_stack) + LockStack::current_offset(); }
-  static ByteSize lock_stack_limit_offset()    { return byte_offset_of(JavaThread, _lock_stack) + LockStack::limit_offset(); }
-
-=======
   static ByteSize lock_stack_offset()      { return byte_offset_of(JavaThread, _lock_stack); }
   // Those offsets are used in code generators to access the LockStack that is embedded in this
   // JavaThread structure. Those accesses are relative to the current thread, which
   // is typically in a dedicated register.
   static ByteSize lock_stack_top_offset()  { return lock_stack_offset() + LockStack::top_offset(); }
   static ByteSize lock_stack_base_offset() { return lock_stack_offset() + LockStack::base_offset(); }
->>>>>>> cc9f7ad9
 
   static OopStorage* thread_oop_storage();
 
