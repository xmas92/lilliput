/*
 * Copyright (c) 1997, 2023, Oracle and/or its affiliates. All rights reserved.
 * DO NOT ALTER OR REMOVE COPYRIGHT NOTICES OR THIS FILE HEADER.
 *
 * This code is free software; you can redistribute it and/or modify it
 * under the terms of the GNU General Public License version 2 only, as
 * published by the Free Software Foundation.
 *
 * This code is distributed in the hope that it will be useful, but WITHOUT
 * ANY WARRANTY; without even the implied warranty of MERCHANTABILITY or
 * FITNESS FOR A PARTICULAR PURPOSE.  See the GNU General Public License
 * version 2 for more details (a copy is included in the LICENSE file that
 * accompanied this code).
 *
 * You should have received a copy of the GNU General Public License version
 * 2 along with this work; if not, write to the Free Software Foundation,
 * Inc., 51 Franklin St, Fifth Floor, Boston, MA 02110-1301 USA.
 *
 * Please contact Oracle, 500 Oracle Parkway, Redwood Shores, CA 94065 USA
 * or visit www.oracle.com if you need additional information or have any
 * questions.
 *
 */

#ifndef SHARE_RUNTIME_GLOBALS_HPP
#define SHARE_RUNTIME_GLOBALS_HPP

#include "compiler/compiler_globals_pd.hpp"
#include "runtime/globals_shared.hpp"
#include "utilities/align.hpp"
#include "utilities/globalDefinitions.hpp"
#include "utilities/macros.hpp"
#include CPU_HEADER(globals)
#include OS_HEADER(globals)
#include OS_CPU_HEADER(globals)

// develop flags are settable / visible only during development and are constant in the PRODUCT version
// product flags are always settable / visible
// notproduct flags are settable / visible only during development and are not declared in the PRODUCT version
// develop_pd/product_pd flags are the same as develop/product, except that their default values
// are specified in platform-dependent header files.

// Flags must be declared with the following number of parameters:
// non-pd flags:
//    (type, name, default_value, doc), or
//    (type, name, default_value, extra_attrs, doc)
// pd flags:
//    (type, name, doc), or
//    (type, name, extra_attrs, doc)

// A flag must be declared with one of the following types:
// bool, int, uint, intx, uintx, size_t, ccstr, ccstrlist, double, or uint64_t.
// The type "ccstr" and "ccstrlist" are an alias for "const char*" and is used
// only in this file, because the macrology requires single-token type names.

// The optional extra_attrs parameter may have one of the following values:
// DIAGNOSTIC, EXPERIMENTAL, or MANAGEABLE. Currently extra_attrs can be used
// only with product/product_pd flags.
//
// DIAGNOSTIC options are not meant for VM tuning or for product modes.
//    They are to be used for VM quality assurance or field diagnosis
//    of VM bugs.  They are hidden so that users will not be encouraged to
//    try them as if they were VM ordinary execution options.  However, they
//    are available in the product version of the VM.  Under instruction
//    from support engineers, VM customers can turn them on to collect
//    diagnostic information about VM problems.  To use a VM diagnostic
//    option, you must first specify +UnlockDiagnosticVMOptions.
//    (This master switch also affects the behavior of -Xprintflags.)
//
// EXPERIMENTAL flags are in support of features that may not be
//    an officially supported part of a product, but may be available
//    for experimenting with. They could, for example, be performance
//    features that may not have undergone full or rigorous QA, but which may
//    help performance in some cases and released for experimentation
//    by the community of users and developers. This flag also allows one to
//    be able to build a fully supported product that nonetheless also
//    ships with some unsupported, lightly tested, experimental features.
//    Refer to the documentation of any products using this code for details
//    on support and fitness for production.
//    Like the UnlockDiagnosticVMOptions flag above, there is a corresponding
//    UnlockExperimentalVMOptions flag, which allows the control and
//    modification of the experimental flags.
//
// Nota bene: neither diagnostic nor experimental options should be used casually,
//    Refer to the documentation of any products using this code for details.
//
// MANAGEABLE flags are writeable external product flags.
//    They are dynamically writeable through the JDK management interface
//    (com.sun.management.HotSpotDiagnosticMXBean API) and also through JConsole.
//    These flags are external exported interface (see CSR).  The list of
//    manageable flags can be queried programmatically through the management
//    interface.
//
//    A flag can be made as "manageable" only if
//    - the flag is defined in a CSR request as an external exported interface.
//    - the VM implementation supports dynamic setting of the flag.
//      This implies that the VM must *always* query the flag variable
//      and not reuse state related to the flag state at any given time.
//    - you want the flag to be queried programmatically by the customers.
//

//
// range is a macro that will expand to min and max arguments for range
//    checking code if provided - see jvmFlagLimit.hpp
//
// constraint is a macro that will expand to custom function call
//    for constraint checking if provided - see jvmFlagLimit.hpp

// Default and minimum StringTable and SymbolTable size values
// Must be powers of 2
const size_t defaultStringTableSize = NOT_LP64(1024) LP64_ONLY(65536);
const size_t minimumStringTableSize = 128;
const size_t defaultSymbolTableSize = 32768; // 2^15
const size_t minimumSymbolTableSize = 1024;

#ifdef _LP64
#define LP64_RUNTIME_FLAGS(develop,                                         \
                           develop_pd,                                      \
                           product,                                         \
                           product_pd,                                      \
                           notproduct,                                      \
                           range,                                           \
                           constraint)                                      \
                                                                            \
  product(bool, UseCompressedOops, false,                                   \
          "Use 32-bit object references in 64-bit VM. "                     \
          "lp64_product means flag is always constant in 32 bit VM")        \
                                                                            \
  product(bool, UseCompressedClassPointers, true,                           \
          "Use 32-bit class pointers in 64-bit VM. "                        \
          "lp64_product means flag is always constant in 32 bit VM")        \
                                                                            \
  product(int, ObjectAlignmentInBytes, 8,                                   \
          "Default object alignment in bytes, 8 is minimum")                \
          range(8, 256)                                                     \
          constraint(ObjectAlignmentInBytesConstraintFunc, AtParse)

#else
// !_LP64

#define LP64_RUNTIME_FLAGS(develop,                                         \
                           develop_pd,                                      \
                           product,                                         \
                           product_pd,                                      \
                           notproduct,                                      \
                           range,                                           \
                           constraint)
const bool UseCompressedOops = false;
const bool UseCompressedClassPointers = false;
const int ObjectAlignmentInBytes = 8;

#endif // _LP64

#define RUNTIME_FLAGS(develop,                                              \
                      develop_pd,                                           \
                      product,                                              \
                      product_pd,                                           \
                      notproduct,                                           \
                      range,                                                \
                      constraint)                                           \
                                                                            \
  notproduct(bool, CheckCompressedOops, true,                               \
          "Generate checks in encoding/decoding code in debug VM")          \
                                                                            \
  product(uintx, HeapSearchSteps, 3 PPC64_ONLY(+17),                        \
          "Heap allocation steps through preferred address regions to find" \
          " where it can allocate the heap. Number of steps to take per "   \
          "region.")                                                        \
          range(1, max_uintx)                                               \
                                                                            \
  product(uint, HandshakeTimeout, 0, DIAGNOSTIC,                            \
          "If nonzero set a timeout in milliseconds for handshakes")        \
                                                                            \
  product(bool, AlwaysSafeConstructors, false, EXPERIMENTAL,                \
          "Force safe construction, as if all fields are final.")           \
                                                                            \
  product(bool, UnlockDiagnosticVMOptions, trueInDebug, DIAGNOSTIC,         \
          "Enable normal processing of flags relating to field diagnostics")\
                                                                            \
  product(bool, UnlockExperimentalVMOptions, false, EXPERIMENTAL,           \
          "Enable normal processing of flags relating to experimental "     \
          "features")                                                       \
                                                                            \
  product(bool, JavaMonitorsInStackTrace, true,                             \
          "Print information about Java monitor locks when the stacks are " \
          "dumped")                                                         \
                                                                            \
  product_pd(bool, UseLargePages,                                           \
          "Use large page memory")                                          \
                                                                            \
  product_pd(bool, UseLargePagesIndividualAllocation,                       \
          "Allocate large pages individually for better affinity")          \
                                                                            \
  develop(bool, LargePagesIndividualAllocationInjectError, false,           \
          "Fail large pages individual allocation")                         \
                                                                            \
  product(bool, UseNUMA, false,                                             \
          "Use NUMA if available")                                          \
                                                                            \
  product(bool, UseNUMAInterleaving, false,                                 \
          "Interleave memory across NUMA nodes if available")               \
                                                                            \
  product(size_t, NUMAInterleaveGranularity, 2*M,                           \
          "Granularity to use for NUMA interleaving on Windows OS")         \
          constraint(NUMAInterleaveGranularityConstraintFunc, AtParse)      \
                                                                            \
  product(uintx, NUMAChunkResizeWeight, 20,                                 \
          "Percentage (0-100) used to weight the current sample when "      \
          "computing exponentially decaying average for "                   \
          "AdaptiveNUMAChunkSizing")                                        \
          range(0, 100)                                                     \
                                                                            \
  product(size_t, NUMASpaceResizeRate, 1*G,                                 \
          "Do not reallocate more than this amount per collection")         \
          range(0, max_uintx)                                               \
                                                                            \
  product(bool, UseAdaptiveNUMAChunkSizing, true,                           \
          "Enable adaptive chunk sizing for NUMA")                          \
                                                                            \
  product(bool, NUMAStats, false,                                           \
          "Print NUMA stats in detailed heap information")                  \
                                                                            \
  product(uintx, NUMAPageScanRate, 256,                                     \
          "Maximum number of pages to include in the page scan procedure")  \
          range(0, max_uintx)                                               \
                                                                            \
  product(bool, UseAES, false,                                              \
          "Control whether AES instructions are used when available")       \
                                                                            \
  product(bool, UseFMA, false,                                              \
          "Control whether FMA instructions are used when available")       \
                                                                            \
  product(bool, UseSHA, false,                                              \
          "Control whether SHA instructions are used when available")       \
                                                                            \
  product(bool, UseGHASHIntrinsics, false, DIAGNOSTIC,                      \
          "Use intrinsics for GHASH versions of crypto")                    \
                                                                            \
  product(bool, UseBASE64Intrinsics, false,                                 \
          "Use intrinsics for java.util.Base64")                            \
                                                                            \
  product(bool, UsePoly1305Intrinsics, false, DIAGNOSTIC,                   \
          "Use intrinsics for sun.security.util.math.intpoly")              \
                                                                            \
  product(size_t, LargePageSizeInBytes, 0,                                  \
          "Maximum large page size used (0 will use the default large "     \
          "page size for the environment as the maximum)")                  \
          range(0, max_uintx)                                               \
                                                                            \
  product(size_t, LargePageHeapSizeThreshold, 128*M,                        \
          "Use large pages if maximum heap is at least this big")           \
          range(0, max_uintx)                                               \
                                                                            \
  product(bool, ForceTimeHighResolution, false,                             \
          "Using high time resolution (for Win32 only)")                    \
                                                                            \
  develop(bool, TracePcPatching, false,                                     \
          "Trace usage of frame::patch_pc")                                 \
                                                                            \
  develop(bool, TraceRelocator, false,                                      \
          "Trace the bytecode relocator")                                   \
                                                                            \
                                                                            \
  product(bool, SafepointALot, false, DIAGNOSTIC,                           \
          "Generate a lot of safepoints. This works with "                  \
          "GuaranteedSafepointInterval")                                    \
                                                                            \
  product(bool, HandshakeALot, false, DIAGNOSTIC,                           \
          "Generate a lot of handshakes. This works with "                  \
          "GuaranteedSafepointInterval")                                    \
                                                                            \
  product_pd(bool, BackgroundCompilation,                                   \
          "A thread requesting compilation is not blocked during "          \
          "compilation")                                                    \
                                                                            \
  product(bool, MethodFlushing, true,                                       \
          "Reclamation of compiled methods")                                \
                                                                            \
  develop(bool, VerifyStack, false,                                         \
          "Verify stack of each thread when it is entering a runtime call") \
                                                                            \
  product(bool, ForceUnreachable, false, DIAGNOSTIC,                        \
          "Make all non code cache addresses to be unreachable by "         \
          "forcing use of 64bit literal fixups")                            \
                                                                            \
  develop(bool, TraceDerivedPointers, false,                                \
          "Trace traversal of derived pointers on stack")                   \
                                                                            \
  notproduct(bool, TraceCodeBlobStacks, false,                              \
          "Trace stack-walk of codeblobs")                                  \
                                                                            \
  notproduct(bool, PrintRewrites, false,                                    \
          "Print methods that are being rewritten")                         \
                                                                            \
  product(bool, UseInlineCaches, true,                                      \
          "Use Inline Caches for virtual calls ")                           \
                                                                            \
  product(size_t, InlineCacheBufferSize, 10*K, EXPERIMENTAL,                \
          "InlineCacheBuffer size")                                         \
                                                                            \
  product(bool, InlineArrayCopy, true, DIAGNOSTIC,                          \
          "Inline arraycopy native that is known to be part of "            \
          "base library DLL")                                               \
                                                                            \
  product(bool, InlineObjectHash, true, DIAGNOSTIC,                         \
          "Inline Object::hashCode() native that is known to be part "      \
          "of base library DLL")                                            \
                                                                            \
  product(bool, InlineNatives, true, DIAGNOSTIC,                            \
          "Inline natives that are known to be part of base library DLL")   \
                                                                            \
  product(bool, InlineMathNatives, true, DIAGNOSTIC,                        \
          "Inline SinD, CosD, etc.")                                        \
                                                                            \
  product(bool, InlineClassNatives, true, DIAGNOSTIC,                       \
          "Inline Class.isInstance, etc")                                   \
                                                                            \
  product(bool, InlineThreadNatives, true, DIAGNOSTIC,                      \
          "Inline Thread.currentThread, etc")                               \
                                                                            \
  product(bool, InlineUnsafeOps, true, DIAGNOSTIC,                          \
          "Inline memory ops (native methods) from Unsafe")                 \
                                                                            \
  product(bool, UseAESIntrinsics, false, DIAGNOSTIC,                        \
          "Use intrinsics for AES versions of crypto")                      \
                                                                            \
  product(bool, UseAESCTRIntrinsics, false, DIAGNOSTIC,                     \
          "Use intrinsics for the paralleled version of AES/CTR crypto")    \
                                                                            \
  product(bool, UseChaCha20Intrinsics, false, DIAGNOSTIC,                   \
          "Use intrinsics for the vectorized version of ChaCha20")          \
                                                                            \
  product(bool, UseMD5Intrinsics, false, DIAGNOSTIC,                        \
          "Use intrinsics for MD5 crypto hash function")                    \
                                                                            \
  product(bool, UseSHA1Intrinsics, false, DIAGNOSTIC,                       \
          "Use intrinsics for SHA-1 crypto hash function. "                 \
          "Requires that UseSHA is enabled.")                               \
                                                                            \
  product(bool, UseSHA256Intrinsics, false, DIAGNOSTIC,                     \
          "Use intrinsics for SHA-224 and SHA-256 crypto hash functions. "  \
          "Requires that UseSHA is enabled.")                               \
                                                                            \
  product(bool, UseSHA512Intrinsics, false, DIAGNOSTIC,                     \
          "Use intrinsics for SHA-384 and SHA-512 crypto hash functions. "  \
          "Requires that UseSHA is enabled.")                               \
                                                                            \
  product(bool, UseSHA3Intrinsics, false, DIAGNOSTIC,                       \
          "Use intrinsics for SHA3 crypto hash function. "                  \
          "Requires that UseSHA is enabled.")                               \
                                                                            \
  product(bool, UseCRC32Intrinsics, false, DIAGNOSTIC,                      \
          "use intrinsics for java.util.zip.CRC32")                         \
                                                                            \
  product(bool, UseCRC32CIntrinsics, false, DIAGNOSTIC,                     \
          "use intrinsics for java.util.zip.CRC32C")                        \
                                                                            \
  product(bool, UseAdler32Intrinsics, false, DIAGNOSTIC,                    \
          "use intrinsics for java.util.zip.Adler32")                       \
                                                                            \
  product(bool, UseVectorizedMismatchIntrinsic, false, DIAGNOSTIC,          \
          "Enables intrinsification of ArraysSupport.vectorizedMismatch()") \
                                                                            \
  product(bool, UseVectorizedHashCodeIntrinsic, false, DIAGNOSTIC,          \
          "Enables intrinsification of ArraysSupport.vectorizedHashCode()") \
                                                                            \
  product(bool, UseCopySignIntrinsic, false, DIAGNOSTIC,                    \
          "Enables intrinsification of Math.copySign")                      \
                                                                            \
  product(bool, UseSignumIntrinsic, false, DIAGNOSTIC,                      \
          "Enables intrinsification of Math.signum")                        \
                                                                            \
  product_pd(bool, DelayCompilerStubsGeneration, DIAGNOSTIC,                \
          "Use Compiler thread for compiler's stubs generation")            \
                                                                            \
  product(ccstrlist, DisableIntrinsic, "", DIAGNOSTIC,                      \
         "do not expand intrinsics whose (internal) names appear here")     \
         constraint(DisableIntrinsicConstraintFunc,AfterErgo)               \
                                                                            \
  product(ccstrlist, ControlIntrinsic, "", DIAGNOSTIC,                      \
         "Control intrinsics using a list of +/- (internal) names, "        \
         "separated by commas")                                             \
         constraint(ControlIntrinsicConstraintFunc,AfterErgo)               \
                                                                            \
  develop(bool, TraceCallFixup, false,                                      \
          "Trace all call fixups")                                          \
                                                                            \
  develop(bool, DeoptimizeALot, false,                                      \
          "Deoptimize at every exit from the runtime system")               \
                                                                            \
  notproduct(ccstrlist, DeoptimizeOnlyAt, "",                               \
          "A comma separated list of bcis to deoptimize at")                \
                                                                            \
  develop(bool, DeoptimizeRandom, false,                                    \
          "Deoptimize random frames on random exit from the runtime system")\
                                                                            \
  notproduct(bool, ZombieALot, false,                                       \
          "Create non-entrant nmethods at exit from the runtime system")    \
                                                                            \
  notproduct(bool, WalkStackALot, false,                                    \
          "Trace stack (no print) at every exit from the runtime system")   \
                                                                            \
  develop(bool, DeoptimizeObjectsALot, false,                               \
          "For testing purposes concurrent threads revert optimizations "   \
          "based on escape analysis at intervals given with "               \
          "DeoptimizeObjectsALotInterval=n. The thread count is given "     \
          "with DeoptimizeObjectsALotThreadCountSingle and "                \
          "DeoptimizeObjectsALotThreadCountAll.")                           \
                                                                            \
  develop(uint64_t, DeoptimizeObjectsALotInterval, 5,                       \
          "Interval for DeoptimizeObjectsALot.")                            \
          range(0, max_jlong)                                               \
                                                                            \
  develop(int, DeoptimizeObjectsALotThreadCountSingle, 1,                   \
          "The number of threads that revert optimizations based on "       \
          "escape analysis for a single thread if DeoptimizeObjectsALot "   \
          "is enabled. The target thread is selected round robin." )        \
          range(0, max_jint)                                                \
                                                                            \
  develop(int, DeoptimizeObjectsALotThreadCountAll, 1,                      \
          "The number of threads that revert optimizations based on "       \
          "escape analysis for all threads if DeoptimizeObjectsALot "       \
          "is enabled." )                                                   \
          range(0, max_jint)                                                \
                                                                            \
  notproduct(bool, VerifyLastFrame, false,                                  \
          "Verify oops on last frame on entry to VM")                       \
                                                                            \
  product(bool, SafepointTimeout, false,                                    \
          "Time out and warn or fail after SafepointTimeoutDelay "          \
          "milliseconds if failed to reach safepoint")                      \
                                                                            \
  product(bool, AbortVMOnSafepointTimeout, false, DIAGNOSTIC,               \
          "Abort upon failure to reach safepoint (see SafepointTimeout)")   \
                                                                            \
  product(uint64_t, AbortVMOnSafepointTimeoutDelay, 0, DIAGNOSTIC,          \
          "Delay in milliseconds for option AbortVMOnSafepointTimeout")     \
          range(0, max_jlong)                                               \
                                                                            \
  product(bool, AbortVMOnVMOperationTimeout, false, DIAGNOSTIC,             \
          "Abort upon failure to complete VM operation promptly")           \
                                                                            \
  product(intx, AbortVMOnVMOperationTimeoutDelay, 1000, DIAGNOSTIC,         \
          "Delay in milliseconds for option AbortVMOnVMOperationTimeout")   \
          range(0, max_intx)                                                \
                                                                            \
  product(bool, MaxFDLimit, true,                                           \
          "Bump the number of file descriptors to maximum (Unix only)")     \
                                                                            \
  product(bool, LogEvents, true, DIAGNOSTIC,                                \
          "Enable the various ring buffer event logs")                      \
                                                                            \
  product(int, LogEventsBufferEntries, 20, DIAGNOSTIC,                      \
          "Number of ring buffer event logs")                               \
          range(1, NOT_LP64(1*K) LP64_ONLY(1*M))                            \
                                                                            \
  product(bool, BytecodeVerificationRemote, true, DIAGNOSTIC,               \
          "Enable the Java bytecode verifier for remote classes")           \
                                                                            \
  product(bool, BytecodeVerificationLocal, false, DIAGNOSTIC,               \
          "Enable the Java bytecode verifier for local classes")            \
                                                                            \
  develop(bool, VerifyStackAtCalls, false,                                  \
          "Verify that the stack pointer is unchanged after calls")         \
                                                                            \
  develop(bool, TraceJavaAssertions, false,                                 \
          "Trace java language assertions")                                 \
                                                                            \
  notproduct(bool, VerifyCodeCache, false,                                  \
          "Verify code cache on memory allocation/deallocation")            \
                                                                            \
  develop(bool, ZapResourceArea, trueInDebug,                               \
          "Zap freed resource/arena space")                                 \
                                                                            \
  notproduct(bool, ZapVMHandleArea, trueInDebug,                            \
          "Zap freed VM handle space")                                      \
                                                                            \
  notproduct(bool, ZapStackSegments, trueInDebug,                           \
          "Zap allocated/freed stack segments")                             \
                                                                            \
  develop(bool, ZapUnusedHeapArea, trueInDebug,                             \
          "Zap unused heap space")                                          \
                                                                            \
  develop(bool, CheckZapUnusedHeapArea, false,                              \
          "Check zapping of unused heap space")                             \
                                                                            \
  develop(bool, ZapFillerObjects, trueInDebug,                              \
          "Zap filler objects")                                             \
                                                                            \
  product(bool, ExecutingUnitTests, false,                                  \
          "Whether the JVM is running unit tests or not")                   \
                                                                            \
  develop(uint, ErrorHandlerTest, 0,                                        \
          "If > 0, provokes an error after VM initialization; the value "   \
          "determines which error to provoke. See controlled_crash() "      \
          "in vmError.cpp.")                                                \
          range(0, 17)                                                      \
                                                                            \
  develop(uint, TestCrashInErrorHandler, 0,                                 \
          "If > 0, provokes an error inside VM error handler (a secondary " \
          "crash). see controlled_crash() in vmError.cpp")                  \
          range(0, 17)                                                      \
                                                                            \
  develop(bool, TestSafeFetchInErrorHandler, false   ,                      \
          "If true, tests SafeFetch inside error handler.")                 \
                                                                            \
  develop(bool, TestUnresponsiveErrorHandler, false,                        \
          "If true, simulates an unresponsive error handler.")              \
                                                                            \
  develop(bool, Verbose, false,                                             \
          "Print additional debugging information from other modes")        \
                                                                            \
  develop(bool, PrintMiscellaneous, false,                                  \
          "Print uncategorized debugging information (requires +Verbose)")  \
                                                                            \
  develop(bool, WizardMode, false,                                          \
          "Print much more debugging information")                          \
                                                                            \
  product(bool, ShowMessageBoxOnError, false,                               \
          "Keep process alive on VM fatal error")                           \
                                                                            \
  product(bool, CreateCoredumpOnCrash, true,                                \
          "Create core/mini dump on VM fatal error")                        \
                                                                            \
  product(uint64_t, ErrorLogTimeout, 2 * 60,                                \
          "Timeout, in seconds, to limit the time spent on writing an "     \
          "error log in case of a crash.")                                  \
          range(0, (uint64_t)max_jlong/1000)                                \
                                                                            \
  product(bool, ErrorLogSecondaryErrorDetails, false, DIAGNOSTIC,           \
          "If enabled, show details on secondary crashes in the error log") \
                                                                            \
  develop(intx, TraceDwarfLevel, 0,                                         \
          "Debug levels for the dwarf parser")                              \
          range(0, 4)                                                       \
                                                                            \
  product(bool, SuppressFatalErrorMessage, false,                           \
          "Report NO fatal error message (avoid deadlock)")                 \
                                                                            \
  product(ccstrlist, OnError, "",                                           \
          "Run user-defined commands on fatal error; see VMError.cpp "      \
          "for examples")                                                   \
                                                                            \
  product(ccstrlist, OnOutOfMemoryError, "",                                \
          "Run user-defined commands on first java.lang.OutOfMemoryError "  \
          "thrown from JVM")                                                \
                                                                            \
  product(bool, HeapDumpBeforeFullGC, false, MANAGEABLE,                    \
          "Dump heap to file before any major stop-the-world GC "           \
          "(also see FullGCHeapDumpLimit)")                                 \
                                                                            \
  product(bool, HeapDumpAfterFullGC, false, MANAGEABLE,                     \
          "Dump heap to file after any major stop-the-world GC "            \
          "(also see FullGCHeapDumpLimit)")                                 \
                                                                            \
  product(uint, FullGCHeapDumpLimit, 0, MANAGEABLE,                         \
          "Limit the number of heap dumps triggered by "                    \
          "HeapDumpBeforeFullGC or HeapDumpAfterFullGC "                    \
          "(0 means no limit)")                                             \
                                                                            \
  product(bool, HeapDumpOnOutOfMemoryError, false, MANAGEABLE,              \
          "Dump heap to file when java.lang.OutOfMemoryError is thrown "    \
          "from JVM")                                                       \
                                                                            \
  product(ccstr, HeapDumpPath, nullptr, MANAGEABLE,                         \
          "When HeapDumpOnOutOfMemoryError is on, the path (filename or "   \
          "directory) of the dump file (defaults to java_pid<pid>.hprof "   \
          "in the working directory)")                                      \
                                                                            \
  product(int, HeapDumpGzipLevel, 0, MANAGEABLE,                            \
          "When HeapDumpOnOutOfMemoryError is on, the gzip compression "    \
          "level of the dump file. 0 (the default) disables gzip "          \
          "compression. Otherwise the level must be between 1 and 9.")      \
          range(0, 9)                                                       \
                                                                            \
  product(ccstr, NativeMemoryTracking, DEBUG_ONLY("summary") NOT_DEBUG("off"), \
          "Native memory tracking options")                                 \
                                                                            \
  product(bool, PrintNMTStatistics, false, DIAGNOSTIC,                      \
          "Print native memory tracking summary data if it is on")          \
                                                                            \
  product(bool, LogCompilation, false, DIAGNOSTIC,                          \
          "Log compilation activity in detail to LogFile")                  \
                                                                            \
  product(bool, PrintCompilation, false,                                    \
          "Print compilations")                                             \
                                                                            \
  product(intx, RepeatCompilation, 0, DIAGNOSTIC,                           \
          "Repeat compilation without installing code (number of times)")   \
          range(0, max_jint)                                                \
                                                                            \
  product(bool, PrintExtendedThreadInfo, false,                             \
          "Print more information in thread dump")                          \
                                                                            \
  product(intx, ScavengeRootsInCode, 2, DIAGNOSTIC,                         \
          "0: do not allow scavengable oops in the code cache; "            \
          "1: allow scavenging from the code cache; "                       \
          "2: emit as many constants as the compiler can see")              \
          range(0, 2)                                                       \
                                                                            \
  product(bool, AlwaysRestoreFPU, false,                                    \
          "Restore the FPU control word after every JNI call (expensive)")  \
                                                                            \
  product(bool, PrintCompilation2, false, DIAGNOSTIC,                       \
          "Print additional statistics per compilation")                    \
                                                                            \
  product(bool, PrintAdapterHandlers, false, DIAGNOSTIC,                    \
          "Print code generated for i2c/c2i adapters")                      \
                                                                            \
  product(bool, VerifyAdapterCalls, trueInDebug, DIAGNOSTIC,                \
          "Verify that i2c/c2i adapters are called properly")               \
                                                                            \
  develop(bool, VerifyAdapterSharing, false,                                \
          "Verify that the code for shared adapters is the equivalent")     \
                                                                            \
  product(bool, PrintAssembly, false, DIAGNOSTIC,                           \
          "Print assembly code (using external disassembler.so)")           \
                                                                            \
  product(ccstr, PrintAssemblyOptions, nullptr, DIAGNOSTIC,                 \
          "Print options string passed to disassembler.so")                 \
                                                                            \
  notproduct(bool, PrintNMethodStatistics, false,                           \
          "Print a summary statistic for the generated nmethods")           \
                                                                            \
  product(bool, PrintNMethods, false, DIAGNOSTIC,                           \
          "Print assembly code for nmethods when generated")                \
                                                                            \
  product(bool, PrintNativeNMethods, false, DIAGNOSTIC,                     \
          "Print assembly code for native nmethods when generated")         \
                                                                            \
  develop(bool, PrintDebugInfo, false,                                      \
          "Print debug information for all nmethods when generated")        \
                                                                            \
  develop(bool, PrintRelocations, false,                                    \
          "Print relocation information for all nmethods when generated")   \
                                                                            \
  develop(bool, PrintDependencies, false,                                   \
          "Print dependency information for all nmethods when generated")   \
                                                                            \
  develop(bool, PrintExceptionHandlers, false,                              \
          "Print exception handler tables for all nmethods when generated") \
                                                                            \
  develop(bool, StressCompiledExceptionHandlers, false,                     \
          "Exercise compiled exception handlers")                           \
                                                                            \
  develop(bool, InterceptOSException, false,                                \
          "Start debugger when an implicit OS (e.g. null pointer) "         \
          "exception happens")                                              \
                                                                            \
  product(bool, PrintCodeCache, false,                                      \
          "Print the code cache memory usage when exiting")                 \
                                                                            \
  develop(bool, PrintCodeCache2, false,                                     \
          "Print detailed usage information on the code cache when exiting")\
                                                                            \
  product(bool, PrintCodeCacheOnCompilation, false,                         \
          "Print the code cache memory usage each time a method is "        \
          "compiled")                                                       \
                                                                            \
  product(bool, PrintCodeHeapAnalytics, false, DIAGNOSTIC,                  \
          "Print code heap usage statistics on exit and on full condition") \
                                                                            \
  product(bool, PrintStubCode, false, DIAGNOSTIC,                           \
          "Print generated stub code")                                      \
                                                                            \
  product(bool, StackTraceInThrowable, true,                                \
          "Collect backtrace in throwable when exception happens")          \
                                                                            \
  product(bool, OmitStackTraceInFastThrow, true,                            \
          "Omit backtraces for some 'hot' exceptions in optimized code")    \
                                                                            \
  product(bool, ShowCodeDetailsInExceptionMessages, true, MANAGEABLE,       \
          "Show exception messages from RuntimeExceptions that contain "    \
          "snippets of the failing code. Disable this to improve privacy.") \
                                                                            \
  product(bool, PrintWarnings, true,                                        \
          "Print JVM warnings to output stream")                            \
                                                                            \
  product(bool, RegisterFinalizersAtInit, true,                             \
          "(Deprecated) Register finalizable objects at end of "            \
          "Object.<init> or after allocation")                              \
                                                                            \
  develop(bool, RegisterReferences, true,                                   \
          "Tell whether the VM should register soft/weak/final/phantom "    \
          "references")                                                     \
                                                                            \
  develop(bool, PrintCodeCacheExtension, false,                             \
          "Print extension of code cache")                                  \
                                                                            \
  develop(bool, UsePrivilegedStack, true,                                   \
          "Enable the security JVM functions")                              \
                                                                            \
  product(bool, ClassUnloading, true,                                       \
          "Do unloading of classes")                                        \
                                                                            \
  product(bool, ClassUnloadingWithConcurrentMark, true,                     \
          "Do unloading of classes with a concurrent marking cycle")        \
                                                                            \
  notproduct(bool, PrintSystemDictionaryAtExit, false,                      \
          "Print the system dictionary at exit")                            \
                                                                            \
  notproduct(bool, PrintClassLoaderDataGraphAtExit, false,                  \
          "Print the class loader data graph at exit")                      \
                                                                            \
  product(bool, AllowParallelDefineClass, false,                            \
          "Allow parallel defineClass requests for class loaders "          \
          "registering as parallel capable")                                \
                                                                            \
  product_pd(bool, DontYieldALot,                                           \
          "Throw away obvious excess yield calls")                          \
                                                                            \
  product(bool, DisablePrimordialThreadGuardPages, false, EXPERIMENTAL,     \
               "Disable the use of stack guard pages if the JVM is loaded " \
               "on the primordial process thread")                          \
                                                                            \
  product(bool, DoJVMTIVirtualThreadTransitions, true, EXPERIMENTAL,        \
               "Do JVMTI virtual thread mount/unmount transitions "         \
               "(disabling this flag implies no JVMTI events are posted)")  \
                                                                            \
  /* notice: the max range value here is max_jint, not max_intx  */         \
  /* because of overflow issue                                   */         \
  product(intx, AsyncDeflationInterval, 250, DIAGNOSTIC,                    \
          "Async deflate idle monitors every so many milliseconds when "    \
          "MonitorUsedDeflationThreshold is exceeded (0 is off).")          \
          range(0, max_jint)                                                \
                                                                            \
  /* notice: the max range value here is max_jint, not max_intx  */         \
  /* because of overflow issue                                   */         \
  product(intx, GuaranteedAsyncDeflationInterval, 60000, DIAGNOSTIC,        \
          "Async deflate idle monitors every so many milliseconds even "    \
          "when MonitorUsedDeflationThreshold is NOT exceeded (0 is off).") \
          range(0, max_jint)                                                \
                                                                            \
  product(size_t, AvgMonitorsPerThreadEstimate, 1024, DIAGNOSTIC,           \
          "Used to estimate a variable ceiling based on number of threads " \
          "for use with MonitorUsedDeflationThreshold (0 is off).")         \
          range(0, max_uintx)                                               \
                                                                            \
  /* notice: the max range value here is max_jint, not max_intx  */         \
  /* because of overflow issue                                   */         \
  product(intx, MonitorDeflationMax, 1000000, DIAGNOSTIC,                   \
          "The maximum number of monitors to deflate, unlink and delete "   \
          "at one time (minimum is 1024).")                                 \
          range(1024, max_jint)                                             \
                                                                            \
  product(intx, MonitorUnlinkBatch, 500, DIAGNOSTIC,                        \
          "The maximum number of monitors to unlink in one batch. ")        \
          range(1, max_jint)                                                \
                                                                            \
  product(int, MonitorUsedDeflationThreshold, 90, DIAGNOSTIC,               \
          "Percentage of used monitors before triggering deflation (0 is "  \
          "off). The check is performed on GuaranteedSafepointInterval, "   \
          "AsyncDeflationInterval or GuaranteedAsyncDeflationInterval, "    \
          "whichever is lower.")                                            \
          range(0, 100)                                                     \
                                                                            \
  product(uintx, NoAsyncDeflationProgressMax, 3, DIAGNOSTIC,                \
          "Max number of no progress async deflation attempts to tolerate " \
          "before adjusting the in_use_list_ceiling up (0 is off).")        \
          range(0, max_uintx)                                               \
                                                                            \
  product(intx, hashCode, 5, EXPERIMENTAL,                                  \
               "(Unstable) select hashCode generation algorithm")           \
                                                                            \
  product(bool, ReduceSignalUsage, false,                                   \
          "Reduce the use of OS signals in Java and/or the VM")             \
                                                                            \
  develop(bool, LoadLineNumberTables, true,                                 \
          "Tell whether the class file parser loads line number tables")    \
                                                                            \
  develop(bool, LoadLocalVariableTables, true,                              \
          "Tell whether the class file parser loads local variable tables") \
                                                                            \
  develop(bool, LoadLocalVariableTypeTables, true,                          \
          "Tell whether the class file parser loads local variable type"    \
          "tables")                                                         \
                                                                            \
  product(bool, AllowUserSignalHandlers, false,                             \
          "Application will install primary signal handlers for the JVM "   \
          "(Unix only)")                                                    \
                                                                            \
  product(bool, UseSignalChaining, true,                                    \
          "Use signal-chaining to invoke signal handlers installed "        \
          "by the application (Unix only)")                                 \
                                                                            \
  product(bool, RestoreMXCSROnJNICalls, false,                              \
          "Restore MXCSR when returning from JNI calls")                    \
                                                                            \
  product(bool, CheckJNICalls, false,                                       \
          "Verify all arguments to JNI calls")                              \
                                                                            \
  product(bool, UseFastJNIAccessors, true,                                  \
          "Use optimized versions of Get<Primitive>Field")                  \
                                                                            \
  product(intx, MaxJNILocalCapacity, 65536,                                 \
          "Maximum allowable local JNI handle capacity to "                 \
          "EnsureLocalCapacity() and PushLocalFrame(), "                    \
          "where <= 0 is unlimited, default: 65536")                        \
          range(min_intx, max_intx)                                         \
                                                                            \
  product(bool, EagerXrunInit, false,                                       \
          "Eagerly initialize -Xrun libraries; allows startup profiling, "  \
          "but not all -Xrun libraries may support the state of the VM "    \
          "at this time")                                                   \
                                                                            \
  product(bool, PreserveAllAnnotations, false,                              \
          "Preserve RuntimeInvisibleAnnotations as well "                   \
          "as RuntimeVisibleAnnotations")                                   \
                                                                            \
  develop(uintx, PreallocatedOutOfMemoryErrorCount, 4,                      \
          "Number of OutOfMemoryErrors preallocated with backtrace")        \
                                                                            \
  product(bool, UseXMMForArrayCopy, false,                                  \
          "Use SSE2 MOVQ instruction for Arraycopy")                        \
                                                                            \
  notproduct(bool, PrintFieldLayout, false,                                 \
          "Print field layout for each class")                              \
                                                                            \
  /* Need to limit the extent of the padding to reasonable size.          */\
  /* 8K is well beyond the reasonable HW cache line size, even with       */\
  /* aggressive prefetching, while still leaving the room for segregating */\
  /* among the distinct pages.                                            */\
  product(int, ContendedPaddingWidth, 128,                                  \
          "How many bytes to pad the fields/classes marked @Contended with")\
          range(0, 8192)                                                    \
          constraint(ContendedPaddingWidthConstraintFunc,AfterErgo)         \
                                                                            \
  product(bool, EnableContended, true,                                      \
          "Enable @Contended annotation support")                           \
                                                                            \
  product(bool, RestrictContended, true,                                    \
          "Restrict @Contended to trusted classes")                         \
                                                                            \
  product(int, DiagnoseSyncOnValueBasedClasses, 0, DIAGNOSTIC,              \
             "Detect and take action upon identifying synchronization on "  \
             "value based classes. Modes: "                                 \
             "0: off; "                                                     \
             "1: exit with fatal error; "                                   \
             "2: log message to stdout. Output file can be specified with " \
             "   -Xlog:valuebasedclasses. If JFR is running it will "       \
             "   also generate JFR events.")                                \
             range(0, 2)                                                    \
                                                                            \
  product(bool, ExitOnOutOfMemoryError, false,                              \
          "JVM exits on the first occurrence of an out-of-memory error "    \
          "thrown from JVM")                                                \
                                                                            \
  product(bool, CrashOnOutOfMemoryError, false,                             \
          "JVM aborts, producing an error log and core/mini dump, on the "  \
          "first occurrence of an out-of-memory error thrown from JVM")     \
                                                                            \
  product(intx, UserThreadWaitAttemptsAtExit, 30,                           \
          "The number of times to wait for user threads to stop executing " \
          "native code during JVM exit. Each wait lasts 10 milliseconds. "  \
          "The maximum number of waits is 1000, to wait at most 10 "        \
          "seconds.")                                                       \
          range(0, 1000)                                                    \
                                                                            \
  /* tracing */                                                             \
                                                                            \
  develop(bool, StressRewriter, false,                                      \
          "Stress linktime bytecode rewriting")                             \
                                                                            \
  product(ccstr, TraceJVMTI, nullptr,                                       \
          "Trace flags for JVMTI functions and events")                     \
                                                                            \
  product(bool, StressLdcRewrite, false, DIAGNOSTIC,                        \
          "Force ldc -> ldc_w rewrite during RedefineClasses. "             \
          "This option can change an EMCP method into an obsolete method "  \
          "and can affect tests that expect specific methods to be EMCP. "  \
          "This option should be used with caution.")                       \
                                                                            \
  product(bool, AllowRedefinitionToAddDeleteMethods, false,                 \
          "(Deprecated) Allow redefinition to add and delete private "      \
          "static or final methods for compatibility with old releases")    \
                                                                            \
  develop(bool, TraceBytecodes, false,                                      \
          "Trace bytecode execution")                                       \
                                                                            \
  notproduct(bool, TraceInvocationCounterOverflow, false,                   \
          "Trace method invocation counter overflow")                       \
                                                                            \
  develop(bool, VerifyDependencies, trueInDebug,                            \
          "Exercise and verify the compilation dependency mechanism")       \
                                                                            \
  develop(bool, TraceNewOopMapGeneration, false,                            \
          "Trace OopMapGeneration")                                         \
                                                                            \
  develop(bool, TraceNewOopMapGenerationDetailed, false,                    \
          "Trace OopMapGeneration: print detailed cell states")             \
                                                                            \
  develop(bool, TimeOopMap, false,                                          \
          "Time calls to GenerateOopMap::compute_map() in sum")             \
                                                                            \
  develop(bool, TimeOopMap2, false,                                         \
          "Time calls to GenerateOopMap::compute_map() individually")       \
                                                                            \
  develop(bool, TraceOopMapRewrites, false,                                 \
          "Trace rewriting of methods during oop map generation")           \
                                                                            \
  develop(bool, FLSVerifyDictionary, false,                                 \
          "Do lots of (expensive) FLS dictionary verification")             \
                                                                            \
  product(uintx, ProcessDistributionStride, 4,                              \
          "Stride through processors when distributing processes")          \
          range(0, max_juint)                                               \
                                                                            \
  develop(bool, TraceFinalizerRegistration, false,                          \
          "Trace registration of final references")                         \
                                                                            \
  product(bool, IgnoreEmptyClassPaths, false,                               \
          "Ignore empty path elements in -classpath")                       \
                                                                            \
  product(bool, PrintHeapAtSIGBREAK, true,                                  \
          "Print heap layout in response to SIGBREAK")                      \
                                                                            \
  product(bool, PrintClassHistogram, false, MANAGEABLE,                     \
          "Print a histogram of class instances")                           \
                                                                            \
  product(double, ObjectCountCutOffPercent, 0.5, EXPERIMENTAL,              \
          "The percentage of the used heap that the instances of a class "  \
          "must occupy for the class to generate a trace event")            \
          range(0.0, 100.0)                                                 \
                                                                            \
  /* JVMTI heap profiling */                                                \
                                                                            \
  product(bool, VerifyBeforeIteration, false, DIAGNOSTIC,                   \
          "Verify memory system before JVMTI iteration")                    \
                                                                            \
  /* compiler */                                                            \
                                                                            \
  /* notice: the max range value here is max_jint, not max_intx  */         \
  /* because of overflow issue                                   */         \
  product(intx, CICompilerCount, CI_COMPILER_COUNT,                         \
          "Number of compiler threads to run")                              \
          range(0, max_jint)                                                \
          constraint(CICompilerCountConstraintFunc, AfterErgo)              \
                                                                            \
  product(bool, UseDynamicNumberOfCompilerThreads, true,                    \
          "Dynamically choose the number of parallel compiler threads")     \
                                                                            \
  product(bool, ReduceNumberOfCompilerThreads, true, DIAGNOSTIC,            \
             "Reduce the number of parallel compiler threads when they "    \
             "are not used")                                                \
                                                                            \
  product(bool, TraceCompilerThreads, false, DIAGNOSTIC,                    \
             "Trace creation and removal of compiler threads")              \
                                                                            \
  product(ccstr, LogClassLoadingCauseFor, nullptr,                          \
          "Apply -Xlog:class+load+cause* to classes whose fully "           \
          "qualified name contains this string (\"*\" matches "             \
          "any class).")                                                    \
                                                                            \
  develop(bool, InjectCompilerCreationFailure, false,                       \
          "Inject thread creation failures for "                            \
          "UseDynamicNumberOfCompilerThreads")                              \
                                                                            \
  develop(bool, GenerateSynchronizationCode, true,                          \
          "generate locking/unlocking code for synchronized methods and "   \
          "monitors")                                                       \
                                                                            \
  product_pd(bool, ImplicitNullChecks, DIAGNOSTIC,                          \
          "Generate code for implicit null checks")                         \
                                                                            \
  product_pd(bool, TrapBasedNullChecks,                                     \
          "Generate code for null checks that uses a cmp and trap "         \
          "instruction raising SIGTRAP.  This is only used if an access to" \
          "null (+offset) will not raise a SIGSEGV, i.e.,"                  \
          "ImplicitNullChecks don't work (PPC64).")                         \
                                                                            \
  product(bool, EnableThreadSMRStatistics, trueInDebug, DIAGNOSTIC,         \
             "Enable Thread SMR Statistics")                                \
                                                                            \
  product(bool, UseNotificationThread, true,                                \
          "Use Notification Thread")                                        \
                                                                            \
  product(bool, Inline, true,                                               \
          "Enable inlining")                                                \
                                                                            \
  product(bool, ClipInlining, true,                                         \
          "Clip inlining if aggregate method exceeds DesiredMethodLimit")   \
                                                                            \
  develop(bool, UseCHA, true,                                               \
          "Enable CHA")                                                     \
                                                                            \
  product(bool, UseVtableBasedCHA, true,  DIAGNOSTIC,                       \
          "Use vtable information during CHA")                              \
                                                                            \
  product(bool, UseTypeProfile, true,                                       \
          "Check interpreter profile for historically monomorphic calls")   \
                                                                            \
  product(bool, PrintInlining, false, DIAGNOSTIC,                           \
          "Print inlining optimizations")                                   \
                                                                            \
  product(bool, UsePopCountInstruction, false,                              \
          "Use population count instruction")                               \
                                                                            \
  develop(bool, TraceMethodReplacement, false,                              \
          "Print when methods are replaced do to recompilation")            \
                                                                            \
  product(bool, PrintMethodFlushingStatistics, false, DIAGNOSTIC,           \
          "print statistics about method flushing")                         \
                                                                            \
  product(intx, MinPassesBeforeFlush, 10, DIAGNOSTIC,                       \
          "Minimum number of sweeper passes before an nmethod "             \
          "can be flushed")                                                 \
          range(0, max_intx)                                                \
                                                                            \
  develop(bool, StressCodeBuffers, false,                                   \
          "Exercise code buffer expansion and other rare state changes")    \
                                                                            \
  product(bool, DebugNonSafepoints, trueInDebug, DIAGNOSTIC,                \
          "Generate extra debugging information for non-safepoints in "     \
          "nmethods")                                                       \
                                                                            \
  product(bool, PrintVMOptions, false,                                      \
          "Print flags that appeared on the command line")                  \
                                                                            \
  product(bool, IgnoreUnrecognizedVMOptions, false,                         \
          "Ignore unrecognized VM options")                                 \
                                                                            \
  product(bool, PrintCommandLineFlags, false,                               \
          "Print flags specified on command line or set by ergonomics")     \
                                                                            \
  product(bool, PrintFlagsInitial, false,                                   \
          "Print all VM flags before argument processing and exit VM")      \
                                                                            \
  product(bool, PrintFlagsFinal, false,                                     \
          "Print all VM flags after argument and ergonomic processing")     \
                                                                            \
  notproduct(bool, PrintFlagsWithComments, false,                           \
          "Print all VM flags with default values and descriptions and "    \
          "exit")                                                           \
                                                                            \
  product(bool, PrintFlagsRanges, false,                                    \
          "Print VM flags and their ranges")                                \
                                                                            \
  product(bool, SerializeVMOutput, true, DIAGNOSTIC,                        \
          "Use a mutex to serialize output to tty and LogFile")             \
                                                                            \
  product(bool, DisplayVMOutput, true, DIAGNOSTIC,                          \
          "Display all VM output on the tty, independently of LogVMOutput") \
                                                                            \
  product(bool, LogVMOutput, false, DIAGNOSTIC,                             \
          "Save VM output to LogFile")                                      \
                                                                            \
  product(ccstr, LogFile, nullptr, DIAGNOSTIC,                              \
          "If LogVMOutput or LogCompilation is on, save VM output to "      \
          "this file [default: ./hotspot_pid%p.log] (%p replaced with pid)")\
                                                                            \
  product(ccstr, ErrorFile, nullptr,                                        \
          "If an error occurs, save the error data to this file "           \
          "[default: ./hs_err_pid%p.log] (%p replaced with pid)")           \
                                                                            \
  product(bool, ExtensiveErrorReports,                                      \
          PRODUCT_ONLY(false) NOT_PRODUCT(true),                            \
          "Error reports are more extensive.")                              \
                                                                            \
  product(bool, DisplayVMOutputToStderr, false,                             \
          "If DisplayVMOutput is true, display all VM output to stderr")    \
                                                                            \
  product(bool, DisplayVMOutputToStdout, false,                             \
          "If DisplayVMOutput is true, display all VM output to stdout")    \
                                                                            \
  product(bool, ErrorFileToStderr, false,                                   \
          "If true, error data is printed to stderr instead of a file")     \
                                                                            \
  product(bool, ErrorFileToStdout, false,                                   \
          "If true, error data is printed to stdout instead of a file")     \
                                                                            \
  develop(bool, VerifyHeavyMonitors, false,                                 \
          "Checks that no stack locking happens when using "                \
          "-XX:LockingMode=0 (LM_MONITOR)")                                 \
                                                                            \
  product(bool, PrintStringTableStatistics, false,                          \
          "print statistics about the StringTable and SymbolTable")         \
                                                                            \
  product(bool, VerifyStringTableAtExit, false, DIAGNOSTIC,                 \
          "verify StringTable contents at exit")                            \
                                                                            \
  notproduct(bool, PrintSymbolTableSizeHistogram, false,                    \
          "print histogram of the symbol table")                            \
                                                                            \
  product(ccstr, AbortVMOnException, nullptr, DIAGNOSTIC,                   \
          "Call fatal if this exception is thrown.  Example: "              \
          "java -XX:AbortVMOnException=java.lang.NullPointerException Foo") \
                                                                            \
  product(ccstr, AbortVMOnExceptionMessage, nullptr, DIAGNOSTIC,            \
          "Call fatal if the exception pointed by AbortVMOnException "      \
          "has this message")                                               \
                                                                            \
  develop(bool, DebugVtables, false,                                        \
          "add debugging code to vtable dispatch")                          \
                                                                            \
  product(bool, RangeCheckElimination, true,                                \
          "Eliminate range checks")                                         \
                                                                            \
  develop_pd(bool, UncommonNullCast,                                        \
          "track occurrences of null in casts; adjust compiler tactics")    \
                                                                            \
  develop(bool, TypeProfileCasts,  true,                                    \
          "treat casts like calls for purposes of type profiling")          \
                                                                            \
  develop(bool, TraceLivenessGen, false,                                    \
          "Trace the generation of liveness analysis information")          \
                                                                            \
  notproduct(bool, TraceLivenessQuery, false,                               \
          "Trace queries of liveness analysis information")                 \
                                                                            \
  notproduct(bool, CollectIndexSetStatistics, false,                        \
          "Collect information about IndexSets")                            \
                                                                            \
  develop(int, FastAllocateSizeLimit, 128*K,                                \
          /* Note:  This value is zero mod 1<<13 for a cheap sparc set. */  \
          "Inline allocations larger than this in doublewords must go slow")\
                                                                            \
  product_pd(bool, CompactStrings,                                          \
          "Enable Strings to use single byte chars in backing store")       \
                                                                            \
  product_pd(uint, TypeProfileLevel,                                        \
          "=XYZ, with Z: Type profiling of arguments at call; "             \
                     "Y: Type profiling of return value at call; "          \
                     "X: Type profiling of parameters to methods; "         \
          "X, Y and Z in 0=off ; 1=jsr292 only; 2=all methods")             \
          constraint(TypeProfileLevelConstraintFunc, AfterErgo)             \
                                                                            \
  product(int, TypeProfileArgsLimit,     2,                                 \
          "max number of call arguments to consider for type profiling")    \
          range(0, 16)                                                      \
                                                                            \
  product(int, TypeProfileParmsLimit,    2,                                 \
          "max number of incoming parameters to consider for type profiling"\
          ", -1 for all")                                                   \
          range(-1, 64)                                                     \
                                                                            \
  /* statistics */                                                          \
  develop(bool, CountCompiledCalls, false,                                  \
          "Count method invocations")                                       \
                                                                            \
  notproduct(bool, ICMissHistogram, false,                                  \
          "Produce histogram of IC misses")                                 \
                                                                            \
  /* interpreter */                                                         \
  product_pd(bool, RewriteBytecodes,                                        \
          "Allow rewriting of bytecodes (bytecodes are not immutable)")     \
                                                                            \
  product_pd(bool, RewriteFrequentPairs,                                    \
          "Rewrite frequently used bytecode pairs into a single bytecode")  \
                                                                            \
  product(bool, PrintInterpreter, false, DIAGNOSTIC,                        \
          "Print the generated interpreter code")                           \
                                                                            \
  product(bool, UseInterpreter, true,                                       \
          "Use interpreter for non-compiled methods")                       \
                                                                            \
  develop(bool, UseFastSignatureHandlers, true,                             \
          "Use fast signature handlers for native calls")                   \
                                                                            \
  product(bool, UseLoopCounter, true,                                       \
          "Increment invocation counter on backward branch")                \
                                                                            \
  product_pd(bool, UseOnStackReplacement,                                   \
          "Use on stack replacement, calls runtime if invoc. counter "      \
          "overflows in loop")                                              \
                                                                            \
  notproduct(bool, TraceOnStackReplacement, false,                          \
          "Trace on stack replacement")                                     \
                                                                            \
  product_pd(bool, PreferInterpreterNativeStubs,                            \
          "Use always interpreter stubs for native methods invoked via "    \
          "interpreter")                                                    \
                                                                            \
  develop(bool, CountBytecodes, false,                                      \
          "Count number of bytecodes executed")                             \
                                                                            \
  develop(bool, PrintBytecodeHistogram, false,                              \
          "Print histogram of the executed bytecodes")                      \
                                                                            \
  develop(bool, PrintBytecodePairHistogram, false,                          \
          "Print histogram of the executed bytecode pairs")                 \
                                                                            \
  product(bool, PrintSignatureHandlers, false, DIAGNOSTIC,                  \
          "Print code generated for native method signature handlers")      \
                                                                            \
  develop(bool, VerifyOops, false,                                          \
          "Do plausibility checks for oops")                                \
                                                                            \
  develop(bool, CheckUnhandledOops, false,                                  \
          "Check for unhandled oops in VM code")                            \
                                                                            \
  develop(bool, VerifyJNIFields, trueInDebug,                               \
          "Verify jfieldIDs for instance fields")                           \
                                                                            \
  develop(bool, VerifyFPU, false,                                           \
          "Verify FPU state (check for NaN's, etc.)")                       \
                                                                            \
  develop(bool, VerifyActivationFrameSize, false,                           \
          "Verify that activation frame didn't become smaller than its "    \
          "minimal size")                                                   \
                                                                            \
  develop(bool, TraceFrequencyInlining, false,                              \
          "Trace frequency based inlining")                                 \
                                                                            \
  develop_pd(bool, InlineIntrinsics,                                        \
          "Use intrinsics in Interpreter that can be statically resolved")  \
                                                                            \
  product_pd(bool, ProfileInterpreter,                                      \
          "Profile at the bytecode level during interpretation")            \
                                                                            \
  develop_pd(bool, ProfileTraps,                                            \
          "Profile deoptimization traps at the bytecode level")             \
                                                                            \
  product(intx, ProfileMaturityPercentage, 20,                              \
          "number of method invocations/branches (expressed as % of "       \
          "CompileThreshold) before using the method's profile")            \
          range(0, 100)                                                     \
                                                                            \
  product(bool, PrintMethodData, false, DIAGNOSTIC,                         \
          "Print the results of +ProfileInterpreter at end of run")         \
                                                                            \
  develop(bool, VerifyDataPointer, trueInDebug,                             \
          "Verify the method data pointer during interpreter profiling")    \
                                                                            \
  notproduct(bool, CrashGCForDumpingJavaThread, false,                      \
          "Manually make GC thread crash then dump java stack trace;  "     \
          "Test only")                                                      \
                                                                            \
  /* compilation */                                                         \
  product(bool, UseCompiler, true,                                          \
          "Use Just-In-Time compilation")                                   \
                                                                            \
  develop(intx, CounterHalfLifeTime,    30,                                 \
          "Half-life time of invocation counters (in seconds)")             \
                                                                            \
  product(bool, AlwaysCompileLoopMethods, false,                            \
          "When using recompilation, never interpret methods "              \
          "containing loops")                                               \
                                                                            \
  product(int,  AllocatePrefetchStyle, 1,                                   \
          "0 = no prefetch, "                                               \
          "1 = generate prefetch instructions for each allocation, "        \
          "2 = use TLAB watermark to gate allocation prefetch, "            \
          "3 = generate one prefetch instruction per cache line")           \
          range(0, 3)                                                       \
                                                                            \
  product(int,  AllocatePrefetchDistance, -1,                               \
          "Distance to prefetch ahead of allocation pointer. "              \
          "-1: use system-specific value (automatically determined")        \
          range(-1, 512)                                                    \
                                                                            \
  product(int,  AllocatePrefetchLines, 3,                                   \
          "Number of lines to prefetch ahead of array allocation pointer")  \
          range(1, 64)                                                      \
                                                                            \
  product(int,  AllocateInstancePrefetchLines, 1,                           \
          "Number of lines to prefetch ahead of instance allocation "       \
          "pointer")                                                        \
          range(1, 64)                                                      \
                                                                            \
  product(int,  AllocatePrefetchStepSize, 16,                               \
          "Step size in bytes of sequential prefetch instructions")         \
          range(1, 512)                                                     \
          constraint(AllocatePrefetchStepSizeConstraintFunc,AfterMemoryInit)\
                                                                            \
  product(intx,  AllocatePrefetchInstr, 0,                                  \
          "Select instruction to prefetch ahead of allocation pointer")     \
          constraint(AllocatePrefetchInstrConstraintFunc, AfterMemoryInit)  \
                                                                            \
  /* deoptimization */                                                      \
  product(bool, TraceDeoptimization, false, DIAGNOSTIC,                     \
          "Trace deoptimization")                                           \
                                                                            \
  develop(bool, PrintDeoptimizationDetails, false,                          \
          "Print more information about deoptimization")                    \
                                                                            \
  develop(bool, DebugDeoptimization, false,                                 \
          "Tracing various information while debugging deoptimization")     \
                                                                            \
  product(double, SelfDestructTimer, 0.0,                                   \
          "Will cause VM to terminate after a given time "                  \
          "(in fractional minutes) "                                        \
          "(0.0 means off)")                                                \
          range(0.0, (double)max_intx)                                      \
                                                                            \
  product(int, MaxJavaStackTraceDepth, 1024,                                \
          "The maximum number of lines in the stack trace for Java "        \
          "exceptions (0 means all)")                                       \
          range(0, max_jint/2)                                              \
                                                                            \
  /* notice: the max range value here is max_jint, not max_intx  */         \
  /* because of overflow issue                                   */         \
  product(intx, GuaranteedSafepointInterval, 1000, DIAGNOSTIC,              \
          "Guarantee a safepoint (at least) every so many milliseconds "    \
          "(0 means none)")                                                 \
          range(0, max_jint)                                                \
                                                                            \
  product(double, SafepointTimeoutDelay, 10000,                             \
          "Delay in milliseconds for option SafepointTimeout; "             \
          "supports sub-millisecond resolution with fractional values.")    \
          range(0, max_jlongDouble LP64_ONLY(/MICROUNITS))                  \
                                                                            \
  product(bool, UseSystemMemoryBarrier, false,                              \
          "Try to enable system memory barrier if supported by OS")         \
                                                                            \
  product(intx, NmethodSweepActivity, 4,                                    \
          "Removes cold nmethods from code cache if > 0. Higher values "    \
          "result in more aggressive sweeping")                             \
          range(0, 2000)                                                    \
                                                                            \
  develop(intx, MallocCatchPtr, -1,                                         \
          "Hit breakpoint when mallocing/freeing this pointer")             \
                                                                            \
  develop(int, StackPrintLimit, 100,                                        \
          "number of stack frames to print in VM-level stack dump")         \
                                                                            \
  product(int, ErrorLogPrintCodeLimit, 3, DIAGNOSTIC,                       \
          "max number of compiled code units to print in error log")        \
          range(0, VMError::max_error_log_print_code)                       \
                                                                            \
  notproduct(int, MaxElementPrintSize, 256,                                 \
          "maximum number of elements to print")                            \
                                                                            \
  notproduct(intx, MaxSubklassPrintSize, 4,                                 \
          "maximum number of subklasses to print when printing klass")      \
                                                                            \
  develop(intx, MaxForceInlineLevel, 100,                                   \
          "maximum number of nested calls that are forced for inlining "    \
          "(using CompileCommand or marked w/ @ForceInline)")               \
          range(0, max_jint)                                                \
                                                                            \
  develop(intx, MethodHistogramCutoff, 100,                                 \
          "The cutoff value for method invocation histogram (+CountCalls)") \
                                                                            \
  develop(intx, DontYieldALotInterval,    10,                               \
          "Interval between which yields will be dropped (milliseconds)")   \
                                                                            \
  notproduct(intx, DeoptimizeALotInterval,     5,                           \
          "Number of exits until DeoptimizeALot kicks in")                  \
                                                                            \
  notproduct(intx, ZombieALotInterval,     5,                               \
          "Number of exits until ZombieALot kicks in")                      \
                                                                            \
  product(ccstr, MallocLimit, nullptr, DIAGNOSTIC,                          \
          "Limit malloc allocation size from VM. Reaching a limit will "    \
          "trigger an action (see flag). This feature requires "            \
          "NativeMemoryTracking=summary or NativeMemoryTracking=detail."    \
          "Usage:"                                                          \
          "\"-XX:MallocLimit=<size>[:<flag>]\" sets a total limit."         \
          "\"-XX:MallocLimit=<category>:<size>[:<flag>][,<category>:<size>[:<flag>] ...]\"" \
          "sets one or more category-specific limits."                      \
          "<flag> defines the action upon reaching the limit:"              \
          "\"fatal\": end VM with a fatal error at the allocation site"     \
          "\"oom\"  : will mimic a native OOM"                              \
          "If <flag> is omitted, \"fatal\" is the default."                 \
          "Examples:\n"                                                     \
          "-XX:MallocLimit=2g"                                              \
          "-XX:MallocLimit=2g:oom"                                          \
          "-XX:MallocLimit=compiler:200m:oom,code:100m")                    \
                                                                            \
  product(intx, TypeProfileWidth, 2,                                        \
          "Number of receiver types to record in call/cast profile")        \
          range(0, 8)                                                       \
                                                                            \
  develop(intx, BciProfileWidth,      2,                                    \
          "Number of return bci's to record in ret profile")                \
                                                                            \
  product(intx, PerMethodRecompilationCutoff, 400,                          \
          "After recompiling N times, stay in the interpreter (-1=>'Inf')") \
          range(-1, max_intx)                                               \
                                                                            \
  product(intx, PerBytecodeRecompilationCutoff, 200,                        \
          "Per-BCI limit on repeated recompilation (-1=>'Inf')")            \
          range(-1, max_intx)                                               \
                                                                            \
  product(intx, PerMethodTrapLimit,  100,                                   \
          "Limit on traps (of one kind) in a method (includes inlines)")    \
          range(0, max_jint)                                                \
                                                                            \
  product(intx, PerMethodSpecTrapLimit,  5000, EXPERIMENTAL,                \
          "Limit on speculative traps (of one kind) in a method "           \
          "(includes inlines)")                                             \
          range(0, max_jint)                                                \
                                                                            \
  product(intx, PerBytecodeTrapLimit,  4,                                   \
          "Limit on traps (of one kind) at a particular BCI")               \
          range(0, max_jint)                                                \
                                                                            \
  product(int, SpecTrapLimitExtraEntries,  3, EXPERIMENTAL,                 \
          "Extra method data trap entries for speculation")                 \
                                                                            \
  product(double, InlineFrequencyRatio, 0.25, DIAGNOSTIC,                   \
          "Ratio of call site execution to caller method invocation")       \
                                                                            \
  product(double, MinInlineFrequencyRatio, 0.0085, DIAGNOSTIC,              \
          "Minimum ratio of call site execution to caller method"           \
          "invocation to be considered for inlining")                       \
                                                                            \
  develop(intx, InlineThrowCount,    50,                                    \
          "Force inlining of interpreted methods that throw this often")    \
          range(0, max_jint)                                                \
                                                                            \
  develop(intx, InlineThrowMaxSize,   200,                                  \
          "Force inlining of throwing methods smaller than this")           \
          range(0, max_jint)                                                \
                                                                            \
  product(size_t, MetaspaceSize, NOT_LP64(16 * M) LP64_ONLY(21 * M),        \
          "Initial threshold (in bytes) at which a garbage collection "     \
          "is done to reduce Metaspace usage")                              \
          constraint(MetaspaceSizeConstraintFunc,AfterErgo)                 \
                                                                            \
  product(size_t, MaxMetaspaceSize, max_uintx,                              \
          "Maximum size of Metaspaces (in bytes)")                          \
          constraint(MaxMetaspaceSizeConstraintFunc,AfterErgo)              \
                                                                            \
  product(size_t, CompressedClassSpaceSize, 1*G,                            \
          "Maximum size of class area in Metaspace when compressed "        \
          "class pointers are used")                                        \
          range(1*M, 3*G)                                                   \
                                                                            \
  develop(size_t, CompressedClassSpaceBaseAddress, 0,                       \
          "Force the class space to be allocated at this address or "       \
          "fails VM initialization (requires -Xshare=off.")                 \
                                                                            \
  develop(bool, RandomizeClassSpaceLocation, true,                          \
          "Randomize location of class space.")                             \
                                                                            \
  product(bool, PrintMetaspaceStatisticsAtExit, false, DIAGNOSTIC,          \
          "Print metaspace statistics upon VM exit.")                       \
                                                                            \
  develop(bool, MetaspaceGuardAllocations, false,                           \
          "Metapace allocations are guarded.")                              \
                                                                            \
  product(uintx, MinHeapFreeRatio, 40, MANAGEABLE,                          \
          "The minimum percentage of heap free after GC to avoid expansion."\
          " For most GCs this applies to the old generation. In G1 and"     \
          " ParallelGC it applies to the whole heap.")                      \
          range(0, 100)                                                     \
          constraint(MinHeapFreeRatioConstraintFunc,AfterErgo)              \
                                                                            \
  product(uintx, MaxHeapFreeRatio, 70, MANAGEABLE,                          \
          "The maximum percentage of heap free after GC to avoid shrinking."\
          " For most GCs this applies to the old generation. In G1 and"     \
          " ParallelGC it applies to the whole heap.")                      \
          range(0, 100)                                                     \
          constraint(MaxHeapFreeRatioConstraintFunc,AfterErgo)              \
                                                                            \
  product(bool, ShrinkHeapInSteps, true,                                    \
          "When disabled, informs the GC to shrink the java heap directly"  \
          " to the target size at the next full GC rather than requiring"   \
          " smaller steps during multiple full GCs.")                       \
                                                                            \
  product(intx, SoftRefLRUPolicyMSPerMB, 1000,                              \
          "Number of milliseconds per MB of free space in the heap")        \
          range(0, max_intx)                                                \
          constraint(SoftRefLRUPolicyMSPerMBConstraintFunc,AfterMemoryInit) \
                                                                            \
  product(size_t, MinHeapDeltaBytes, ScaleForWordSize(128*K),               \
          "The minimum change in heap space due to GC (in bytes)")          \
          range(0, max_uintx)                                               \
                                                                            \
  product(size_t, MinMetaspaceExpansion, ScaleForWordSize(256*K),           \
          "The minimum expansion of Metaspace (in bytes)")                  \
          range(0, max_uintx)                                               \
                                                                            \
  product(uint, MaxMetaspaceFreeRatio,    70,                               \
          "The maximum percentage of Metaspace free after GC to avoid "     \
          "shrinking")                                                      \
          range(0, 100)                                                     \
          constraint(MaxMetaspaceFreeRatioConstraintFunc,AfterErgo)         \
                                                                            \
  product(uint, MinMetaspaceFreeRatio,    40,                               \
          "The minimum percentage of Metaspace free after GC to avoid "     \
          "expansion")                                                      \
          range(0, 99)                                                      \
          constraint(MinMetaspaceFreeRatioConstraintFunc,AfterErgo)         \
                                                                            \
  product(size_t, MaxMetaspaceExpansion, ScaleForWordSize(4*M),             \
          "The maximum expansion of Metaspace without full GC (in bytes)")  \
          range(0, max_uintx)                                               \
                                                                            \
  /* stack parameters */                                                    \
  product_pd(intx, StackYellowPages,                                        \
          "Number of yellow zone (recoverable overflows) pages of size "    \
          "4KB. If pages are bigger yellow zone is aligned up.")            \
          range(MIN_STACK_YELLOW_PAGES, (DEFAULT_STACK_YELLOW_PAGES+5))     \
                                                                            \
  product_pd(intx, StackRedPages,                                           \
          "Number of red zone (unrecoverable overflows) pages of size "     \
          "4KB. If pages are bigger red zone is aligned up.")               \
          range(MIN_STACK_RED_PAGES, (DEFAULT_STACK_RED_PAGES+2))           \
                                                                            \
  product_pd(intx, StackReservedPages,                                      \
          "Number of reserved zone (reserved to annotated methods) pages"   \
          " of size 4KB. If pages are bigger reserved zone is aligned up.") \
          range(MIN_STACK_RESERVED_PAGES, (DEFAULT_STACK_RESERVED_PAGES+10))\
                                                                            \
  product(bool, RestrictReservedStack, true,                                \
          "Restrict @ReservedStackAccess to trusted classes")               \
                                                                            \
  /* greater stack shadow pages can't generate instruction to bang stack */ \
  product_pd(intx, StackShadowPages,                                        \
          "Number of shadow zone (for overflow checking) pages of size "    \
          "4KB. If pages are bigger shadow zone is aligned up. "            \
          "This should exceed the depth of the VM and native call stack.")  \
          range(MIN_STACK_SHADOW_PAGES, (DEFAULT_STACK_SHADOW_PAGES+30))    \
                                                                            \
  product_pd(intx, ThreadStackSize,                                         \
          "Thread Stack Size (in Kbytes)")                                  \
          range(0, 1 * M)                                                   \
                                                                            \
  product_pd(intx, VMThreadStackSize,                                       \
          "Non-Java Thread Stack Size (in Kbytes)")                         \
          range(0, max_intx/(1 * K))                                        \
                                                                            \
  product_pd(intx, CompilerThreadStackSize,                                 \
          "Compiler Thread Stack Size (in Kbytes)")                         \
          range(0, max_intx/(1 * K))                                        \
                                                                            \
  develop_pd(size_t, JVMInvokeMethodSlack,                                  \
          "Stack space (bytes) required for JVM_InvokeMethod to complete")  \
                                                                            \
  /* code cache parameters                                    */            \
  product_pd(uintx, CodeCacheSegmentSize, EXPERIMENTAL,                     \
          "Code cache segment size (in bytes) - smallest unit of "          \
          "allocation")                                                     \
          range(1, 1024)                                                    \
          constraint(CodeCacheSegmentSizeConstraintFunc, AfterErgo)         \
                                                                            \
  product_pd(intx, CodeEntryAlignment, EXPERIMENTAL,                        \
          "Code entry alignment for generated code (in bytes)")             \
          constraint(CodeEntryAlignmentConstraintFunc, AfterErgo)           \
                                                                            \
  product_pd(intx, OptoLoopAlignment,                                       \
          "Align inner loops to zero relative to this modulus")             \
          range(1, 128)                                                     \
          constraint(OptoLoopAlignmentConstraintFunc, AfterErgo)            \
                                                                            \
  product_pd(uintx, InitialCodeCacheSize,                                   \
          "Initial code cache size (in bytes)")                             \
          constraint(VMPageSizeConstraintFunc, AtParse)                     \
                                                                            \
  develop_pd(uintx, CodeCacheMinimumUseSpace,                               \
          "Minimum code cache size (in bytes) required to start VM.")       \
          range(0, max_uintx)                                               \
                                                                            \
  product(bool, SegmentedCodeCache, false,                                  \
          "Use a segmented code cache")                                     \
                                                                            \
  product_pd(uintx, ReservedCodeCacheSize,                                  \
          "Reserved code cache size (in bytes) - maximum code cache size")  \
          constraint(VMPageSizeConstraintFunc, AtParse)                     \
                                                                            \
  product_pd(uintx, NonProfiledCodeHeapSize,                                \
          "Size of code heap with non-profiled methods (in bytes)")         \
          range(0, max_uintx)                                               \
                                                                            \
  product_pd(uintx, ProfiledCodeHeapSize,                                   \
          "Size of code heap with profiled methods (in bytes)")             \
          range(0, max_uintx)                                               \
                                                                            \
  product_pd(uintx, NonNMethodCodeHeapSize,                                 \
          "Size of code heap with non-nmethods (in bytes)")                 \
          constraint(VMPageSizeConstraintFunc, AtParse)                     \
                                                                            \
  product_pd(uintx, CodeCacheExpansionSize,                                 \
          "Code cache expansion size (in bytes)")                           \
          range(32*K, max_uintx)                                            \
                                                                            \
  product_pd(uintx, CodeCacheMinBlockLength, DIAGNOSTIC,                    \
          "Minimum number of segments in a code cache block")               \
          range(1, 100)                                                     \
                                                                            \
  notproduct(bool, ExitOnFullCodeCache, false,                              \
          "Exit the VM if we fill the code cache")                          \
                                                                            \
  product(bool, UseCodeCacheFlushing, true,                                 \
          "Remove cold/old nmethods from the code cache")                   \
                                                                            \
  product(double, SweeperThreshold, 15.0,                                   \
          "Threshold when a code cache unloading GC is invoked."            \
          "Value is percentage of ReservedCodeCacheSize.")                  \
          range(0.0, 100.0)                                                 \
                                                                            \
  product(uintx, StartAggressiveSweepingAt, 10,                             \
          "Start aggressive sweeping if X[%] of the code cache is free."    \
          "Segmented code cache: X[%] of the non-profiled heap."            \
          "Non-segmented code cache: X[%] of the total code cache")         \
          range(0, 100)                                                     \
                                                                            \
  /* interpreter debugging */                                               \
  develop(intx, BinarySwitchThreshold, 5,                                   \
          "Minimal number of lookupswitch entries for rewriting to binary " \
          "switch")                                                         \
                                                                            \
  develop(intx, StopInterpreterAt, 0,                                       \
          "Stop interpreter execution at specified bytecode number")        \
                                                                            \
  develop(intx, TraceBytecodesAt, 0,                                        \
          "Trace bytecodes starting with specified bytecode number")        \
                                                                            \
  develop(intx, TraceBytecodesStopAt, 0,                                    \
          "Stop bytecode tracing at the specified bytecode number")         \
                                                                            \
  /* Priorities */                                                          \
  product_pd(bool, UseThreadPriorities,  "Use native thread priorities")    \
                                                                            \
  product(int, ThreadPriorityPolicy, 0,                                     \
          "0 : Normal.                                                     "\
          "    VM chooses priorities that are appropriate for normal       "\
          "    applications.                                               "\
          "    On Windows applications are allowed to use higher native    "\
          "    priorities. However, with ThreadPriorityPolicy=0, VM will   "\
          "    not use the highest possible native priority,               "\
          "    THREAD_PRIORITY_TIME_CRITICAL, as it may interfere with     "\
          "    system threads. On Linux thread priorities are ignored      "\
          "    because the OS does not support static priority in          "\
          "    SCHED_OTHER scheduling class which is the only choice for   "\
          "    non-root, non-realtime applications.                        "\
          "1 : Aggressive.                                                 "\
          "    Java thread priorities map over to the entire range of      "\
          "    native thread priorities. Higher Java thread priorities map "\
          "    to higher native thread priorities. This policy should be   "\
          "    used with care, as sometimes it can cause performance       "\
          "    degradation in the application and/or the entire system. On "\
          "    Linux/BSD/macOS this policy requires root privilege or an   "\
          "    extended capability.")                                       \
          range(0, 1)                                                       \
                                                                            \
  product(bool, ThreadPriorityVerbose, false,                               \
          "Print priority changes")                                         \
                                                                            \
  product(int, CompilerThreadPriority, -1,                                  \
          "The native priority at which compiler threads should run "       \
          "(-1 means no change)")                                           \
          range(min_jint, max_jint)                                         \
                                                                            \
  product(int, VMThreadPriority, -1,                                        \
          "The native priority at which the VM thread should run "          \
          "(-1 means no change)")                                           \
          range(-1, 127)                                                    \
                                                                            \
  product(int, JavaPriority1_To_OSPriority, -1,                             \
          "Map Java priorities to OS priorities")                           \
          range(-1, 127)                                                    \
                                                                            \
  product(int, JavaPriority2_To_OSPriority, -1,                             \
          "Map Java priorities to OS priorities")                           \
          range(-1, 127)                                                    \
                                                                            \
  product(int, JavaPriority3_To_OSPriority, -1,                             \
          "Map Java priorities to OS priorities")                           \
          range(-1, 127)                                                    \
                                                                            \
  product(int, JavaPriority4_To_OSPriority, -1,                             \
          "Map Java priorities to OS priorities")                           \
          range(-1, 127)                                                    \
                                                                            \
  product(int, JavaPriority5_To_OSPriority, -1,                             \
          "Map Java priorities to OS priorities")                           \
          range(-1, 127)                                                    \
                                                                            \
  product(int, JavaPriority6_To_OSPriority, -1,                             \
          "Map Java priorities to OS priorities")                           \
          range(-1, 127)                                                    \
                                                                            \
  product(int, JavaPriority7_To_OSPriority, -1,                             \
          "Map Java priorities to OS priorities")                           \
          range(-1, 127)                                                    \
                                                                            \
  product(int, JavaPriority8_To_OSPriority, -1,                             \
          "Map Java priorities to OS priorities")                           \
          range(-1, 127)                                                    \
                                                                            \
  product(int, JavaPriority9_To_OSPriority, -1,                             \
          "Map Java priorities to OS priorities")                           \
          range(-1, 127)                                                    \
                                                                            \
  product(int, JavaPriority10_To_OSPriority,-1,                             \
          "Map Java priorities to OS priorities")                           \
          range(-1, 127)                                                    \
                                                                            \
  product(bool, UseCriticalJavaThreadPriority, false, EXPERIMENTAL,         \
          "Java thread priority 10 maps to critical scheduling priority")   \
                                                                            \
  product(bool, UseCriticalCompilerThreadPriority, false, EXPERIMENTAL,     \
          "Compiler thread(s) run at critical scheduling priority")         \
                                                                            \
  develop(intx, NewCodeParameter,      0,                                   \
          "Testing Only: Create a dedicated integer parameter before "      \
          "putback")                                                        \
                                                                            \
  /* new oopmap storage allocation */                                       \
  develop(intx, MinOopMapAllocation,     8,                                 \
          "Minimum number of OopMap entries in an OopMapSet")               \
                                                                            \
  /* recompilation */                                                       \
  product_pd(intx, CompileThreshold,                                        \
          "number of interpreted method invocations before (re-)compiling") \
          constraint(CompileThresholdConstraintFunc, AfterErgo)             \
                                                                            \
  product_pd(bool, TieredCompilation,                                       \
          "Enable tiered compilation")                                      \
                                                                            \
  /* Properties for Java libraries  */                                      \
                                                                            \
  product(uint64_t, MaxDirectMemorySize, 0,                                 \
          "Maximum total size of NIO direct-buffer allocations. "           \
          "Ignored if not explicitly set.")                                 \
          range(0, max_jlong)                                               \
                                                                            \
  /* Flags used for temporary code during development  */                   \
                                                                            \
  product(bool, UseNewCode, false, DIAGNOSTIC,                              \
          "Testing Only: Use the new version while testing")                \
                                                                            \
  product(bool, UseNewCode2, false, DIAGNOSTIC,                             \
          "Testing Only: Use the new version while testing")                \
                                                                            \
  product(bool, UseNewCode3, false, DIAGNOSTIC,                             \
          "Testing Only: Use the new version while testing")                \
                                                                            \
  notproduct(bool, UseDebuggerErgo, false,                                  \
          "Debugging Only: Adjust the VM to be more debugger-friendly. "    \
          "Turns on the other UseDebuggerErgo* flags")                      \
                                                                            \
  notproduct(bool, UseDebuggerErgo1, false,                                 \
          "Debugging Only: Enable workarounds for debugger induced "        \
          "os::processor_id() >= os::processor_count() problems")           \
                                                                            \
  notproduct(bool, UseDebuggerErgo2, false,                                 \
          "Debugging Only: Limit the number of spawned JVM threads")        \
                                                                            \
  notproduct(bool, EnableJVMTIStackDepthAsserts, true,                      \
          "Enable JVMTI asserts related to stack depth checks")             \
                                                                            \
  /* flags for performance data collection */                               \
                                                                            \
  product(bool, UsePerfData, true,                                          \
          "Flag to disable jvmstat instrumentation for performance testing "\
          "and problem isolation purposes")                                 \
                                                                            \
  product(bool, PerfDataSaveToFile, false,                                  \
          "Save PerfData memory to hsperfdata_<pid> file on exit")          \
                                                                            \
  product(ccstr, PerfDataSaveFile, nullptr,                                 \
          "Save PerfData memory to the specified absolute pathname. "       \
          "The string %p in the file name (if present) "                    \
          "will be replaced by pid")                                        \
                                                                            \
  product(int, PerfDataSamplingInterval, 50,                                \
          "Data sampling interval (in milliseconds)")                       \
          range(PeriodicTask::min_interval, max_jint)                       \
          constraint(PerfDataSamplingIntervalFunc, AfterErgo)               \
                                                                            \
  product(bool, PerfDisableSharedMem, false,                                \
          "Store performance data in standard memory")                      \
                                                                            \
  product(int, PerfDataMemorySize, 32*K,                                    \
          "Size of performance data memory region. Will be rounded "        \
          "up to a multiple of the native os page size.")                   \
          range(128, 32*64*K)                                               \
                                                                            \
  product(int, PerfMaxStringConstLength, 1024,                              \
          "Maximum PerfStringConstant string length before truncation")     \
          range(32, 32*K)                                                   \
                                                                            \
  product(bool, PerfAllowAtExitRegistration, false,                         \
          "Allow registration of atexit() methods")                         \
                                                                            \
  product(bool, PerfBypassFileSystemCheck, false,                           \
          "Bypass Win32 file system criteria checks (Windows Only)")        \
                                                                            \
  product(int, UnguardOnExecutionViolation, 0,                              \
          "Unguard page and retry on no-execute fault (Win32 only) "        \
          "0=off, 1=conservative, 2=aggressive")                            \
          range(0, 2)                                                       \
                                                                            \
  /* Serviceability Support */                                              \
                                                                            \
  product(bool, ManagementServer, false,                                    \
          "Create JMX Management Server")                                   \
                                                                            \
  product(bool, DisableAttachMechanism, false,                              \
          "Disable mechanism that allows tools to attach to this VM")       \
                                                                            \
  product(bool, StartAttachListener, false,                                 \
          "Always start Attach Listener at VM startup")                     \
                                                                            \
  product(bool, EnableDynamicAgentLoading, true,                            \
          "Allow tools to load agents with the attach mechanism")           \
                                                                            \
  product(bool, PrintConcurrentLocks, false, MANAGEABLE,                    \
          "Print java.util.concurrent locks in thread dump")                \
                                                                            \
  product(bool, PrintMethodHandleStubs, false, DIAGNOSTIC,                  \
          "Print generated stub code for method handles")                   \
                                                                            \
  product(bool, VerifyMethodHandles, trueInDebug, DIAGNOSTIC,               \
          "perform extra checks when constructing method handles")          \
                                                                            \
  product(bool, ShowHiddenFrames, false, DIAGNOSTIC,                        \
          "show method handle implementation frames (usually hidden)")      \
                                                                            \
  product(bool, ShowCarrierFrames, false, DIAGNOSTIC,                       \
          "show virtual threads' carrier frames in exceptions")             \
                                                                            \
  product(bool, TrustFinalNonStaticFields, false, EXPERIMENTAL,             \
          "trust final non-static declarations for constant folding")       \
                                                                            \
  product(bool, FoldStableValues, true, DIAGNOSTIC,                         \
          "Optimize loads from stable fields (marked w/ @Stable)")          \
                                                                            \
  product(int, UseBootstrapCallInfo, 1, DIAGNOSTIC,                         \
          "0: when resolving InDy or ConDy, force all BSM arguments to be " \
          "resolved before the bootstrap method is called; 1: when a BSM "  \
          "that may accept a BootstrapCallInfo is detected, use that API "  \
          "to pass BSM arguments, which allows the BSM to delay their "     \
          "resolution; 2+: stress test the BCI API by calling more BSMs "   \
          "via that API, instead of with the eagerly-resolved array.")      \
                                                                            \
  product(bool, PauseAtStartup,      false, DIAGNOSTIC,                     \
          "Causes the VM to pause at startup time and wait for the pause "  \
          "file to be removed (default: ./vm.paused.<pid>)")                \
                                                                            \
  product(ccstr, PauseAtStartupFile, nullptr, DIAGNOSTIC,                      \
          "The file to create and for whose removal to await when pausing " \
          "at startup. (default: ./vm.paused.<pid>)")                       \
                                                                            \
  product(bool, PauseAtExit, false, DIAGNOSTIC,                             \
          "Pause and wait for keypress on exit if a debugger is attached")  \
                                                                            \
  product(bool, DTraceMethodProbes, false,                                  \
          "Enable dtrace tool probes for method-entry and method-exit")     \
                                                                            \
  product(bool, DTraceAllocProbes, false,                                   \
          "Enable dtrace tool probes for object allocation")                \
                                                                            \
  product(bool, DTraceMonitorProbes, false,                                 \
          "Enable dtrace tool probes for monitor events")                   \
                                                                            \
  product(bool, RelaxAccessControlCheck, false,                             \
          "Relax the access control checks in the verifier")                \
                                                                            \
  product(uintx, StringTableSize, defaultStringTableSize,                   \
          "Number of buckets in the interned String table "                 \
          "(will be rounded to nearest higher power of 2)")                 \
          range(minimumStringTableSize, 16777216ul /* 2^24 */)              \
                                                                            \
  product(uintx, SymbolTableSize, defaultSymbolTableSize, EXPERIMENTAL,     \
          "Number of buckets in the JVM internal Symbol table")             \
          range(minimumSymbolTableSize, 16777216ul /* 2^24 */)              \
                                                                            \
  product(bool, UseStringDeduplication, false,                              \
          "Use string deduplication")                                       \
                                                                            \
  product(uint, StringDeduplicationAgeThreshold, 3,                         \
          "A string must reach this age (or be promoted to an old region) " \
          "to be considered for deduplication")                             \
          range(1, markWord::max_age)                                       \
                                                                            \
  product(size_t, StringDeduplicationInitialTableSize, 500, EXPERIMENTAL,   \
          "Approximate initial number of buckets in the table")             \
          range(1, 1 * G)                                                   \
                                                                            \
  product(double, StringDeduplicationGrowTableLoad, 14.0, EXPERIMENTAL,     \
          "Entries per bucket above which the table should be expanded")    \
          range(0.1, 1000.0)                                                \
                                                                            \
  product(double, StringDeduplicationShrinkTableLoad, 1.0, EXPERIMENTAL,    \
          "Entries per bucket below which the table should be shrunk")      \
          range(0.01, 100.0)                                                \
                                                                            \
  product(double, StringDeduplicationTargetTableLoad, 7.0, EXPERIMENTAL,    \
          "Desired entries per bucket when resizing the table")             \
          range(0.01, 1000.0)                                               \
                                                                            \
  product(size_t, StringDeduplicationCleanupDeadMinimum, 100, EXPERIMENTAL, \
          "Minimum number of dead table entries for cleaning the table")    \
                                                                            \
  product(int, StringDeduplicationCleanupDeadPercent, 5, EXPERIMENTAL,      \
          "Minimum percentage of dead table entries for cleaning the table") \
          range(1, 100)                                                     \
                                                                            \
  product(bool, StringDeduplicationResizeALot, false, DIAGNOSTIC,           \
          "Force more frequent table resizing")                             \
                                                                            \
  product(uint64_t, StringDeduplicationHashSeed, 0, DIAGNOSTIC,             \
          "Seed for the table hashing function; 0 requests computed seed")  \
                                                                            \
  product(bool, WhiteBoxAPI, false, DIAGNOSTIC,                             \
          "Enable internal testing APIs")                                   \
                                                                            \
  product(bool, AlwaysAtomicAccesses, false, EXPERIMENTAL,                  \
          "Accesses to all variables should always be atomic")              \
                                                                            \
  product(bool, UseUnalignedAccesses, false, DIAGNOSTIC,                    \
          "Use unaligned memory accesses in Unsafe")                        \
                                                                            \
  product_pd(bool, PreserveFramePointer,                                    \
             "Use the FP register for holding the frame pointer "           \
             "and not as a general purpose register.")                      \
                                                                            \
  product(size_t, AsyncLogBufferSize, 2*M,                                  \
          "Memory budget (in bytes) for the buffer of Asynchronous "        \
          "Logging (-Xlog:async).")                                         \
          range(100*K, 50*M)                                                \
                                                                            \
  product(bool, CheckIntrinsics, true, DIAGNOSTIC,                          \
             "When a class C is loaded, check that "                        \
             "(1) all intrinsics defined by the VM for class C are present "\
             "in the loaded class file and are marked with the "            \
             "@IntrinsicCandidate annotation, that "                        \
             "(2) there is an intrinsic registered for all loaded methods " \
             "that are annotated with the @IntrinsicCandidate annotation, " \
             "and that "                                                    \
             "(3) no orphan methods exist for class C (i.e., methods for "  \
             "which the VM declares an intrinsic but that are not declared "\
             "in the loaded class C. "                                      \
             "Check (3) is available only in debug builds.")                \
                                                                            \
  product_pd(intx, InitArrayShortSize, DIAGNOSTIC,                          \
          "Threshold small size (in bytes) for clearing arrays. "           \
          "Anything this size or smaller may get converted to discrete "    \
          "scalar stores.")                                                 \
          range(0, max_intx)                                                \
          constraint(InitArrayShortSizeConstraintFunc, AfterErgo)           \
                                                                            \
  product(ccstr, AllocateHeapAt, nullptr,                                   \
          "Path to the directory where a temporary file will be created "   \
          "to use as the backing store for Java Heap.")                     \
                                                                            \
  product_pd(bool, VMContinuations, EXPERIMENTAL,                           \
          "Enable VM continuations support")                                \
                                                                            \
  develop(bool, LoomDeoptAfterThaw, false,                                  \
          "Deopt stack after thaw")                                         \
                                                                            \
  develop(bool, LoomVerifyAfterThaw, false,                                 \
          "Verify stack after thaw")                                        \
                                                                            \
  develop(bool, VerifyContinuations, false,                                 \
          "Verify continuation consistency")                                \
                                                                            \
  develop(bool, UseContinuationFastPath, true,                              \
          "Use fast-path frame walking in continuations")                   \
                                                                            \
  develop(int, VerifyMetaspaceInterval, DEBUG_ONLY(500) NOT_DEBUG(0),       \
               "Run periodic metaspace verifications (0 - none, "           \
               "1 - always, >1 every nth interval)")                        \
                                                                            \
  product(bool, ShowRegistersOnAssert, true, DIAGNOSTIC,                    \
          "On internal errors, include registers in error report.")         \
                                                                            \
  product(bool, UseSwitchProfiling, true, DIAGNOSTIC,                       \
          "leverage profiling for table/lookup switch")                     \
                                                                            \
  develop(bool, TraceMemoryWriteback, false,                                \
          "Trace memory writeback operations")                              \
                                                                            \
  JFR_ONLY(product(bool, FlightRecorder, false,                             \
          "(Deprecated) Enable Flight Recorder"))                           \
                                                                            \
  JFR_ONLY(product(ccstr, FlightRecorderOptions, nullptr,                   \
          "Flight Recorder options"))                                       \
                                                                            \
  JFR_ONLY(product(ccstr, StartFlightRecording, nullptr,                    \
          "Start flight recording with options"))                           \
                                                                            \
  product(bool, UseFastUnorderedTimeStamps, false, EXPERIMENTAL,            \
          "Use platform unstable time where supported for timestamps only") \
                                                                            \
  product(bool, UseEmptySlotsInSupers, true,                                \
                "Allow allocating fields in empty slots of super-classes")  \
                                                                            \
  product(bool, DeoptimizeNMethodBarriersALot, false, DIAGNOSTIC,           \
                "Make nmethod barriers deoptimise a lot.")                  \
                                                                            \
  develop(bool, VerifyCrossModifyFence,                                     \
          false AARCH64_ONLY(DEBUG_ONLY(||true)),                           \
             "Mark all threads after a safepoint, and clear on a modify "   \
             "fence. Add cleanliness checks.")                              \
                                                                            \
  product(int, LockingMode, LM_PLACEHOLDER,                                 \
          "Select locking mode: "                                           \
          "0: monitors only (LM_MONITOR), "                                 \
          "1: monitors & legacy stack-locking (LM_LEGACY, default), "       \
          "2: monitors & new lightweight locking (LM_LIGHTWEIGHT), "        \
          "3: placeholder (LM_PLACEHOLDER)")                                \
          range(0, 3)                                                       \
                                                                            \
  product(bool, OMUseC2Cache, true, "")                                     \
                                                                            \
<<<<<<< HEAD
  product(bool, OMC2UnrollCacheLookup, false, "")                           \
                                                                            \
  product(bool, OMC2UnrollCacheLookupLoopTail, true, "")                    \
                                                                            \
  product(int, OMC2UnrollCacheEntires, 8, "")                               \
=======
  product(bool, OMC2UnrollCacheLookupLoopTail, true, "")                    \
                                                                            \
  product(int, OMC2UnrollCacheEntries, 0, "")                               \
>>>>>>> 28bb8ddc
          range(0, OMCache::CAPACITY)                                       \
                                                                            \
  product(int, OMCacheSize, 8, "")                                          \
          range(0, OMCache::CAPACITY)                                       \
                                                                            \
  product(bool, OMShrinkCHT, false, "")                                     \
                                                                            \
  product(int, OMSpins, 20, "")                                             \
                                                                            \
  product(int, OMYields, 5, "")                                             \
                                                                            \
  product(bool, OMDeflateAfterWait, false, "")                              \
                                                                            \
  product(bool, OMDeflateBeforeExit, false, "")                             \
                                                                            \
  product(bool, OMCacheHitRate, false, "")                                  \
                                                                            \
  product(bool, OMRecursiveFastPath, true, "Inflated recursion check first")\
                                                                            \
  product(uint, TrimNativeHeapInterval, 0, EXPERIMENTAL,                    \
          "Interval, in ms, at which the JVM will trim the native heap if " \
          "the platform supports that. Lower values will reclaim memory "   \
          "more eagerly at the cost of higher overhead. A value of 0 "      \
          "(default) disables native heap trimming.")                       \
          range(0, UINT_MAX)                                                \
                                                                            \
  develop(bool, SimulateFullAddressSpace, false,                            \
          "Simulates a very populated, fragmented address space; no "       \
          "targeted reservations will succeed.")                            \
                                                                            \
  product(bool, ProfileExceptionHandlers, true,                             \
          "Profile exception handlers")                                     \
                                                                            \
  product(bool, AlwaysRecordEvolDependencies, true, EXPERIMENTAL,           \
                "Unconditionally record nmethod dependencies on class "     \
                "rewriting/transformation independently of the JVMTI "      \
                "can_{retransform/redefine}_classes capabilities.")         \

// end of RUNTIME_FLAGS

DECLARE_FLAGS(LP64_RUNTIME_FLAGS)
DECLARE_ARCH_FLAGS(ARCH_FLAGS)
DECLARE_FLAGS(RUNTIME_FLAGS)
DECLARE_FLAGS(RUNTIME_OS_FLAGS)

#endif // SHARE_RUNTIME_GLOBALS_HPP<|MERGE_RESOLUTION|>--- conflicted
+++ resolved
@@ -1990,17 +1990,9 @@
                                                                             \
   product(bool, OMUseC2Cache, true, "")                                     \
                                                                             \
-<<<<<<< HEAD
-  product(bool, OMC2UnrollCacheLookup, false, "")                           \
-                                                                            \
   product(bool, OMC2UnrollCacheLookupLoopTail, true, "")                    \
                                                                             \
-  product(int, OMC2UnrollCacheEntires, 8, "")                               \
-=======
-  product(bool, OMC2UnrollCacheLookupLoopTail, true, "")                    \
-                                                                            \
   product(int, OMC2UnrollCacheEntries, 0, "")                               \
->>>>>>> 28bb8ddc
           range(0, OMCache::CAPACITY)                                       \
                                                                             \
   product(int, OMCacheSize, 8, "")                                          \
