/*
 * Copyright (c) 1997, 2023, Oracle and/or its affiliates. All rights reserved.
 * DO NOT ALTER OR REMOVE COPYRIGHT NOTICES OR THIS FILE HEADER.
 *
 * This code is free software; you can redistribute it and/or modify it
 * under the terms of the GNU General Public License version 2 only, as
 * published by the Free Software Foundation.
 *
 * This code is distributed in the hope that it will be useful, but WITHOUT
 * ANY WARRANTY; without even the implied warranty of MERCHANTABILITY or
 * FITNESS FOR A PARTICULAR PURPOSE.  See the GNU General Public License
 * version 2 for more details (a copy is included in the LICENSE file that
 * accompanied this code).
 *
 * You should have received a copy of the GNU General Public License version
 * 2 along with this work; if not, write to the Free Software Foundation,
 * Inc., 51 Franklin St, Fifth Floor, Boston, MA 02110-1301 USA.
 *
 * Please contact Oracle, 500 Oracle Parkway, Redwood Shores, CA 94065 USA
 * or visit www.oracle.com if you need additional information or have any
 * questions.
 *
 */

#ifndef SHARE_RUNTIME_GLOBALS_HPP
#define SHARE_RUNTIME_GLOBALS_HPP

#include "compiler/compiler_globals_pd.hpp"
#include "runtime/globals_shared.hpp"
#include "utilities/align.hpp"
#include "utilities/globalDefinitions.hpp"
#include "utilities/macros.hpp"
#include CPU_HEADER(globals)
#include OS_HEADER(globals)
#include OS_CPU_HEADER(globals)

// develop flags are settable / visible only during development and are constant in the PRODUCT version
// product flags are always settable / visible
// notproduct flags are settable / visible only during development and are not declared in the PRODUCT version
// develop_pd/product_pd flags are the same as develop/product, except that their default values
// are specified in platform-dependent header files.

// Flags must be declared with the following number of parameters:
// non-pd flags:
//    (type, name, default_value, doc), or
//    (type, name, default_value, extra_attrs, doc)
// pd flags:
//    (type, name, doc), or
//    (type, name, extra_attrs, doc)

// A flag must be declared with one of the following types:
// bool, int, uint, intx, uintx, size_t, ccstr, ccstrlist, double, or uint64_t.
// The type "ccstr" and "ccstrlist" are an alias for "const char*" and is used
// only in this file, because the macrology requires single-token type names.

// The optional extra_attrs parameter may have one of the following values:
// DIAGNOSTIC, EXPERIMENTAL, or MANAGEABLE. Currently extra_attrs can be used
// only with product/product_pd flags.
//
// DIAGNOSTIC options are not meant for VM tuning or for product modes.
//    They are to be used for VM quality assurance or field diagnosis
//    of VM bugs.  They are hidden so that users will not be encouraged to
//    try them as if they were VM ordinary execution options.  However, they
//    are available in the product version of the VM.  Under instruction
//    from support engineers, VM customers can turn them on to collect
//    diagnostic information about VM problems.  To use a VM diagnostic
//    option, you must first specify +UnlockDiagnosticVMOptions.
//    (This master switch also affects the behavior of -Xprintflags.)
//
// EXPERIMENTAL flags are in support of features that are not
//    part of the officially supported product, but are available
//    for experimenting with. They could, for example, be performance
//    features that may not have undergone full or rigorous QA, but which may
//    help performance in some cases and released for experimentation
//    by the community of users and developers. This flag also allows one to
//    be able to build a fully supported product that nonetheless also
//    ships with some unsupported, lightly tested, experimental features.
//    Like the UnlockDiagnosticVMOptions flag above, there is a corresponding
//    UnlockExperimentalVMOptions flag, which allows the control and
//    modification of the experimental flags.
//
// Nota bene: neither diagnostic nor experimental options should be used casually,
//    and they are not supported on production loads, except under explicit
//    direction from support engineers.
//
// MANAGEABLE flags are writeable external product flags.
//    They are dynamically writeable through the JDK management interface
//    (com.sun.management.HotSpotDiagnosticMXBean API) and also through JConsole.
//    These flags are external exported interface (see CSR).  The list of
//    manageable flags can be queried programmatically through the management
//    interface.
//
//    A flag can be made as "manageable" only if
//    - the flag is defined in a CSR request as an external exported interface.
//    - the VM implementation supports dynamic setting of the flag.
//      This implies that the VM must *always* query the flag variable
//      and not reuse state related to the flag state at any given time.
//    - you want the flag to be queried programmatically by the customers.
//

//
// range is a macro that will expand to min and max arguments for range
//    checking code if provided - see jvmFlagLimit.hpp
//
// constraint is a macro that will expand to custom function call
//    for constraint checking if provided - see jvmFlagLimit.hpp

// Default and minimum StringTable and SymbolTable size values
// Must be powers of 2
const size_t defaultStringTableSize = NOT_LP64(1024) LP64_ONLY(65536);
const size_t minimumStringTableSize = 128;
const size_t defaultSymbolTableSize = 32768; // 2^15
const size_t minimumSymbolTableSize = 1024;

#ifdef _LP64
#define LP64_RUNTIME_FLAGS(develop,                                         \
                           develop_pd,                                      \
                           product,                                         \
                           product_pd,                                      \
                           notproduct,                                      \
                           range,                                           \
                           constraint)                                      \
                                                                            \
  product(bool, UseCompressedOops, false,                                   \
          "Use 32-bit object references in 64-bit VM. "                     \
          "lp64_product means flag is always constant in 32 bit VM")        \
                                                                            \
  product(bool, UseCompressedClassPointers, true,                           \
          "Use 32-bit class pointers in 64-bit VM. "                        \
          "lp64_product means flag is always constant in 32 bit VM")        \
                                                                            \
  product(bool, UseCompactObjectHeaders, true, EXPERIMENTAL,                \
                "Use 64-bit object headers instead of 96-bit headers")      \
                                                                            \
  product(int, ObjectAlignmentInBytes, 8,                                   \
          "Default object alignment in bytes, 8 is minimum")                \
          range(8, 256)                                                     \
          constraint(ObjectAlignmentInBytesConstraintFunc, AtParse)

#else
// !_LP64

#define LP64_RUNTIME_FLAGS(develop,                                         \
                           develop_pd,                                      \
                           product,                                         \
                           product_pd,                                      \
                           notproduct,                                      \
                           range,                                           \
                           constraint)
const bool UseCompressedOops = false;
const bool UseCompressedClassPointers = false;
const bool UseCompactObjectHeaders = false;
const int ObjectAlignmentInBytes = 8;

#endif // _LP64

#define RUNTIME_FLAGS(develop,                                              \
                      develop_pd,                                           \
                      product,                                              \
                      product_pd,                                           \
                      notproduct,                                           \
                      range,                                                \
                      constraint)                                           \
                                                                            \
  notproduct(bool, CheckCompressedOops, true,                               \
          "Generate checks in encoding/decoding code in debug VM")          \
                                                                            \
  product(uintx, HeapSearchSteps, 3 PPC64_ONLY(+17),                        \
          "Heap allocation steps through preferred address regions to find" \
          " where it can allocate the heap. Number of steps to take per "   \
          "region.")                                                        \
          range(1, max_uintx)                                               \
                                                                            \
  product(uint, HandshakeTimeout, 0, DIAGNOSTIC,                            \
          "If nonzero set a timeout in milliseconds for handshakes")        \
                                                                            \
  product(bool, AlwaysSafeConstructors, false, EXPERIMENTAL,                \
          "Force safe construction, as if all fields are final.")           \
                                                                            \
  product(bool, UnlockDiagnosticVMOptions, trueInDebug, DIAGNOSTIC,         \
          "Enable normal processing of flags relating to field diagnostics")\
                                                                            \
  product(bool, UnlockExperimentalVMOptions, false, EXPERIMENTAL,           \
          "Enable normal processing of flags relating to experimental "     \
          "features")                                                       \
                                                                            \
  product(bool, JavaMonitorsInStackTrace, true,                             \
          "Print information about Java monitor locks when the stacks are " \
          "dumped")                                                         \
                                                                            \
  product_pd(bool, UseLargePages,                                           \
          "Use large page memory")                                          \
                                                                            \
  product_pd(bool, UseLargePagesIndividualAllocation,                       \
          "Allocate large pages individually for better affinity")          \
                                                                            \
  develop(bool, LargePagesIndividualAllocationInjectError, false,           \
          "Fail large pages individual allocation")                         \
                                                                            \
  product(bool, UseNUMA, false,                                             \
          "Use NUMA if available")                                          \
                                                                            \
  product(bool, UseNUMAInterleaving, false,                                 \
          "Interleave memory across NUMA nodes if available")               \
                                                                            \
  product(size_t, NUMAInterleaveGranularity, 2*M,                           \
          "Granularity to use for NUMA interleaving on Windows OS")         \
          constraint(NUMAInterleaveGranularityConstraintFunc, AtParse)      \
                                                                            \
  product(uintx, NUMAChunkResizeWeight, 20,                                 \
          "Percentage (0-100) used to weight the current sample when "      \
          "computing exponentially decaying average for "                   \
          "AdaptiveNUMAChunkSizing")                                        \
          range(0, 100)                                                     \
                                                                            \
  product(size_t, NUMASpaceResizeRate, 1*G,                                 \
          "Do not reallocate more than this amount per collection")         \
          range(0, max_uintx)                                               \
                                                                            \
  product(bool, UseAdaptiveNUMAChunkSizing, true,                           \
          "Enable adaptive chunk sizing for NUMA")                          \
                                                                            \
  product(bool, NUMAStats, false,                                           \
          "Print NUMA stats in detailed heap information")                  \
                                                                            \
  product(uintx, NUMAPageScanRate, 256,                                     \
          "Maximum number of pages to include in the page scan procedure")  \
          range(0, max_uintx)                                               \
                                                                            \
  product(bool, UseAES, false,                                              \
          "Control whether AES instructions are used when available")       \
                                                                            \
  product(bool, UseFMA, false,                                              \
          "Control whether FMA instructions are used when available")       \
                                                                            \
  product(bool, UseSHA, false,                                              \
          "Control whether SHA instructions are used when available")       \
                                                                            \
  product(bool, UseGHASHIntrinsics, false, DIAGNOSTIC,                      \
          "Use intrinsics for GHASH versions of crypto")                    \
                                                                            \
  product(bool, UseBASE64Intrinsics, false,                                 \
          "Use intrinsics for java.util.Base64")                            \
                                                                            \
  product(bool, UsePoly1305Intrinsics, false, DIAGNOSTIC,                   \
          "Use intrinsics for sun.security.util.math.intpoly")              \
                                                                            \
  product(size_t, LargePageSizeInBytes, 0,                                  \
          "Maximum large page size used (0 will use the default large "     \
          "page size for the environment as the maximum)")                  \
          range(0, max_uintx)                                               \
                                                                            \
  product(size_t, LargePageHeapSizeThreshold, 128*M,                        \
          "Use large pages if maximum heap is at least this big")           \
          range(0, max_uintx)                                               \
                                                                            \
  product(bool, ForceTimeHighResolution, false,                             \
          "Using high time resolution (for Win32 only)")                    \
                                                                            \
  develop(bool, TracePcPatching, false,                                     \
          "Trace usage of frame::patch_pc")                                 \
                                                                            \
  develop(bool, TraceRelocator, false,                                      \
          "Trace the bytecode relocator")                                   \
                                                                            \
                                                                            \
  product(bool, SafepointALot, false, DIAGNOSTIC,                           \
          "Generate a lot of safepoints. This works with "                  \
          "GuaranteedSafepointInterval")                                    \
                                                                            \
  product(bool, HandshakeALot, false, DIAGNOSTIC,                           \
          "Generate a lot of handshakes. This works with "                  \
          "GuaranteedSafepointInterval")                                    \
                                                                            \
  product_pd(bool, BackgroundCompilation,                                   \
          "A thread requesting compilation is not blocked during "          \
          "compilation")                                                    \
                                                                            \
  product(bool, MethodFlushing, true,                                       \
          "Reclamation of compiled methods")                                \
                                                                            \
  develop(bool, VerifyStack, false,                                         \
          "Verify stack of each thread when it is entering a runtime call") \
                                                                            \
  product(bool, ForceUnreachable, false, DIAGNOSTIC,                        \
          "Make all non code cache addresses to be unreachable by "         \
          "forcing use of 64bit literal fixups")                            \
                                                                            \
  develop(bool, TraceDerivedPointers, false,                                \
          "Trace traversal of derived pointers on stack")                   \
                                                                            \
  notproduct(bool, TraceCodeBlobStacks, false,                              \
          "Trace stack-walk of codeblobs")                                  \
                                                                            \
  notproduct(bool, PrintRewrites, false,                                    \
          "Print methods that are being rewritten")                         \
                                                                            \
  product(bool, UseInlineCaches, true,                                      \
          "Use Inline Caches for virtual calls ")                           \
                                                                            \
  product(bool, InlineArrayCopy, true, DIAGNOSTIC,                          \
          "Inline arraycopy native that is known to be part of "            \
          "base library DLL")                                               \
                                                                            \
  product(bool, InlineObjectHash, true, DIAGNOSTIC,                         \
          "Inline Object::hashCode() native that is known to be part "      \
          "of base library DLL")                                            \
                                                                            \
  product(bool, InlineNatives, true, DIAGNOSTIC,                            \
          "Inline natives that are known to be part of base library DLL")   \
                                                                            \
  product(bool, InlineMathNatives, true, DIAGNOSTIC,                        \
          "Inline SinD, CosD, etc.")                                        \
                                                                            \
  product(bool, InlineClassNatives, true, DIAGNOSTIC,                       \
          "Inline Class.isInstance, etc")                                   \
                                                                            \
  product(bool, InlineThreadNatives, true, DIAGNOSTIC,                      \
          "Inline Thread.currentThread, etc")                               \
                                                                            \
  product(bool, InlineUnsafeOps, true, DIAGNOSTIC,                          \
          "Inline memory ops (native methods) from Unsafe")                 \
                                                                            \
  product(bool, UseAESIntrinsics, false, DIAGNOSTIC,                        \
          "Use intrinsics for AES versions of crypto")                      \
                                                                            \
  product(bool, UseAESCTRIntrinsics, false, DIAGNOSTIC,                     \
          "Use intrinsics for the paralleled version of AES/CTR crypto")    \
                                                                            \
  product(bool, UseChaCha20Intrinsics, false, DIAGNOSTIC,                   \
          "Use intrinsics for the vectorized version of ChaCha20")          \
                                                                            \
  product(bool, UseMD5Intrinsics, false, DIAGNOSTIC,                        \
          "Use intrinsics for MD5 crypto hash function")                    \
                                                                            \
  product(bool, UseSHA1Intrinsics, false, DIAGNOSTIC,                       \
          "Use intrinsics for SHA-1 crypto hash function. "                 \
          "Requires that UseSHA is enabled.")                               \
                                                                            \
  product(bool, UseSHA256Intrinsics, false, DIAGNOSTIC,                     \
          "Use intrinsics for SHA-224 and SHA-256 crypto hash functions. "  \
          "Requires that UseSHA is enabled.")                               \
                                                                            \
  product(bool, UseSHA512Intrinsics, false, DIAGNOSTIC,                     \
          "Use intrinsics for SHA-384 and SHA-512 crypto hash functions. "  \
          "Requires that UseSHA is enabled.")                               \
                                                                            \
  product(bool, UseSHA3Intrinsics, false, DIAGNOSTIC,                       \
          "Use intrinsics for SHA3 crypto hash function. "                  \
          "Requires that UseSHA is enabled.")                               \
                                                                            \
  product(bool, UseCRC32Intrinsics, false, DIAGNOSTIC,                      \
          "use intrinsics for java.util.zip.CRC32")                         \
                                                                            \
  product(bool, UseCRC32CIntrinsics, false, DIAGNOSTIC,                     \
          "use intrinsics for java.util.zip.CRC32C")                        \
                                                                            \
  product(bool, UseAdler32Intrinsics, false, DIAGNOSTIC,                    \
          "use intrinsics for java.util.zip.Adler32")                       \
                                                                            \
  product(bool, UseVectorizedMismatchIntrinsic, false, DIAGNOSTIC,          \
          "Enables intrinsification of ArraysSupport.vectorizedMismatch()") \
                                                                            \
  product(bool, UseVectorizedHashCodeIntrinsic, false, DIAGNOSTIC,          \
          "Enables intrinsification of ArraysSupport.vectorizedHashCode()") \
                                                                            \
  product(bool, UseCopySignIntrinsic, false, DIAGNOSTIC,                    \
          "Enables intrinsification of Math.copySign")                      \
                                                                            \
  product(bool, UseSignumIntrinsic, false, DIAGNOSTIC,                      \
          "Enables intrinsification of Math.signum")                        \
                                                                            \
  product_pd(bool, DelayCompilerStubsGeneration, DIAGNOSTIC,                \
          "Use Compiler thread for compiler's stubs generation")            \
                                                                            \
  product(ccstrlist, DisableIntrinsic, "", DIAGNOSTIC,                      \
         "do not expand intrinsics whose (internal) names appear here")     \
         constraint(DisableIntrinsicConstraintFunc,AfterErgo)               \
                                                                            \
  product(ccstrlist, ControlIntrinsic, "", DIAGNOSTIC,                      \
         "Control intrinsics using a list of +/- (internal) names, "        \
         "separated by commas")                                             \
         constraint(ControlIntrinsicConstraintFunc,AfterErgo)               \
                                                                            \
  develop(bool, TraceCallFixup, false,                                      \
          "Trace all call fixups")                                          \
                                                                            \
  develop(bool, DeoptimizeALot, false,                                      \
          "Deoptimize at every exit from the runtime system")               \
                                                                            \
  notproduct(ccstrlist, DeoptimizeOnlyAt, "",                               \
          "A comma separated list of bcis to deoptimize at")                \
                                                                            \
  develop(bool, DeoptimizeRandom, false,                                    \
          "Deoptimize random frames on random exit from the runtime system")\
                                                                            \
  notproduct(bool, ZombieALot, false,                                       \
          "Create non-entrant nmethods at exit from the runtime system")    \
                                                                            \
  notproduct(bool, WalkStackALot, false,                                    \
          "Trace stack (no print) at every exit from the runtime system")   \
                                                                            \
  develop(bool, DeoptimizeObjectsALot, false,                               \
          "For testing purposes concurrent threads revert optimizations "   \
          "based on escape analysis at intervals given with "               \
          "DeoptimizeObjectsALotInterval=n. The thread count is given "     \
          "with DeoptimizeObjectsALotThreadCountSingle and "                \
          "DeoptimizeObjectsALotThreadCountAll.")                           \
                                                                            \
  develop(uint64_t, DeoptimizeObjectsALotInterval, 5,                       \
          "Interval for DeoptimizeObjectsALot.")                            \
          range(0, max_jlong)                                               \
                                                                            \
  develop(int, DeoptimizeObjectsALotThreadCountSingle, 1,                   \
          "The number of threads that revert optimizations based on "       \
          "escape analysis for a single thread if DeoptimizeObjectsALot "   \
          "is enabled. The target thread is selected round robin." )        \
          range(0, max_jint)                                                \
                                                                            \
  develop(int, DeoptimizeObjectsALotThreadCountAll, 1,                      \
          "The number of threads that revert optimizations based on "       \
          "escape analysis for all threads if DeoptimizeObjectsALot "       \
          "is enabled." )                                                   \
          range(0, max_jint)                                                \
                                                                            \
  notproduct(bool, VerifyLastFrame, false,                                  \
          "Verify oops on last frame on entry to VM")                       \
                                                                            \
  product(bool, SafepointTimeout, false,                                    \
          "Time out and warn or fail after SafepointTimeoutDelay "          \
          "milliseconds if failed to reach safepoint")                      \
                                                                            \
  product(bool, AbortVMOnSafepointTimeout, false, DIAGNOSTIC,               \
          "Abort upon failure to reach safepoint (see SafepointTimeout)")   \
                                                                            \
  product(bool, AbortVMOnVMOperationTimeout, false, DIAGNOSTIC,             \
          "Abort upon failure to complete VM operation promptly")           \
                                                                            \
  product(intx, AbortVMOnVMOperationTimeoutDelay, 1000, DIAGNOSTIC,         \
          "Delay in milliseconds for option AbortVMOnVMOperationTimeout")   \
          range(0, max_intx)                                                \
                                                                            \
  product(bool, MaxFDLimit, true,                                           \
          "Bump the number of file descriptors to maximum (Unix only)")     \
                                                                            \
  product(bool, LogEvents, true, DIAGNOSTIC,                                \
          "Enable the various ring buffer event logs")                      \
                                                                            \
  product(uintx, LogEventsBufferEntries, 20, DIAGNOSTIC,                    \
          "Number of ring buffer event logs")                               \
          range(1, NOT_LP64(1*K) LP64_ONLY(1*M))                            \
                                                                            \
  product(bool, BytecodeVerificationRemote, true, DIAGNOSTIC,               \
          "Enable the Java bytecode verifier for remote classes")           \
                                                                            \
  product(bool, BytecodeVerificationLocal, false, DIAGNOSTIC,               \
          "Enable the Java bytecode verifier for local classes")            \
                                                                            \
  develop(bool, VerifyStackAtCalls, false,                                  \
          "Verify that the stack pointer is unchanged after calls")         \
                                                                            \
  develop(bool, TraceJavaAssertions, false,                                 \
          "Trace java language assertions")                                 \
                                                                            \
  notproduct(bool, VerifyCodeCache, false,                                  \
          "Verify code cache on memory allocation/deallocation")            \
                                                                            \
  develop(bool, ZapResourceArea, trueInDebug,                               \
          "Zap freed resource/arena space")                                 \
                                                                            \
  notproduct(bool, ZapVMHandleArea, trueInDebug,                            \
          "Zap freed VM handle space")                                      \
                                                                            \
  notproduct(bool, ZapStackSegments, trueInDebug,                           \
          "Zap allocated/freed stack segments")                             \
                                                                            \
  develop(bool, ZapUnusedHeapArea, trueInDebug,                             \
          "Zap unused heap space")                                          \
                                                                            \
  develop(bool, CheckZapUnusedHeapArea, false,                              \
          "Check zapping of unused heap space")                             \
                                                                            \
  develop(bool, ZapFillerObjects, trueInDebug,                              \
          "Zap filler objects")                                             \
                                                                            \
  product(bool, ExecutingUnitTests, false,                                  \
          "Whether the JVM is running unit tests or not")                   \
                                                                            \
  develop(uint, ErrorHandlerTest, 0,                                        \
          "If > 0, provokes an error after VM initialization; the value "   \
          "determines which error to provoke. See controlled_crash() "      \
          "in vmError.cpp.")                                                \
          range(0, 17)                                                      \
                                                                            \
  develop(uint, TestCrashInErrorHandler, 0,                                 \
          "If > 0, provokes an error inside VM error handler (a secondary " \
          "crash). see controlled_crash() in vmError.cpp")                  \
          range(0, 17)                                                      \
                                                                            \
  develop(bool, TestSafeFetchInErrorHandler, false   ,                      \
          "If true, tests SafeFetch inside error handler.")                 \
                                                                            \
  develop(bool, TestUnresponsiveErrorHandler, false,                        \
          "If true, simulates an unresponsive error handler.")              \
                                                                            \
  develop(bool, Verbose, false,                                             \
          "Print additional debugging information from other modes")        \
                                                                            \
  develop(bool, PrintMiscellaneous, false,                                  \
          "Print uncategorized debugging information (requires +Verbose)")  \
                                                                            \
  develop(bool, WizardMode, false,                                          \
          "Print much more debugging information")                          \
                                                                            \
  product(bool, ShowMessageBoxOnError, false,                               \
          "Keep process alive on VM fatal error")                           \
                                                                            \
  product(bool, CreateCoredumpOnCrash, true,                                \
          "Create core/mini dump on VM fatal error")                        \
                                                                            \
  product(uint64_t, ErrorLogTimeout, 2 * 60,                                \
          "Timeout, in seconds, to limit the time spent on writing an "     \
          "error log in case of a crash.")                                  \
          range(0, (uint64_t)max_jlong/1000)                                \
                                                                            \
  product(bool, ErrorLogSecondaryErrorDetails, false, DIAGNOSTIC,           \
          "If enabled, show details on secondary crashes in the error log") \
                                                                            \
  develop(intx, TraceDwarfLevel, 0,                                         \
          "Debug levels for the dwarf parser")                              \
          range(0, 4)                                                       \
                                                                            \
  product(bool, SuppressFatalErrorMessage, false,                           \
          "Report NO fatal error message (avoid deadlock)")                 \
                                                                            \
  product(ccstrlist, OnError, "",                                           \
          "Run user-defined commands on fatal error; see VMError.cpp "      \
          "for examples")                                                   \
                                                                            \
  product(ccstrlist, OnOutOfMemoryError, "",                                \
          "Run user-defined commands on first java.lang.OutOfMemoryError "  \
          "thrown from JVM")                                                \
                                                                            \
  product(bool, HeapDumpBeforeFullGC, false, MANAGEABLE,                    \
          "Dump heap to file before any major stop-the-world GC")           \
                                                                            \
  product(bool, HeapDumpAfterFullGC, false, MANAGEABLE,                     \
          "Dump heap to file after any major stop-the-world GC")            \
                                                                            \
  product(bool, HeapDumpOnOutOfMemoryError, false, MANAGEABLE,              \
          "Dump heap to file when java.lang.OutOfMemoryError is thrown "    \
          "from JVM")                                                       \
                                                                            \
  product(ccstr, HeapDumpPath, nullptr, MANAGEABLE,                            \
          "When HeapDumpOnOutOfMemoryError is on, the path (filename or "   \
          "directory) of the dump file (defaults to java_pid<pid>.hprof "   \
          "in the working directory)")                                      \
                                                                            \
  product(intx, HeapDumpGzipLevel, 0, MANAGEABLE,                           \
          "When HeapDumpOnOutOfMemoryError is on, the gzip compression "    \
          "level of the dump file. 0 (the default) disables gzip "          \
          "compression. Otherwise the level must be between 1 and 9.")      \
          range(0, 9)                                                       \
                                                                            \
  product(ccstr, NativeMemoryTracking, DEBUG_ONLY("summary") NOT_DEBUG("off"), \
          "Native memory tracking options")                                 \
                                                                            \
  product(bool, PrintNMTStatistics, false, DIAGNOSTIC,                      \
          "Print native memory tracking summary data if it is on")          \
                                                                            \
  product(bool, LogCompilation, false, DIAGNOSTIC,                          \
          "Log compilation activity in detail to LogFile")                  \
                                                                            \
  product(bool, PrintCompilation, false,                                    \
          "Print compilations")                                             \
                                                                            \
  product(intx, RepeatCompilation, 0, DIAGNOSTIC,                           \
          "Repeat compilation without installing code (number of times)")   \
          range(0, max_jint)                                                \
                                                                            \
  product(bool, PrintExtendedThreadInfo, false,                             \
          "Print more information in thread dump")                          \
                                                                            \
  product(intx, ScavengeRootsInCode, 2, DIAGNOSTIC,                         \
          "0: do not allow scavengable oops in the code cache; "            \
          "1: allow scavenging from the code cache; "                       \
          "2: emit as many constants as the compiler can see")              \
          range(0, 2)                                                       \
                                                                            \
  product(bool, AlwaysRestoreFPU, false,                                    \
          "Restore the FPU control word after every JNI call (expensive)")  \
                                                                            \
  product(bool, PrintCompilation2, false, DIAGNOSTIC,                       \
          "Print additional statistics per compilation")                    \
                                                                            \
  product(bool, PrintAdapterHandlers, false, DIAGNOSTIC,                    \
          "Print code generated for i2c/c2i adapters")                      \
                                                                            \
  product(bool, VerifyAdapterCalls, trueInDebug, DIAGNOSTIC,                \
          "Verify that i2c/c2i adapters are called properly")               \
                                                                            \
  develop(bool, VerifyAdapterSharing, false,                                \
          "Verify that the code for shared adapters is the equivalent")     \
                                                                            \
  product(bool, PrintAssembly, false, DIAGNOSTIC,                           \
          "Print assembly code (using external disassembler.so)")           \
                                                                            \
  product(ccstr, PrintAssemblyOptions, nullptr, DIAGNOSTIC,                    \
          "Print options string passed to disassembler.so")                 \
                                                                            \
  notproduct(bool, PrintNMethodStatistics, false,                           \
          "Print a summary statistic for the generated nmethods")           \
                                                                            \
  product(bool, PrintNMethods, false, DIAGNOSTIC,                           \
          "Print assembly code for nmethods when generated")                \
                                                                            \
  product(bool, PrintNativeNMethods, false, DIAGNOSTIC,                     \
          "Print assembly code for native nmethods when generated")         \
                                                                            \
  develop(bool, PrintDebugInfo, false,                                      \
          "Print debug information for all nmethods when generated")        \
                                                                            \
  develop(bool, PrintRelocations, false,                                    \
          "Print relocation information for all nmethods when generated")   \
                                                                            \
  develop(bool, PrintDependencies, false,                                   \
          "Print dependency information for all nmethods when generated")   \
                                                                            \
  develop(bool, PrintExceptionHandlers, false,                              \
          "Print exception handler tables for all nmethods when generated") \
                                                                            \
  develop(bool, StressCompiledExceptionHandlers, false,                     \
          "Exercise compiled exception handlers")                           \
                                                                            \
  develop(bool, InterceptOSException, false,                                \
          "Start debugger when an implicit OS (e.g. nullptr) "                 \
          "exception happens")                                              \
                                                                            \
  product(bool, PrintCodeCache, false,                                      \
          "Print the code cache memory usage when exiting")                 \
                                                                            \
  develop(bool, PrintCodeCache2, false,                                     \
          "Print detailed usage information on the code cache when exiting")\
                                                                            \
  product(bool, PrintCodeCacheOnCompilation, false,                         \
          "Print the code cache memory usage each time a method is "        \
          "compiled")                                                       \
                                                                            \
  product(bool, PrintCodeHeapAnalytics, false, DIAGNOSTIC,                  \
          "Print code heap usage statistics on exit and on full condition") \
                                                                            \
  product(bool, PrintStubCode, false, DIAGNOSTIC,                           \
          "Print generated stub code")                                      \
                                                                            \
  product(bool, StackTraceInThrowable, true,                                \
          "Collect backtrace in throwable when exception happens")          \
                                                                            \
  product(bool, OmitStackTraceInFastThrow, true,                            \
          "Omit backtraces for some 'hot' exceptions in optimized code")    \
                                                                            \
  product(bool, ShowCodeDetailsInExceptionMessages, true, MANAGEABLE,       \
          "Show exception messages from RuntimeExceptions that contain "    \
          "snippets of the failing code. Disable this to improve privacy.") \
                                                                            \
  product(bool, PrintWarnings, true,                                        \
          "Print JVM warnings to output stream")                            \
                                                                            \
  product(bool, RegisterFinalizersAtInit, true,                             \
          "Register finalizable objects at end of Object.<init> or "        \
          "after allocation")                                               \
                                                                            \
  develop(bool, RegisterReferences, true,                                   \
          "Tell whether the VM should register soft/weak/final/phantom "    \
          "references")                                                     \
                                                                            \
  develop(bool, PrintCodeCacheExtension, false,                             \
          "Print extension of code cache")                                  \
                                                                            \
  develop(bool, UsePrivilegedStack, true,                                   \
          "Enable the security JVM functions")                              \
                                                                            \
  product(bool, ClassUnloading, true,                                       \
          "Do unloading of classes")                                        \
                                                                            \
  product(bool, ClassUnloadingWithConcurrentMark, true,                     \
          "Do unloading of classes with a concurrent marking cycle")        \
                                                                            \
  notproduct(bool, PrintSystemDictionaryAtExit, false,                      \
          "Print the system dictionary at exit")                            \
                                                                            \
  notproduct(bool, PrintClassLoaderDataGraphAtExit, false,                  \
          "Print the class loader data graph at exit")                      \
                                                                            \
  product(bool, AllowParallelDefineClass, false,                            \
          "Allow parallel defineClass requests for class loaders "          \
          "registering as parallel capable")                                \
                                                                            \
  product_pd(bool, DontYieldALot,                                           \
          "Throw away obvious excess yield calls")                          \
                                                                            \
  product(bool, DisablePrimordialThreadGuardPages, false, EXPERIMENTAL,     \
               "Disable the use of stack guard pages if the JVM is loaded " \
               "on the primordial process thread")                          \
                                                                            \
  product(bool, DoJVMTIVirtualThreadTransitions, true, EXPERIMENTAL,        \
               "Do JVMTI virtual thread mount/unmount transitions "         \
               "(disabling this flag implies no JVMTI events are posted)")  \
                                                                            \
  /* notice: the max range value here is max_jint, not max_intx  */         \
  /* because of overflow issue                                   */         \
  product(intx, AsyncDeflationInterval, 250, DIAGNOSTIC,                    \
          "Async deflate idle monitors every so many milliseconds when "    \
          "MonitorUsedDeflationThreshold is exceeded (0 is off).")          \
          range(0, max_jint)                                                \
                                                                            \
  /* notice: the max range value here is max_jint, not max_intx  */         \
  /* because of overflow issue                                   */         \
  product(intx, GuaranteedAsyncDeflationInterval, 60000, DIAGNOSTIC,        \
          "Async deflate idle monitors every so many milliseconds even "    \
          "when MonitorUsedDeflationThreshold is NOT exceeded (0 is off).") \
          range(0, max_jint)                                                \
                                                                            \
  product(size_t, AvgMonitorsPerThreadEstimate, 1024, DIAGNOSTIC,           \
          "Used to estimate a variable ceiling based on number of threads " \
          "for use with MonitorUsedDeflationThreshold (0 is off).")         \
          range(0, max_uintx)                                               \
                                                                            \
  /* notice: the max range value here is max_jint, not max_intx  */         \
  /* because of overflow issue                                   */         \
  product(intx, MonitorDeflationMax, 1000000, DIAGNOSTIC,                   \
          "The maximum number of monitors to deflate, unlink and delete "   \
          "at one time (minimum is 1024).")                      \
          range(1024, max_jint)                                             \
                                                                            \
  product(intx, MonitorUsedDeflationThreshold, 90, DIAGNOSTIC,              \
          "Percentage of used monitors before triggering deflation (0 is "  \
          "off). The check is performed on GuaranteedSafepointInterval, "   \
          "AsyncDeflationInterval or GuaranteedAsyncDeflationInterval, "    \
          "whichever is lower.")                                            \
          range(0, 100)                                                     \
                                                                            \
  product(uintx, NoAsyncDeflationProgressMax, 3, DIAGNOSTIC,                \
          "Max number of no progress async deflation attempts to tolerate " \
          "before adjusting the in_use_list_ceiling up (0 is off).")        \
          range(0, max_uintx)                                               \
                                                                            \
  product(intx, hashCode, 5, EXPERIMENTAL,                                  \
               "(Unstable) select hashCode generation algorithm")           \
                                                                            \
  product(bool, ReduceSignalUsage, false,                                   \
          "Reduce the use of OS signals in Java and/or the VM")             \
                                                                            \
  develop(bool, LoadLineNumberTables, true,                                 \
          "Tell whether the class file parser loads line number tables")    \
                                                                            \
  develop(bool, LoadLocalVariableTables, true,                              \
          "Tell whether the class file parser loads local variable tables") \
                                                                            \
  develop(bool, LoadLocalVariableTypeTables, true,                          \
          "Tell whether the class file parser loads local variable type"    \
          "tables")                                                         \
                                                                            \
  product(bool, AllowUserSignalHandlers, false,                             \
          "Application will install primary signal handlers for the JVM "   \
          "(Unix only)")                                                    \
                                                                            \
  product(bool, UseSignalChaining, true,                                    \
          "Use signal-chaining to invoke signal handlers installed "        \
          "by the application (Unix only)")                                 \
                                                                            \
  product(bool, RestoreMXCSROnJNICalls, false,                              \
          "Restore MXCSR when returning from JNI calls")                    \
                                                                            \
  product(bool, CheckJNICalls, false,                                       \
          "Verify all arguments to JNI calls")                              \
                                                                            \
  product(bool, UseFastJNIAccessors, true,                                  \
          "Use optimized versions of Get<Primitive>Field")                  \
                                                                            \
  product(intx, MaxJNILocalCapacity, 65536,                                 \
          "Maximum allowable local JNI handle capacity to "                 \
          "EnsureLocalCapacity() and PushLocalFrame(), "                    \
          "where <= 0 is unlimited, default: 65536")                        \
          range(min_intx, max_intx)                                         \
                                                                            \
  product(bool, EagerXrunInit, false,                                       \
          "Eagerly initialize -Xrun libraries; allows startup profiling, "  \
          "but not all -Xrun libraries may support the state of the VM "    \
          "at this time")                                                   \
                                                                            \
  product(bool, PreserveAllAnnotations, false,                              \
          "Preserve RuntimeInvisibleAnnotations as well "                   \
          "as RuntimeVisibleAnnotations")                                   \
                                                                            \
  develop(uintx, PreallocatedOutOfMemoryErrorCount, 4,                      \
          "Number of OutOfMemoryErrors preallocated with backtrace")        \
                                                                            \
  product(bool, UseXMMForArrayCopy, false,                                  \
          "Use SSE2 MOVQ instruction for Arraycopy")                        \
                                                                            \
  notproduct(bool, PrintFieldLayout, false,                                 \
          "Print field layout for each class")                              \
                                                                            \
  /* Need to limit the extent of the padding to reasonable size.          */\
  /* 8K is well beyond the reasonable HW cache line size, even with       */\
  /* aggressive prefetching, while still leaving the room for segregating */\
  /* among the distinct pages.                                            */\
  product(intx, ContendedPaddingWidth, 128,                                 \
          "How many bytes to pad the fields/classes marked @Contended with")\
          range(0, 8192)                                                    \
          constraint(ContendedPaddingWidthConstraintFunc,AfterErgo)         \
                                                                            \
  product(bool, EnableContended, true,                                      \
          "Enable @Contended annotation support")                           \
                                                                            \
  product(bool, RestrictContended, true,                                    \
          "Restrict @Contended to trusted classes")                         \
                                                                            \
  product(int, DiagnoseSyncOnValueBasedClasses, 0, DIAGNOSTIC,              \
             "Detect and take action upon identifying synchronization on "  \
             "value based classes. Modes: "                                 \
             "0: off; "                                                     \
             "1: exit with fatal error; "                                   \
             "2: log message to stdout. Output file can be specified with " \
             "   -Xlog:valuebasedclasses. If JFR is running it will "       \
             "   also generate JFR events.")                                \
             range(0, 2)                                                    \
                                                                            \
  product(bool, ExitOnOutOfMemoryError, false,                              \
          "JVM exits on the first occurrence of an out-of-memory error "    \
          "thrown from JVM")                                                \
                                                                            \
  product(bool, CrashOnOutOfMemoryError, false,                             \
          "JVM aborts, producing an error log and core/mini dump, on the "  \
          "first occurrence of an out-of-memory error thrown from JVM")     \
                                                                            \
  /* tracing */                                                             \
                                                                            \
  develop(bool, StressRewriter, false,                                      \
          "Stress linktime bytecode rewriting")                             \
                                                                            \
  product(ccstr, TraceJVMTI, nullptr,                                          \
          "Trace flags for JVMTI functions and events")                     \
                                                                            \
  product(bool, StressLdcRewrite, false, DIAGNOSTIC,                        \
          "Force ldc -> ldc_w rewrite during RedefineClasses. "             \
          "This option can change an EMCP method into an obsolete method "  \
          "and can affect tests that expect specific methods to be EMCP. "  \
          "This option should be used with caution.")                       \
                                                                            \
  product(bool, AllowRedefinitionToAddDeleteMethods, false,                 \
          "(Deprecated) Allow redefinition to add and delete private "      \
          "static or final methods for compatibility with old releases")    \
                                                                            \
  develop(bool, TraceBytecodes, false,                                      \
          "Trace bytecode execution")                                       \
                                                                            \
  develop(bool, TraceICs, false,                                            \
          "Trace inline cache changes")                                     \
                                                                            \
  notproduct(bool, TraceInvocationCounterOverflow, false,                   \
          "Trace method invocation counter overflow")                       \
                                                                            \
  develop(bool, TraceInlineCacheClearing, false,                            \
          "Trace clearing of inline caches in nmethods")                    \
                                                                            \
  develop(bool, VerifyDependencies, trueInDebug,                            \
          "Exercise and verify the compilation dependency mechanism")       \
                                                                            \
  develop(bool, TraceNewOopMapGeneration, false,                            \
          "Trace OopMapGeneration")                                         \
                                                                            \
  develop(bool, TraceNewOopMapGenerationDetailed, false,                    \
          "Trace OopMapGeneration: print detailed cell states")             \
                                                                            \
  develop(bool, TimeOopMap, false,                                          \
          "Time calls to GenerateOopMap::compute_map() in sum")             \
                                                                            \
  develop(bool, TimeOopMap2, false,                                         \
          "Time calls to GenerateOopMap::compute_map() individually")       \
                                                                            \
  develop(bool, TraceOopMapRewrites, false,                                 \
          "Trace rewriting of methods during oop map generation")           \
                                                                            \
  develop(bool, TraceICBuffer, false,                                       \
          "Trace usage of IC buffer")                                       \
                                                                            \
  develop(bool, TraceCompiledIC, false,                                     \
          "Trace changes of compiled IC")                                   \
                                                                            \
  develop(bool, FLSVerifyDictionary, false,                                 \
          "Do lots of (expensive) FLS dictionary verification")             \
                                                                            \
                                                                            \
  notproduct(bool, CheckMemoryInitialization, false,                        \
          "Check memory initialization")                                    \
                                                                            \
  product(uintx, ProcessDistributionStride, 4,                              \
          "Stride through processors when distributing processes")          \
          range(0, max_juint)                                               \
                                                                            \
  develop(bool, TraceFinalizerRegistration, false,                          \
          "Trace registration of final references")                         \
                                                                            \
  product(bool, IgnoreEmptyClassPaths, false,                               \
          "Ignore empty path elements in -classpath")                       \
                                                                            \
  product(bool, PrintHeapAtSIGBREAK, true,                                  \
          "Print heap layout in response to SIGBREAK")                      \
                                                                            \
  product(bool, PrintClassHistogram, false, MANAGEABLE,                     \
          "Print a histogram of class instances")                           \
                                                                            \
  product(double, ObjectCountCutOffPercent, 0.5, EXPERIMENTAL,              \
          "The percentage of the used heap that the instances of a class "  \
          "must occupy for the class to generate a trace event")            \
          range(0.0, 100.0)                                                 \
                                                                            \
  /* JVMTI heap profiling */                                                \
                                                                            \
  product(bool, VerifyBeforeIteration, false, DIAGNOSTIC,                   \
          "Verify memory system before JVMTI iteration")                    \
                                                                            \
  /* compiler */                                                            \
                                                                            \
  /* notice: the max range value here is max_jint, not max_intx  */         \
  /* because of overflow issue                                   */         \
  product(intx, CICompilerCount, CI_COMPILER_COUNT,                         \
          "Number of compiler threads to run")                              \
          range(0, max_jint)                                                \
          constraint(CICompilerCountConstraintFunc, AfterErgo)              \
                                                                            \
  product(bool, UseDynamicNumberOfCompilerThreads, true,                    \
          "Dynamically choose the number of parallel compiler threads")     \
                                                                            \
  product(bool, ReduceNumberOfCompilerThreads, true, DIAGNOSTIC,            \
             "Reduce the number of parallel compiler threads when they "    \
             "are not used")                                                \
                                                                            \
  product(bool, TraceCompilerThreads, false, DIAGNOSTIC,                    \
             "Trace creation and removal of compiler threads")              \
                                                                            \
  develop(bool, InjectCompilerCreationFailure, false,                       \
          "Inject thread creation failures for "                            \
          "UseDynamicNumberOfCompilerThreads")                              \
                                                                            \
  develop(bool, GenerateSynchronizationCode, true,                          \
          "generate locking/unlocking code for synchronized methods and "   \
          "monitors")                                                       \
                                                                            \
  product_pd(bool, ImplicitNullChecks, DIAGNOSTIC,                          \
          "Generate code for implicit null checks")                         \
                                                                            \
  product_pd(bool, TrapBasedNullChecks,                                     \
          "Generate code for null checks that uses a cmp and trap "         \
          "instruction raising SIGTRAP.  This is only used if an access to" \
          "null (+offset) will not raise a SIGSEGV, i.e.,"                  \
          "ImplicitNullChecks don't work (PPC64).")                         \
                                                                            \
  product(bool, EnableThreadSMRExtraValidityChecks, true, DIAGNOSTIC,       \
             "Enable Thread SMR extra validity checks")                     \
                                                                            \
  product(bool, EnableThreadSMRStatistics, trueInDebug, DIAGNOSTIC,         \
             "Enable Thread SMR Statistics")                                \
                                                                            \
  product(bool, UseNotificationThread, true,                                \
          "Use Notification Thread")                                        \
                                                                            \
  product(bool, Inline, true,                                               \
          "Enable inlining")                                                \
                                                                            \
  product(bool, ClipInlining, true,                                         \
          "Clip inlining if aggregate method exceeds DesiredMethodLimit")   \
                                                                            \
  develop(bool, UseCHA, true,                                               \
          "Enable CHA")                                                     \
                                                                            \
  product(bool, UseVtableBasedCHA, true,  DIAGNOSTIC,                       \
          "Use vtable information during CHA")                              \
                                                                            \
  product(bool, UseTypeProfile, true,                                       \
          "Check interpreter profile for historically monomorphic calls")   \
                                                                            \
  product(bool, PrintInlining, false, DIAGNOSTIC,                           \
          "Print inlining optimizations")                                   \
                                                                            \
  product(bool, UsePopCountInstruction, false,                              \
          "Use population count instruction")                               \
                                                                            \
  develop(bool, TraceMethodReplacement, false,                              \
          "Print when methods are replaced do to recompilation")            \
                                                                            \
  product(bool, PrintMethodFlushingStatistics, false, DIAGNOSTIC,           \
          "print statistics about method flushing")                         \
                                                                            \
  product(intx, MinPassesBeforeFlush, 10, DIAGNOSTIC,                       \
          "Minimum number of sweeper passes before an nmethod "             \
          "can be flushed")                                                 \
          range(0, max_intx)                                                \
                                                                            \
  develop(bool, StressCodeBuffers, false,                                   \
          "Exercise code buffer expansion and other rare state changes")    \
                                                                            \
  product(bool, DebugNonSafepoints, trueInDebug, DIAGNOSTIC,                \
          "Generate extra debugging information for non-safepoints in "     \
          "nmethods")                                                       \
                                                                            \
  product(bool, PrintVMOptions, false,                                      \
          "Print flags that appeared on the command line")                  \
                                                                            \
  product(bool, IgnoreUnrecognizedVMOptions, false,                         \
          "Ignore unrecognized VM options")                                 \
                                                                            \
  product(bool, PrintCommandLineFlags, false,                               \
          "Print flags specified on command line or set by ergonomics")     \
                                                                            \
  product(bool, PrintFlagsInitial, false,                                   \
          "Print all VM flags before argument processing and exit VM")      \
                                                                            \
  product(bool, PrintFlagsFinal, false,                                     \
          "Print all VM flags after argument and ergonomic processing")     \
                                                                            \
  notproduct(bool, PrintFlagsWithComments, false,                           \
          "Print all VM flags with default values and descriptions and "    \
          "exit")                                                           \
                                                                            \
  product(bool, PrintFlagsRanges, false,                                    \
          "Print VM flags and their ranges")                                \
                                                                            \
  product(bool, SerializeVMOutput, true, DIAGNOSTIC,                        \
          "Use a mutex to serialize output to tty and LogFile")             \
                                                                            \
  product(bool, DisplayVMOutput, true, DIAGNOSTIC,                          \
          "Display all VM output on the tty, independently of LogVMOutput") \
                                                                            \
  product(bool, LogVMOutput, false, DIAGNOSTIC,                             \
          "Save VM output to LogFile")                                      \
                                                                            \
  product(ccstr, LogFile, nullptr, DIAGNOSTIC,                                 \
          "If LogVMOutput or LogCompilation is on, save VM output to "      \
          "this file [default: ./hotspot_pid%p.log] (%p replaced with pid)")\
                                                                            \
  product(ccstr, ErrorFile, nullptr,                                           \
          "If an error occurs, save the error data to this file "           \
          "[default: ./hs_err_pid%p.log] (%p replaced with pid)")           \
                                                                            \
  product(bool, ExtensiveErrorReports,                                      \
          PRODUCT_ONLY(false) NOT_PRODUCT(true),                            \
          "Error reports are more extensive.")                              \
                                                                            \
  product(bool, DisplayVMOutputToStderr, false,                             \
          "If DisplayVMOutput is true, display all VM output to stderr")    \
                                                                            \
  product(bool, DisplayVMOutputToStdout, false,                             \
          "If DisplayVMOutput is true, display all VM output to stdout")    \
                                                                            \
  product(bool, ErrorFileToStderr, false,                                   \
          "If true, error data is printed to stderr instead of a file")     \
                                                                            \
  product(bool, ErrorFileToStdout, false,                                   \
          "If true, error data is printed to stdout instead of a file")     \
                                                                            \
  product(bool, UseHeavyMonitors, false, DIAGNOSTIC,                        \
          "(Deprecated) Use heavyweight instead of lightweight Java "       \
          "monitors")                                                       \
                                                                            \
  develop(bool, VerifyHeavyMonitors, false,                                 \
          "Checks that no stack locking happens when using "                \
          "+UseHeavyMonitors")                                              \
                                                                            \
  product(bool, PrintStringTableStatistics, false,                          \
          "print statistics about the StringTable and SymbolTable")         \
                                                                            \
  product(bool, VerifyStringTableAtExit, false, DIAGNOSTIC,                 \
          "verify StringTable contents at exit")                            \
                                                                            \
  notproduct(bool, PrintSymbolTableSizeHistogram, false,                    \
          "print histogram of the symbol table")                            \
                                                                            \
  product(ccstr, AbortVMOnException, nullptr, DIAGNOSTIC,                      \
          "Call fatal if this exception is thrown.  Example: "              \
          "java -XX:AbortVMOnException=java.lang.NullPointerException Foo") \
                                                                            \
  product(ccstr, AbortVMOnExceptionMessage, nullptr, DIAGNOSTIC,               \
          "Call fatal if the exception pointed by AbortVMOnException "      \
          "has this message")                                               \
                                                                            \
  develop(bool, DebugVtables, false,                                        \
          "add debugging code to vtable dispatch")                          \
                                                                            \
  product(bool, RangeCheckElimination, true,                                \
          "Eliminate range checks")                                         \
                                                                            \
  develop_pd(bool, UncommonNullCast,                                        \
          "track occurrences of null in casts; adjust compiler tactics")    \
                                                                            \
  develop(bool, TypeProfileCasts,  true,                                    \
          "treat casts like calls for purposes of type profiling")          \
                                                                            \
  develop(bool, TraceLivenessGen, false,                                    \
          "Trace the generation of liveness analysis information")          \
                                                                            \
  notproduct(bool, TraceLivenessQuery, false,                               \
          "Trace queries of liveness analysis information")                 \
                                                                            \
  notproduct(bool, CollectIndexSetStatistics, false,                        \
          "Collect information about IndexSets")                            \
                                                                            \
  develop(intx, FastAllocateSizeLimit, 128*K,                               \
          /* Note:  This value is zero mod 1<<13 for a cheap sparc set. */  \
          "Inline allocations larger than this in doublewords must go slow")\
                                                                            \
  product_pd(bool, CompactStrings,                                          \
          "Enable Strings to use single byte chars in backing store")       \
                                                                            \
  product_pd(uint, TypeProfileLevel,                                        \
          "=XYZ, with Z: Type profiling of arguments at call; "             \
                     "Y: Type profiling of return value at call; "          \
                     "X: Type profiling of parameters to methods; "         \
          "X, Y and Z in 0=off ; 1=jsr292 only; 2=all methods")             \
          constraint(TypeProfileLevelConstraintFunc, AfterErgo)             \
                                                                            \
  product(intx, TypeProfileArgsLimit,     2,                                \
          "max number of call arguments to consider for type profiling")    \
          range(0, 16)                                                      \
                                                                            \
  product(intx, TypeProfileParmsLimit,    2,                                \
          "max number of incoming parameters to consider for type profiling"\
          ", -1 for all")                                                   \
          range(-1, 64)                                                     \
                                                                            \
  /* statistics */                                                          \
  develop(bool, CountCompiledCalls, false,                                  \
          "Count method invocations")                                       \
                                                                            \
  notproduct(bool, ICMissHistogram, false,                                  \
          "Produce histogram of IC misses")                                 \
                                                                            \
  /* interpreter */                                                         \
  product_pd(bool, RewriteBytecodes,                                        \
          "Allow rewriting of bytecodes (bytecodes are not immutable)")     \
                                                                            \
  product_pd(bool, RewriteFrequentPairs,                                    \
          "Rewrite frequently used bytecode pairs into a single bytecode")  \
                                                                            \
  product(bool, PrintInterpreter, false, DIAGNOSTIC,                        \
          "Print the generated interpreter code")                           \
                                                                            \
  product(bool, UseInterpreter, true,                                       \
          "Use interpreter for non-compiled methods")                       \
                                                                            \
  develop(bool, UseFastSignatureHandlers, true,                             \
          "Use fast signature handlers for native calls")                   \
                                                                            \
  product(bool, UseLoopCounter, true,                                       \
          "Increment invocation counter on backward branch")                \
                                                                            \
  product_pd(bool, UseOnStackReplacement,                                   \
          "Use on stack replacement, calls runtime if invoc. counter "      \
          "overflows in loop")                                              \
                                                                            \
  notproduct(bool, TraceOnStackReplacement, false,                          \
          "Trace on stack replacement")                                     \
                                                                            \
  product_pd(bool, PreferInterpreterNativeStubs,                            \
          "Use always interpreter stubs for native methods invoked via "    \
          "interpreter")                                                    \
                                                                            \
  develop(bool, CountBytecodes, false,                                      \
          "Count number of bytecodes executed")                             \
                                                                            \
  develop(bool, PrintBytecodeHistogram, false,                              \
          "Print histogram of the executed bytecodes")                      \
                                                                            \
  develop(bool, PrintBytecodePairHistogram, false,                          \
          "Print histogram of the executed bytecode pairs")                 \
                                                                            \
  product(bool, PrintSignatureHandlers, false, DIAGNOSTIC,                  \
          "Print code generated for native method signature handlers")      \
                                                                            \
  develop(bool, VerifyOops, false,                                          \
          "Do plausibility checks for oops")                                \
                                                                            \
  develop(bool, CheckUnhandledOops, false,                                  \
          "Check for unhandled oops in VM code")                            \
                                                                            \
  develop(bool, VerifyJNIFields, trueInDebug,                               \
          "Verify jfieldIDs for instance fields")                           \
                                                                            \
  develop(bool, VerifyFPU, false,                                           \
          "Verify FPU state (check for NaN's, etc.)")                       \
                                                                            \
  develop(bool, VerifyActivationFrameSize, false,                           \
          "Verify that activation frame didn't become smaller than its "    \
          "minimal size")                                                   \
                                                                            \
  develop(bool, TraceFrequencyInlining, false,                              \
          "Trace frequency based inlining")                                 \
                                                                            \
  develop_pd(bool, InlineIntrinsics,                                        \
          "Use intrinsics in Interpreter that can be statically resolved")  \
                                                                            \
  product_pd(bool, ProfileInterpreter,                                      \
          "Profile at the bytecode level during interpretation")            \
                                                                            \
  develop_pd(bool, ProfileTraps,                                            \
          "Profile deoptimization traps at the bytecode level")             \
                                                                            \
  product(intx, ProfileMaturityPercentage, 20,                              \
          "number of method invocations/branches (expressed as % of "       \
          "CompileThreshold) before using the method's profile")            \
          range(0, 100)                                                     \
                                                                            \
  product(bool, PrintMethodData, false, DIAGNOSTIC,                         \
          "Print the results of +ProfileInterpreter at end of run")         \
                                                                            \
  develop(bool, VerifyDataPointer, trueInDebug,                             \
          "Verify the method data pointer during interpreter profiling")    \
                                                                            \
  notproduct(bool, CrashGCForDumpingJavaThread, false,                      \
          "Manually make GC thread crash then dump java stack trace;  "     \
          "Test only")                                                      \
                                                                            \
  /* compilation */                                                         \
  product(bool, UseCompiler, true,                                          \
          "Use Just-In-Time compilation")                                   \
                                                                            \
  product(bool, UseCounterDecay, true,                                      \
          "Adjust recompilation counters")                                  \
                                                                            \
  develop(intx, CounterHalfLifeTime,    30,                                 \
          "Half-life time of invocation counters (in seconds)")             \
                                                                            \
  develop(intx, CounterDecayMinIntervalLength,   500,                       \
          "The minimum interval (in milliseconds) between invocation of "   \
          "CounterDecay")                                                   \
                                                                            \
  product(bool, AlwaysCompileLoopMethods, false,                            \
          "When using recompilation, never interpret methods "              \
          "containing loops")                                               \
                                                                            \
  product(intx,  AllocatePrefetchStyle, 1,                                  \
          "0 = no prefetch, "                                               \
          "1 = generate prefetch instructions for each allocation, "        \
          "2 = use TLAB watermark to gate allocation prefetch, "            \
          "3 = generate one prefetch instruction per cache line")           \
          range(0, 3)                                                       \
                                                                            \
  product(intx,  AllocatePrefetchDistance, -1,                              \
          "Distance to prefetch ahead of allocation pointer. "              \
          "-1: use system-specific value (automatically determined")        \
          constraint(AllocatePrefetchDistanceConstraintFunc,AfterMemoryInit)\
                                                                            \
  product(intx,  AllocatePrefetchLines, 3,                                  \
          "Number of lines to prefetch ahead of array allocation pointer")  \
          range(1, 64)                                                      \
                                                                            \
  product(intx,  AllocateInstancePrefetchLines, 1,                          \
          "Number of lines to prefetch ahead of instance allocation "       \
          "pointer")                                                        \
          range(1, 64)                                                      \
                                                                            \
  product(intx,  AllocatePrefetchStepSize, 16,                              \
          "Step size in bytes of sequential prefetch instructions")         \
          range(1, 512)                                                     \
          constraint(AllocatePrefetchStepSizeConstraintFunc,AfterMemoryInit)\
                                                                            \
  product(intx,  AllocatePrefetchInstr, 0,                                  \
          "Select instruction to prefetch ahead of allocation pointer")     \
          constraint(AllocatePrefetchInstrConstraintFunc, AfterMemoryInit)  \
                                                                            \
  /* deoptimization */                                                      \
  product(bool, TraceDeoptimization, false, DIAGNOSTIC,                     \
          "Trace deoptimization")                                           \
                                                                            \
  develop(bool, PrintDeoptimizationDetails, false,                          \
          "Print more information about deoptimization")                    \
                                                                            \
  develop(bool, DebugDeoptimization, false,                                 \
          "Tracing various information while debugging deoptimization")     \
                                                                            \
  product(double, SelfDestructTimer, 0.0,                                   \
          "Will cause VM to terminate after a given time "                  \
          "(in fractional minutes) "                                        \
          "(0.0 means off)")                                                \
          range(0.0, (double)max_intx)                                      \
                                                                            \
  product(intx, MaxJavaStackTraceDepth, 1024,                               \
          "The maximum number of lines in the stack trace for Java "        \
          "exceptions (0 means all)")                                       \
          range(0, max_jint/2)                                              \
                                                                            \
  /* notice: the max range value here is max_jint, not max_intx  */         \
  /* because of overflow issue                                   */         \
  product(intx, GuaranteedSafepointInterval, 1000, DIAGNOSTIC,              \
          "Guarantee a safepoint (at least) every so many milliseconds "    \
          "(0 means none)")                                                 \
          range(0, max_jint)                                                \
                                                                            \
  product(intx, SafepointTimeoutDelay, 10000,                               \
          "Delay in milliseconds for option SafepointTimeout")              \
          range(0, max_intx LP64_ONLY(/MICROUNITS))                         \
                                                                            \
  product(bool, UseSystemMemoryBarrier, false,                              \
          "Try to enable system memory barrier if supported by OS")         \
                                                                            \
  product(intx, NmethodSweepActivity, 4,                                    \
          "Removes cold nmethods from code cache if > 0. Higher values "    \
          "result in more aggressive sweeping")                             \
          range(0, 2000)                                                    \
                                                                            \
  develop(intx, MallocCatchPtr, -1,                                         \
          "Hit breakpoint when mallocing/freeing this pointer")             \
                                                                            \
  develop(intx, StackPrintLimit, 100,                                       \
          "number of stack frames to print in VM-level stack dump")         \
                                                                            \
  product(int, ErrorLogPrintCodeLimit, 3, DIAGNOSTIC,                       \
          "max number of compiled code units to print in error log")        \
          range(0, VMError::max_error_log_print_code)                       \
                                                                            \
  notproduct(intx, MaxElementPrintSize, 256,                                \
          "maximum number of elements to print")                            \
                                                                            \
  notproduct(intx, MaxSubklassPrintSize, 4,                                 \
          "maximum number of subklasses to print when printing klass")      \
                                                                            \
  develop(intx, MaxForceInlineLevel, 100,                                   \
          "maximum number of nested calls that are forced for inlining "    \
          "(using CompileCommand or marked w/ @ForceInline)")               \
          range(0, max_jint)                                                \
                                                                            \
  develop(intx, MethodHistogramCutoff, 100,                                 \
          "The cutoff value for method invocation histogram (+CountCalls)") \
                                                                            \
  develop(intx, DontYieldALotInterval,    10,                               \
          "Interval between which yields will be dropped (milliseconds)")   \
                                                                            \
  notproduct(intx, DeoptimizeALotInterval,     5,                           \
          "Number of exits until DeoptimizeALot kicks in")                  \
                                                                            \
  notproduct(intx, ZombieALotInterval,     5,                               \
          "Number of exits until ZombieALot kicks in")                      \
                                                                            \
  product(ccstr, MallocLimit, nullptr, DIAGNOSTIC,                          \
          "Limit malloc allocation size from VM. Reaching a limit will "    \
          "trigger an action (see flag). This feature requires "            \
          "NativeMemoryTracking=summary or NativeMemoryTracking=detail."    \
          "Usage:"                                                          \
          "\"-XX:MallocLimit=<size>[:<flag>]\" sets a total limit."         \
          "\"-XX:MallocLimit=<category>:<size>[:<flag>][,<category>:<size>[:<flag>] ...]\"" \
          "sets one or more category-specific limits."                      \
          "<flag> defines the action upon reaching the limit:"              \
          "\"fatal\": end VM with a fatal error at the allocation site"     \
          "\"oom\"  : will mimic a native OOM"                              \
          "If <flag> is omitted, \"fatal\" is the default."                 \
          "Examples:\n"                                                     \
          "-XX:MallocLimit=2g"                                              \
          "-XX:MallocLimit=2g:oom"                                          \
          "-XX:MallocLimit=compiler:200m:oom,code:100m")                    \
                                                                            \
  product(intx, TypeProfileWidth, 2,                                        \
          "Number of receiver types to record in call/cast profile")        \
          range(0, 8)                                                       \
                                                                            \
  develop(intx, BciProfileWidth,      2,                                    \
          "Number of return bci's to record in ret profile")                \
                                                                            \
  product(intx, PerMethodRecompilationCutoff, 400,                          \
          "After recompiling N times, stay in the interpreter (-1=>'Inf')") \
          range(-1, max_intx)                                               \
                                                                            \
  product(intx, PerBytecodeRecompilationCutoff, 200,                        \
          "Per-BCI limit on repeated recompilation (-1=>'Inf')")            \
          range(-1, max_intx)                                               \
                                                                            \
  product(intx, PerMethodTrapLimit,  100,                                   \
          "Limit on traps (of one kind) in a method (includes inlines)")    \
          range(0, max_jint)                                                \
                                                                            \
  product(intx, PerMethodSpecTrapLimit,  5000, EXPERIMENTAL,                \
          "Limit on speculative traps (of one kind) in a method "           \
          "(includes inlines)")                                             \
          range(0, max_jint)                                                \
                                                                            \
  product(intx, PerBytecodeTrapLimit,  4,                                   \
          "Limit on traps (of one kind) at a particular BCI")               \
          range(0, max_jint)                                                \
                                                                            \
  product(intx, SpecTrapLimitExtraEntries,  3, EXPERIMENTAL,                \
          "Extra method data trap entries for speculation")                 \
                                                                            \
  product(double, InlineFrequencyRatio, 0.25, DIAGNOSTIC,                   \
          "Ratio of call site execution to caller method invocation")       \
                                                                            \
  product(double, MinInlineFrequencyRatio, 0.0085, DIAGNOSTIC,               \
          "Minimum ratio of call site execution to caller method"           \
          "invocation to be considered for inlining")                       \
                                                                            \
  develop(intx, InlineThrowCount,    50,                                    \
          "Force inlining of interpreted methods that throw this often")    \
          range(0, max_jint)                                                \
                                                                            \
  develop(intx, InlineThrowMaxSize,   200,                                  \
          "Force inlining of throwing methods smaller than this")           \
          range(0, max_jint)                                                \
                                                                            \
  product(size_t, MetaspaceSize, NOT_LP64(16 * M) LP64_ONLY(21 * M),        \
          "Initial threshold (in bytes) at which a garbage collection "     \
          "is done to reduce Metaspace usage")                              \
          constraint(MetaspaceSizeConstraintFunc,AfterErgo)                 \
                                                                            \
  product(size_t, MaxMetaspaceSize, max_uintx,                              \
          "Maximum size of Metaspaces (in bytes)")                          \
          constraint(MaxMetaspaceSizeConstraintFunc,AfterErgo)              \
                                                                            \
  product(size_t, CompressedClassSpaceSize, 1*G,                            \
          "Maximum size of class area in Metaspace when compressed "        \
          "class pointers are used")                                        \
          constraint(CompressedClassSpaceSizeConstraintFunc, AfterErgo)     \
                                                                            \
  product(size_t, CompressedClassSpaceBaseAddress, 0, DIAGNOSTIC,           \
          "Force the class space to be allocated at this address or "       \
          "fails VM initialization (requires -Xshare=off.")                 \
                                                                            \
  product(bool, PrintMetaspaceStatisticsAtExit, false, DIAGNOSTIC,          \
          "Print metaspace statistics upon VM exit.")                       \
                                                                            \
  develop(bool, MetaspaceGuardAllocations, false,                           \
          "Metapace allocations are guarded.")                              \
                                                                            \
  product(uintx, MinHeapFreeRatio, 40, MANAGEABLE,                          \
          "The minimum percentage of heap free after GC to avoid expansion."\
          " For most GCs this applies to the old generation. In G1 and"     \
          " ParallelGC it applies to the whole heap.")                      \
          range(0, 100)                                                     \
          constraint(MinHeapFreeRatioConstraintFunc,AfterErgo)              \
                                                                            \
  product(uintx, MaxHeapFreeRatio, 70, MANAGEABLE,                          \
          "The maximum percentage of heap free after GC to avoid shrinking."\
          " For most GCs this applies to the old generation. In G1 and"     \
          " ParallelGC it applies to the whole heap.")                      \
          range(0, 100)                                                     \
          constraint(MaxHeapFreeRatioConstraintFunc,AfterErgo)              \
                                                                            \
  product(bool, ShrinkHeapInSteps, true,                                    \
          "When disabled, informs the GC to shrink the java heap directly"  \
          " to the target size at the next full GC rather than requiring"   \
          " smaller steps during multiple full GCs.")                       \
                                                                            \
  product(intx, SoftRefLRUPolicyMSPerMB, 1000,                              \
          "Number of milliseconds per MB of free space in the heap")        \
          range(0, max_intx)                                                \
          constraint(SoftRefLRUPolicyMSPerMBConstraintFunc,AfterMemoryInit) \
                                                                            \
  product(size_t, MinHeapDeltaBytes, ScaleForWordSize(128*K),               \
          "The minimum change in heap space due to GC (in bytes)")          \
          range(0, max_uintx)                                               \
                                                                            \
  product(size_t, MinMetaspaceExpansion, ScaleForWordSize(256*K),           \
          "The minimum expansion of Metaspace (in bytes)")                  \
          range(0, max_uintx)                                               \
                                                                            \
  product(uintx, MaxMetaspaceFreeRatio,    70,                              \
          "The maximum percentage of Metaspace free after GC to avoid "     \
          "shrinking")                                                      \
          range(0, 100)                                                     \
          constraint(MaxMetaspaceFreeRatioConstraintFunc,AfterErgo)         \
                                                                            \
  product(uintx, MinMetaspaceFreeRatio,    40,                              \
          "The minimum percentage of Metaspace free after GC to avoid "     \
          "expansion")                                                      \
          range(0, 99)                                                      \
          constraint(MinMetaspaceFreeRatioConstraintFunc,AfterErgo)         \
                                                                            \
  product(size_t, MaxMetaspaceExpansion, ScaleForWordSize(4*M),             \
          "The maximum expansion of Metaspace without full GC (in bytes)")  \
          range(0, max_uintx)                                               \
                                                                            \
  /* stack parameters */                                                    \
  product_pd(intx, StackYellowPages,                                        \
          "Number of yellow zone (recoverable overflows) pages of size "    \
          "4KB. If pages are bigger yellow zone is aligned up.")            \
          range(MIN_STACK_YELLOW_PAGES, (DEFAULT_STACK_YELLOW_PAGES+5))     \
                                                                            \
  product_pd(intx, StackRedPages,                                           \
          "Number of red zone (unrecoverable overflows) pages of size "     \
          "4KB. If pages are bigger red zone is aligned up.")               \
          range(MIN_STACK_RED_PAGES, (DEFAULT_STACK_RED_PAGES+2))           \
                                                                            \
  product_pd(intx, StackReservedPages,                                      \
          "Number of reserved zone (reserved to annotated methods) pages"   \
          " of size 4KB. If pages are bigger reserved zone is aligned up.") \
          range(MIN_STACK_RESERVED_PAGES, (DEFAULT_STACK_RESERVED_PAGES+10))\
                                                                            \
  product(bool, RestrictReservedStack, true,                                \
          "Restrict @ReservedStackAccess to trusted classes")               \
                                                                            \
  /* greater stack shadow pages can't generate instruction to bang stack */ \
  product_pd(intx, StackShadowPages,                                        \
          "Number of shadow zone (for overflow checking) pages of size "    \
          "4KB. If pages are bigger shadow zone is aligned up. "            \
          "This should exceed the depth of the VM and native call stack.")  \
          range(MIN_STACK_SHADOW_PAGES, (DEFAULT_STACK_SHADOW_PAGES+30))    \
                                                                            \
  product_pd(intx, ThreadStackSize,                                         \
          "Thread Stack Size (in Kbytes)")                                  \
          range(0, 1 * M)                                                   \
                                                                            \
  product_pd(intx, VMThreadStackSize,                                       \
          "Non-Java Thread Stack Size (in Kbytes)")                         \
          range(0, max_intx/(1 * K))                                        \
                                                                            \
  product_pd(intx, CompilerThreadStackSize,                                 \
          "Compiler Thread Stack Size (in Kbytes)")                         \
          range(0, max_intx/(1 * K))                                        \
                                                                            \
  develop_pd(size_t, JVMInvokeMethodSlack,                                  \
          "Stack space (bytes) required for JVM_InvokeMethod to complete")  \
                                                                            \
  /* code cache parameters                                    */            \
  product_pd(uintx, CodeCacheSegmentSize, EXPERIMENTAL,                     \
          "Code cache segment size (in bytes) - smallest unit of "          \
          "allocation")                                                     \
          range(1, 1024)                                                    \
          constraint(CodeCacheSegmentSizeConstraintFunc, AfterErgo)         \
                                                                            \
  product_pd(intx, CodeEntryAlignment, EXPERIMENTAL,                        \
          "Code entry alignment for generated code (in bytes)")             \
          constraint(CodeEntryAlignmentConstraintFunc, AfterErgo)           \
                                                                            \
  product_pd(intx, OptoLoopAlignment,                                       \
          "Align inner loops to zero relative to this modulus")             \
          range(1, 128)                                                     \
          constraint(OptoLoopAlignmentConstraintFunc, AfterErgo)            \
                                                                            \
  product_pd(uintx, InitialCodeCacheSize,                                   \
          "Initial code cache size (in bytes)")                             \
          constraint(VMPageSizeConstraintFunc, AtParse)                     \
                                                                            \
  develop_pd(uintx, CodeCacheMinimumUseSpace,                               \
          "Minimum code cache size (in bytes) required to start VM.")       \
          range(0, max_uintx)                                               \
                                                                            \
  product(bool, SegmentedCodeCache, false,                                  \
          "Use a segmented code cache")                                     \
                                                                            \
  product_pd(uintx, ReservedCodeCacheSize,                                  \
          "Reserved code cache size (in bytes) - maximum code cache size")  \
          constraint(VMPageSizeConstraintFunc, AtParse)                     \
                                                                            \
  product_pd(uintx, NonProfiledCodeHeapSize,                                \
          "Size of code heap with non-profiled methods (in bytes)")         \
          range(0, max_uintx)                                               \
                                                                            \
  product_pd(uintx, ProfiledCodeHeapSize,                                   \
          "Size of code heap with profiled methods (in bytes)")             \
          range(0, max_uintx)                                               \
                                                                            \
  product_pd(uintx, NonNMethodCodeHeapSize,                                 \
          "Size of code heap with non-nmethods (in bytes)")                 \
          constraint(VMPageSizeConstraintFunc, AtParse)                     \
                                                                            \
  product_pd(uintx, CodeCacheExpansionSize,                                 \
          "Code cache expansion size (in bytes)")                           \
          range(32*K, max_uintx)                                            \
                                                                            \
  product_pd(uintx, CodeCacheMinBlockLength, DIAGNOSTIC,                    \
          "Minimum number of segments in a code cache block")               \
          range(1, 100)                                                     \
                                                                            \
  notproduct(bool, ExitOnFullCodeCache, false,                              \
          "Exit the VM if we fill the code cache")                          \
                                                                            \
  product(bool, UseCodeCacheFlushing, true,                                 \
          "Remove cold/old nmethods from the code cache")                   \
                                                                            \
  product(double, SweeperThreshold, 15.0,                                   \
          "Threshold when a code cache unloading GC is invoked."            \
          "Value is percentage of ReservedCodeCacheSize.")                  \
          range(0.0, 100.0)                                                 \
                                                                            \
  product(uintx, StartAggressiveSweepingAt, 10,                             \
          "Start aggressive sweeping if X[%] of the code cache is free."    \
          "Segmented code cache: X[%] of the non-profiled heap."            \
          "Non-segmented code cache: X[%] of the total code cache")         \
          range(0, 100)                                                     \
                                                                            \
  /* interpreter debugging */                                               \
  develop(intx, BinarySwitchThreshold, 5,                                   \
          "Minimal number of lookupswitch entries for rewriting to binary " \
          "switch")                                                         \
                                                                            \
  develop(intx, StopInterpreterAt, 0,                                       \
          "Stop interpreter execution at specified bytecode number")        \
                                                                            \
  develop(intx, TraceBytecodesAt, 0,                                        \
          "Trace bytecodes starting with specified bytecode number")        \
                                                                            \
  /* Priorities */                                                          \
  product_pd(bool, UseThreadPriorities,  "Use native thread priorities")    \
                                                                            \
  product(int, ThreadPriorityPolicy, 0,                                     \
          "0 : Normal.                                                     "\
          "    VM chooses priorities that are appropriate for normal       "\
          "    applications.                                               "\
          "    On Windows applications are allowed to use higher native    "\
          "    priorities. However, with ThreadPriorityPolicy=0, VM will   "\
          "    not use the highest possible native priority,               "\
          "    THREAD_PRIORITY_TIME_CRITICAL, as it may interfere with     "\
          "    system threads. On Linux thread priorities are ignored      "\
          "    because the OS does not support static priority in          "\
          "    SCHED_OTHER scheduling class which is the only choice for   "\
          "    non-root, non-realtime applications.                        "\
          "1 : Aggressive.                                                 "\
          "    Java thread priorities map over to the entire range of      "\
          "    native thread priorities. Higher Java thread priorities map "\
          "    to higher native thread priorities. This policy should be   "\
          "    used with care, as sometimes it can cause performance       "\
          "    degradation in the application and/or the entire system. On "\
          "    Linux/BSD/macOS this policy requires root privilege or an   "\
          "    extended capability.")                                       \
          range(0, 1)                                                       \
                                                                            \
  product(bool, ThreadPriorityVerbose, false,                               \
          "Print priority changes")                                         \
                                                                            \
  product(int, CompilerThreadPriority, -1,                                  \
          "The native priority at which compiler threads should run "       \
          "(-1 means no change)")                                           \
          range(min_jint, max_jint)                                         \
                                                                            \
  product(int, VMThreadPriority, -1,                                        \
          "The native priority at which the VM thread should run "          \
          "(-1 means no change)")                                           \
          range(-1, 127)                                                    \
                                                                            \
  product(int, JavaPriority1_To_OSPriority, -1,                             \
          "Map Java priorities to OS priorities")                           \
          range(-1, 127)                                                    \
                                                                            \
  product(int, JavaPriority2_To_OSPriority, -1,                             \
          "Map Java priorities to OS priorities")                           \
          range(-1, 127)                                                    \
                                                                            \
  product(int, JavaPriority3_To_OSPriority, -1,                             \
          "Map Java priorities to OS priorities")                           \
          range(-1, 127)                                                    \
                                                                            \
  product(int, JavaPriority4_To_OSPriority, -1,                             \
          "Map Java priorities to OS priorities")                           \
          range(-1, 127)                                                    \
                                                                            \
  product(int, JavaPriority5_To_OSPriority, -1,                             \
          "Map Java priorities to OS priorities")                           \
          range(-1, 127)                                                    \
                                                                            \
  product(int, JavaPriority6_To_OSPriority, -1,                             \
          "Map Java priorities to OS priorities")                           \
          range(-1, 127)                                                    \
                                                                            \
  product(int, JavaPriority7_To_OSPriority, -1,                             \
          "Map Java priorities to OS priorities")                           \
          range(-1, 127)                                                    \
                                                                            \
  product(int, JavaPriority8_To_OSPriority, -1,                             \
          "Map Java priorities to OS priorities")                           \
          range(-1, 127)                                                    \
                                                                            \
  product(int, JavaPriority9_To_OSPriority, -1,                             \
          "Map Java priorities to OS priorities")                           \
          range(-1, 127)                                                    \
                                                                            \
  product(int, JavaPriority10_To_OSPriority,-1,                             \
          "Map Java priorities to OS priorities")                           \
          range(-1, 127)                                                    \
                                                                            \
  product(bool, UseCriticalJavaThreadPriority, false, EXPERIMENTAL,         \
          "Java thread priority 10 maps to critical scheduling priority")   \
                                                                            \
  product(bool, UseCriticalCompilerThreadPriority, false, EXPERIMENTAL,     \
          "Compiler thread(s) run at critical scheduling priority")         \
                                                                            \
  develop(intx, NewCodeParameter,      0,                                   \
          "Testing Only: Create a dedicated integer parameter before "      \
          "putback")                                                        \
                                                                            \
  /* new oopmap storage allocation */                                       \
  develop(intx, MinOopMapAllocation,     8,                                 \
          "Minimum number of OopMap entries in an OopMapSet")               \
                                                                            \
  /* recompilation */                                                       \
  product_pd(intx, CompileThreshold,                                        \
          "number of interpreted method invocations before (re-)compiling") \
          constraint(CompileThresholdConstraintFunc, AfterErgo)             \
                                                                            \
  product_pd(bool, TieredCompilation,                                       \
          "Enable tiered compilation")                                      \
                                                                            \
  /* Properties for Java libraries  */                                      \
                                                                            \
  product(uint64_t, MaxDirectMemorySize, 0,                                 \
          "Maximum total size of NIO direct-buffer allocations. "           \
          "Ignored if not explicitly set.")                                 \
          range(0, max_jlong)                                               \
                                                                            \
  /* Flags used for temporary code during development  */                   \
                                                                            \
  product(bool, UseNewCode, false, DIAGNOSTIC,                              \
          "Testing Only: Use the new version while testing")                \
                                                                            \
  product(bool, UseNewCode2, false, DIAGNOSTIC,                             \
          "Testing Only: Use the new version while testing")                \
                                                                            \
  product(bool, UseNewCode3, false, DIAGNOSTIC,                             \
          "Testing Only: Use the new version while testing")                \
                                                                            \
  notproduct(bool, UseDebuggerErgo, false,                                  \
          "Debugging Only: Adjust the VM to be more debugger-friendly. "    \
          "Turns on the other UseDebuggerErgo* flags")                      \
                                                                            \
  notproduct(bool, UseDebuggerErgo1, false,                                 \
          "Debugging Only: Enable workarounds for debugger induced "        \
          "os::processor_id() >= os::processor_count() problems")           \
                                                                            \
  notproduct(bool, UseDebuggerErgo2, false,                                 \
          "Debugging Only: Limit the number of spawned JVM threads")        \
                                                                            \
  notproduct(bool, EnableJVMTIStackDepthAsserts, true,                      \
          "Enable JVMTI asserts related to stack depth checks")             \
                                                                            \
  /* flags for performance data collection */                               \
                                                                            \
  product(bool, UsePerfData, true,                                          \
          "Flag to disable jvmstat instrumentation for performance testing "\
          "and problem isolation purposes")                                 \
                                                                            \
  product(bool, PerfDataSaveToFile, false,                                  \
          "Save PerfData memory to hsperfdata_<pid> file on exit")          \
                                                                            \
  product(ccstr, PerfDataSaveFile, nullptr,                                    \
          "Save PerfData memory to the specified absolute pathname. "       \
          "The string %p in the file name (if present) "                    \
          "will be replaced by pid")                                        \
                                                                            \
  product(intx, PerfDataSamplingInterval, 50,                               \
          "Data sampling interval (in milliseconds)")                       \
          range(PeriodicTask::min_interval, max_jint)                       \
          constraint(PerfDataSamplingIntervalFunc, AfterErgo)               \
                                                                            \
  product(bool, PerfDisableSharedMem, false,                                \
          "Store performance data in standard memory")                      \
                                                                            \
  product(int, PerfDataMemorySize, 32*K,                                    \
          "Size of performance data memory region. Will be rounded "        \
          "up to a multiple of the native os page size.")                   \
          range(128, 32*64*K)                                               \
                                                                            \
  product(int, PerfMaxStringConstLength, 1024,                              \
          "Maximum PerfStringConstant string length before truncation")     \
          range(32, 32*K)                                                   \
                                                                            \
  product(bool, PerfAllowAtExitRegistration, false,                         \
          "Allow registration of atexit() methods")                         \
                                                                            \
  product(bool, PerfBypassFileSystemCheck, false,                           \
          "Bypass Win32 file system criteria checks (Windows Only)")        \
                                                                            \
  product(int, UnguardOnExecutionViolation, 0,                              \
          "Unguard page and retry on no-execute fault (Win32 only) "        \
          "0=off, 1=conservative, 2=aggressive")                            \
          range(0, 2)                                                       \
                                                                            \
  /* Serviceability Support */                                              \
                                                                            \
  product(bool, ManagementServer, false,                                    \
          "Create JMX Management Server")                                   \
                                                                            \
  product(bool, DisableAttachMechanism, false,                              \
          "Disable mechanism that allows tools to attach to this VM")       \
                                                                            \
  product(bool, StartAttachListener, false,                                 \
          "Always start Attach Listener at VM startup")                     \
                                                                            \
  product(bool, EnableDynamicAgentLoading, true,                            \
          "Allow tools to load agents with the attach mechanism")           \
                                                                            \
  product(bool, PrintConcurrentLocks, false, MANAGEABLE,                    \
          "Print java.util.concurrent locks in thread dump")                \
                                                                            \
  product(bool, PrintMethodHandleStubs, false, DIAGNOSTIC,                  \
          "Print generated stub code for method handles")                   \
                                                                            \
  product(bool, VerifyMethodHandles, trueInDebug, DIAGNOSTIC,               \
          "perform extra checks when constructing method handles")          \
                                                                            \
  product(bool, ShowHiddenFrames, false, DIAGNOSTIC,                        \
          "show method handle implementation frames (usually hidden)")      \
                                                                            \
  product(bool, ShowCarrierFrames, false, DIAGNOSTIC,                       \
          "show virtual threads' carrier frames in exceptions")             \
                                                                            \
  product(bool, TrustFinalNonStaticFields, false, EXPERIMENTAL,             \
          "trust final non-static declarations for constant folding")       \
                                                                            \
  product(bool, FoldStableValues, true, DIAGNOSTIC,                         \
          "Optimize loads from stable fields (marked w/ @Stable)")          \
                                                                            \
  product(int, UseBootstrapCallInfo, 1, DIAGNOSTIC,                         \
          "0: when resolving InDy or ConDy, force all BSM arguments to be " \
          "resolved before the bootstrap method is called; 1: when a BSM "  \
          "that may accept a BootstrapCallInfo is detected, use that API "  \
          "to pass BSM arguments, which allows the BSM to delay their "     \
          "resolution; 2+: stress test the BCI API by calling more BSMs "   \
          "via that API, instead of with the eagerly-resolved array.")      \
                                                                            \
  product(bool, PauseAtStartup,      false, DIAGNOSTIC,                     \
          "Causes the VM to pause at startup time and wait for the pause "  \
          "file to be removed (default: ./vm.paused.<pid>)")                \
                                                                            \
  product(ccstr, PauseAtStartupFile, nullptr, DIAGNOSTIC,                      \
          "The file to create and for whose removal to await when pausing " \
          "at startup. (default: ./vm.paused.<pid>)")                       \
                                                                            \
  product(bool, PauseAtExit, false, DIAGNOSTIC,                             \
          "Pause and wait for keypress on exit if a debugger is attached")  \
                                                                            \
  product(bool, DTraceMethodProbes, false,                                  \
          "Enable dtrace tool probes for method-entry and method-exit")     \
                                                                            \
  product(bool, DTraceAllocProbes, false,                                   \
          "Enable dtrace tool probes for object allocation")                \
                                                                            \
  product(bool, DTraceMonitorProbes, false,                                 \
          "Enable dtrace tool probes for monitor events")                   \
                                                                            \
  product(bool, RelaxAccessControlCheck, false,                             \
          "Relax the access control checks in the verifier")                \
                                                                            \
  product(uintx, StringTableSize, defaultStringTableSize,                   \
          "Number of buckets in the interned String table "                 \
          "(will be rounded to nearest higher power of 2)")                 \
          range(minimumStringTableSize, 16777216ul /* 2^24 */)              \
                                                                            \
  product(uintx, SymbolTableSize, defaultSymbolTableSize, EXPERIMENTAL,     \
          "Number of buckets in the JVM internal Symbol table")             \
          range(minimumSymbolTableSize, 16777216ul /* 2^24 */)              \
                                                                            \
  product(bool, UseStringDeduplication, false,                              \
          "Use string deduplication")                                       \
                                                                            \
  product(uint, StringDeduplicationAgeThreshold, 3,                         \
          "A string must reach this age (or be promoted to an old region) " \
          "to be considered for deduplication")                             \
          range(1, markWord::max_age)                                       \
                                                                            \
  product(size_t, StringDeduplicationInitialTableSize, 500, EXPERIMENTAL,   \
          "Approximate initial number of buckets in the table")             \
          range(1, 1 * G)                                                   \
                                                                            \
  product(double, StringDeduplicationGrowTableLoad, 14.0, EXPERIMENTAL,     \
          "Entries per bucket above which the table should be expanded")    \
          range(0.1, 1000.0)                                                \
                                                                            \
  product(double, StringDeduplicationShrinkTableLoad, 1.0, EXPERIMENTAL,    \
          "Entries per bucket below which the table should be shrunk")      \
          range(0.01, 100.0)                                                \
                                                                            \
  product(double, StringDeduplicationTargetTableLoad, 7.0, EXPERIMENTAL,    \
          "Desired entries per bucket when resizing the table")             \
          range(0.01, 1000.0)                                               \
                                                                            \
  product(size_t, StringDeduplicationCleanupDeadMinimum, 100, EXPERIMENTAL, \
          "Minimum number of dead table entries for cleaning the table")    \
                                                                            \
  product(int, StringDeduplicationCleanupDeadPercent, 5, EXPERIMENTAL,      \
          "Minimum percentage of dead table entries for cleaning the table") \
          range(1, 100)                                                     \
                                                                            \
  product(bool, StringDeduplicationResizeALot, false, DIAGNOSTIC,           \
          "Force more frequent table resizing")                             \
                                                                            \
  product(uint64_t, StringDeduplicationHashSeed, 0, DIAGNOSTIC,             \
          "Seed for the table hashing function; 0 requests computed seed")  \
                                                                            \
  product(bool, WhiteBoxAPI, false, DIAGNOSTIC,                             \
          "Enable internal testing APIs")                                   \
                                                                            \
  product(size_t, ArrayAllocatorMallocLimit, SIZE_MAX, EXPERIMENTAL,        \
          "Allocation less than this value will be allocated "              \
          "using malloc. Larger allocations will use mmap.")                \
                                                                            \
  product(bool, AlwaysAtomicAccesses, false, EXPERIMENTAL,                  \
          "Accesses to all variables should always be atomic")              \
                                                                            \
  product(bool, UseUnalignedAccesses, false, DIAGNOSTIC,                    \
          "Use unaligned memory accesses in Unsafe")                        \
                                                                            \
  product_pd(bool, PreserveFramePointer,                                    \
             "Use the FP register for holding the frame pointer "           \
             "and not as a general purpose register.")                      \
                                                                            \
  product(size_t, AsyncLogBufferSize, 2*M,                                  \
          "Memory budget (in bytes) for the buffer of Asynchronous "        \
          "Logging (-Xlog:async).")                                         \
          range(100*K, 50*M)                                                \
                                                                            \
  product(bool, CheckIntrinsics, true, DIAGNOSTIC,                          \
             "When a class C is loaded, check that "                        \
             "(1) all intrinsics defined by the VM for class C are present "\
             "in the loaded class file and are marked with the "            \
             "@IntrinsicCandidate annotation, that "                        \
             "(2) there is an intrinsic registered for all loaded methods " \
             "that are annotated with the @IntrinsicCandidate annotation, " \
             "and that "                                                    \
             "(3) no orphan methods exist for class C (i.e., methods for "  \
             "which the VM declares an intrinsic but that are not declared "\
             "in the loaded class C. "                                      \
             "Check (3) is available only in debug builds.")                \
                                                                            \
  product_pd(intx, InitArrayShortSize, DIAGNOSTIC,                          \
          "Threshold small size (in bytes) for clearing arrays. "           \
          "Anything this size or smaller may get converted to discrete "    \
          "scalar stores.")                                                 \
          range(0, max_intx)                                                \
          constraint(InitArrayShortSizeConstraintFunc, AfterErgo)           \
                                                                            \
  product(ccstr, AllocateHeapAt, nullptr,                                      \
          "Path to the directory where a temporary file will be created "   \
          "to use as the backing store for Java Heap.")                     \
                                                                            \
  product_pd(bool, VMContinuations, EXPERIMENTAL,                           \
          "Enable VM continuations support")                                \
                                                                            \
  develop(bool, LoomDeoptAfterThaw, false,                                  \
          "Deopt stack after thaw")                                         \
                                                                            \
  develop(bool, LoomVerifyAfterThaw, false,                                 \
          "Verify stack after thaw")                                        \
                                                                            \
  develop(bool, VerifyContinuations, false,                                 \
          "Verify continuation consistency")                                \
                                                                            \
  develop(bool, UseContinuationFastPath, true,                              \
          "Use fast-path frame walking in continuations")                   \
                                                                            \
  develop(int, VerifyMetaspaceInterval, DEBUG_ONLY(500) NOT_DEBUG(0),       \
               "Run periodic metaspace verifications (0 - none, "           \
               "1 - always, >1 every nth interval)")                        \
                                                                            \
  product(bool, ShowRegistersOnAssert, true, DIAGNOSTIC,                    \
          "On internal errors, include registers in error report.")         \
                                                                            \
  product(bool, UseSwitchProfiling, true, DIAGNOSTIC,                       \
          "leverage profiling for table/lookup switch")                     \
                                                                            \
  develop(bool, TraceMemoryWriteback, false,                                \
          "Trace memory writeback operations")                              \
                                                                            \
  JFR_ONLY(product(bool, FlightRecorder, false,                             \
          "(Deprecated) Enable Flight Recorder"))                           \
                                                                            \
  JFR_ONLY(product(ccstr, FlightRecorderOptions, nullptr,                      \
          "Flight Recorder options"))                                       \
                                                                            \
  JFR_ONLY(product(ccstr, StartFlightRecording, nullptr,                       \
          "Start flight recording with options"))                           \
                                                                            \
  product(bool, UseFastUnorderedTimeStamps, false, EXPERIMENTAL,            \
          "Use platform unstable time where supported for timestamps only") \
                                                                            \
  product(bool, UseEmptySlotsInSupers, true,                                \
                "Allow allocating fields in empty slots of super-classes")  \
                                                                            \
  product(bool, DeoptimizeNMethodBarriersALot, false, DIAGNOSTIC,           \
                "Make nmethod barriers deoptimise a lot.")                  \
                                                                            \
  develop(bool, VerifyCrossModifyFence,                                     \
          false AARCH64_ONLY(DEBUG_ONLY(||true)),                           \
             "Mark all threads after a safepoint, and clear on a modify "   \
             "fence. Add cleanliness checks.")                              \
                                                                            \
<<<<<<< HEAD
  product(bool, HeapObjectStats, false, DIAGNOSTIC,                         \
             "Enable gathering of heap object statistics")                  \
                                                                            \
  product(size_t, HeapObjectStatsSamplingInterval, 500, DIAGNOSTIC,         \
             "Heap object statistics sampling interval (ms)")               \
                                                                            \
  product(bool, UseFastLocking, false, EXPERIMENTAL,                        \
                "Use fast-locking instead of stack-locking")                \
=======
  product(int, LockingMode, LM_LEGACY, EXPERIMENTAL,                        \
          "Select locking mode: "                                           \
          "0: monitors only (LM_MONITOR), "                                 \
          "1: monitors & legacy stack-locking (LM_LEGACY, default), "       \
          "2: monitors & new lightweight locking (LM_LIGHTWEIGHT)")         \
          range(0, 2)                                                       \
>>>>>>> cc9f7ad9

// end of RUNTIME_FLAGS

DECLARE_FLAGS(LP64_RUNTIME_FLAGS)
DECLARE_ARCH_FLAGS(ARCH_FLAGS)
DECLARE_FLAGS(RUNTIME_FLAGS)
DECLARE_FLAGS(RUNTIME_OS_FLAGS)

#endif // SHARE_RUNTIME_GLOBALS_HPP<|MERGE_RESOLUTION|>--- conflicted
+++ resolved
@@ -1980,23 +1980,18 @@
              "Mark all threads after a safepoint, and clear on a modify "   \
              "fence. Add cleanliness checks.")                              \
                                                                             \
-<<<<<<< HEAD
   product(bool, HeapObjectStats, false, DIAGNOSTIC,                         \
              "Enable gathering of heap object statistics")                  \
                                                                             \
   product(size_t, HeapObjectStatsSamplingInterval, 500, DIAGNOSTIC,         \
              "Heap object statistics sampling interval (ms)")               \
                                                                             \
-  product(bool, UseFastLocking, false, EXPERIMENTAL,                        \
-                "Use fast-locking instead of stack-locking")                \
-=======
   product(int, LockingMode, LM_LEGACY, EXPERIMENTAL,                        \
           "Select locking mode: "                                           \
           "0: monitors only (LM_MONITOR), "                                 \
           "1: monitors & legacy stack-locking (LM_LEGACY, default), "       \
           "2: monitors & new lightweight locking (LM_LIGHTWEIGHT)")         \
           range(0, 2)                                                       \
->>>>>>> cc9f7ad9
 
 // end of RUNTIME_FLAGS
 
