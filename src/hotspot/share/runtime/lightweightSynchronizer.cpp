--- conflicted
+++ resolved
@@ -524,19 +524,9 @@
   ~CacheSetter() {
     if (_monitor != nullptr) {
       _thread->om_set_monitor_cache(_monitor);
-<<<<<<< HEAD
       _lock->set_displaced_header(_monitor);
     } else {
       _lock->clear_displaced_header();
-=======
-      if (_lock != nullptr) {
-        _lock->set_displaced_header(_monitor);
-      }
-    } else {
-      if (_lock != nullptr) {
-        _lock->clear_displaced_header();
-      }
->>>>>>> 44f1b602
     }
   }
 
