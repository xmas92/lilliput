--- conflicted
+++ resolved
@@ -524,13 +524,9 @@
   ~CacheSetter() {
     if (_monitor != nullptr) {
       _thread->om_set_monitor_cache(_monitor);
-      if (_lock != nullptr) {
-        _lock->set_displaced_header(_monitor);
-      }
+      _lock->set_displaced_header(_monitor);
     } else {
-      if (_lock != nullptr) {
-        _lock->clear_displaced_header();
-      }
+      _lock->clear_displaced_header();
     }
   }
 
@@ -606,11 +602,7 @@
 
   current->inc_held_monitor_count();
 
-<<<<<<< HEAD
-  lock->clear_displaced_header();
-=======
   CacheSetter cache_setter(current, lock);
->>>>>>> bb474806
 
   SpinYield spin_yield(0, 2);
   bool first_time = true;
@@ -628,16 +620,8 @@
   }
 
   if (lock_stack.contains(obj())) {
-<<<<<<< HEAD
-    ObjectMonitor* mon = inflate_fast_locked_object(obj(), current, current, ObjectSynchronizer::inflate_cause_monitor_enter);
-    bool entered = false;
-    entered = mon->enter(current);
-    current->om_set_monitor_cache(mon);
-    lock->set_displaced_header(mon);
-=======
     ObjectMonitor* monitor = inflate_fast_locked_object(obj(), current, current, ObjectSynchronizer::inflate_cause_monitor_enter);
     bool entered = monitor->enter(current);
->>>>>>> bb474806
     assert(entered, "recursive ObjectMonitor::enter must succeed");
     cache_setter.set_monitor(monitor);
     return;
@@ -873,13 +857,7 @@
   }
 
   if (monitor->try_enter(locking_thread)) {
-<<<<<<< HEAD
-    locking_thread->om_set_monitor_cache(monitor);
-    lock->set_displaced_header(monitor);
-    return true;
-=======
     return monitor;
->>>>>>> bb474806
   }
 
   // Holds is_being_async_deflated() stable throughout this function.
@@ -974,12 +952,6 @@
     // Transitioned from unlocked to monitor means locking_thread owns the lock.
     monitor->set_owner_from_anonymous(locking_thread);
 
-<<<<<<< HEAD
-    // Update the thread-local cache
-    locking_thread->om_set_monitor_cache(monitor);
-    lock->set_displaced_header(monitor);
-=======
->>>>>>> bb474806
     locking_thread->_unlocked_inflation++;
 
     return monitor;
@@ -988,15 +960,7 @@
   if (current == locking_thread) {
     // One round of spinning
     if (monitor->spin_enter(locking_thread)) {
-<<<<<<< HEAD
-      // Update the thread-local cache
-      locking_thread->om_set_monitor_cache(monitor);
-      lock->set_displaced_header(monitor);
-
-      return true;
-=======
       return monitor;
->>>>>>> bb474806
     }
 
     // Monitor is contended, take the time befor entering to fix the lock stack.
@@ -1013,15 +977,7 @@
     monitor->enter_for_with_contention_mark(locking_thread, contention_mark);
   }
 
-<<<<<<< HEAD
-  // Update the thread-local cache
-  locking_thread->om_set_monitor_cache(monitor);
-  lock->set_displaced_header(monitor);
-
-  return true;
-=======
   return monitor;
->>>>>>> bb474806
 }
 
 void LightweightSynchronizer::deflate_monitor(Thread* current, oop obj, ObjectMonitor* monitor) {
