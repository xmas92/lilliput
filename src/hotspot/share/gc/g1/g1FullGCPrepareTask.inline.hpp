--- conflicted
+++ resolved
@@ -111,12 +111,13 @@
   return false;
 }
 
-<<<<<<< HEAD
 //inline size_t G1SerialRePrepareClosure::apply(oop obj) {
-//  // We only re-prepare objects forwarded within the current region, so
-//  // skip objects that are already forwarded to another region.
-//  if (obj->is_forwarded() && !_current->is_in(obj->forwardee())) {
-//    return obj->size();
+//  if (obj->is_forwarded()) {
+//    // We skip objects compiled into the first region or
+//    // into regions not part of the serial compaction point.
+//    if (cast_from_oop<HeapWord*>(obj->forwardee()) < _dense_prefix_top) {
+//      return obj->size();
+//    }
 //  }
 //
 //  // Get size and forward.
@@ -125,22 +126,5 @@
 //
 //  return size;
 //}
-=======
-inline size_t G1SerialRePrepareClosure::apply(oop obj) {
-  if (obj->is_forwarded()) {
-    // We skip objects compiled into the first region or
-    // into regions not part of the serial compaction point.
-    if (cast_from_oop<HeapWord*>(obj->forwardee()) < _dense_prefix_top) {
-      return obj->size();
-    }
-  }
-
-  // Get size and forward.
-  size_t size = obj->size();
-  _cp->forward(obj, size);
-
-  return size;
-}
->>>>>>> 6e19387f
 
 #endif // SHARE_GC_G1_G1FULLGCPREPARETASK_INLINE_HPP