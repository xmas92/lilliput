--- conflicted
+++ resolved
@@ -306,14 +306,9 @@
    */
   void verify_oops_from(oop obj) {
     _loc = obj;
-<<<<<<< HEAD
     Klass* klass = ShenandoahObjectUtils::klass(obj);
     obj->oop_iterate_backwards(this, klass);
-    _loc = NULL;
-=======
-    obj->oop_iterate(this);
     _loc = nullptr;
->>>>>>> 6e19387f
   }
 
   virtual void do_oop(oop* p) { do_oop_work(p); }
