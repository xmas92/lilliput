/*
 * Copyright (c) 2011, 2022, Oracle and/or its affiliates. All rights reserved.
 * DO NOT ALTER OR REMOVE COPYRIGHT NOTICES OR THIS FILE HEADER.
 *
 * This code is free software; you can redistribute it and/or modify it
 * under the terms of the GNU General Public License version 2 only, as
 * published by the Free Software Foundation.
 *
 * This code is distributed in the hope that it will be useful, but WITHOUT
 * ANY WARRANTY; without even the implied warranty of MERCHANTABILITY or
 * FITNESS FOR A PARTICULAR PURPOSE.  See the GNU General Public License
 * version 2 for more details (a copy is included in the LICENSE file that
 * accompanied this code).
 *
 * You should have received a copy of the GNU General Public License version
 * 2 along with this work; if not, write to the Free Software Foundation,
 * Inc., 51 Franklin St, Fifth Floor, Boston, MA 02110-1301 USA.
 *
 * Please contact Oracle, 500 Oracle Parkway, Redwood Shores, CA 94065 USA
 * or visit www.oracle.com if you need additional information or have any
 * questions.
 */

#include "precompiled.hpp"
#include "classfile/classLoaderData.inline.hpp"
#include "classfile/javaClasses.inline.hpp"
#include "classfile/stringTable.hpp"
#include "classfile/symbolTable.hpp"
#include "classfile/systemDictionary.hpp"
#include "classfile/vmClasses.hpp"
#include "code/scopeDesc.hpp"
#include "compiler/compileBroker.hpp"
#include "compiler/compilerEvent.hpp"
#include "compiler/disassembler.hpp"
#include "compiler/oopMap.hpp"
#include "interpreter/linkResolver.hpp"
#include "interpreter/bytecodeStream.hpp"
#include "jfr/jfrEvents.hpp"
#include "jvmci/jvmciCompilerToVM.hpp"
#include "jvmci/jvmciCodeInstaller.hpp"
#include "jvmci/jvmciRuntime.hpp"
#include "logging/log.hpp"
#include "logging/logTag.hpp"
#include "memory/oopFactory.hpp"
#include "memory/universe.hpp"
#include "oops/constantPool.inline.hpp"
#include "oops/instanceMirrorKlass.hpp"
#include "oops/instanceKlass.inline.hpp"
#include "oops/method.inline.hpp"
#include "oops/typeArrayOop.inline.hpp"
#include "prims/jvmtiExport.hpp"
#include "prims/methodHandles.hpp"
#include "prims/nativeLookup.hpp"
#include "runtime/atomic.hpp"
#include "runtime/deoptimization.hpp"
#include "runtime/fieldDescriptor.inline.hpp"
#include "runtime/frame.inline.hpp"
#include "runtime/globals_extension.hpp"
#include "runtime/interfaceSupport.inline.hpp"
#include "runtime/jniHandles.inline.hpp"
#include "runtime/reflectionUtils.hpp"
#include "runtime/stackFrameStream.inline.hpp"
#include "runtime/timerTrace.hpp"
#include "runtime/vframe_hp.hpp"
#include "runtime/vframe.inline.hpp"

JVMCIKlassHandle::JVMCIKlassHandle(Thread* thread, Klass* klass) {
  _thread = thread;
  _klass = klass;
  if (klass != NULL) {
    _holder = Handle(_thread, klass->klass_holder());
  }
}

JVMCIKlassHandle& JVMCIKlassHandle::operator=(Klass* klass) {
  _klass = klass;
  if (klass != NULL) {
    _holder = Handle(_thread, klass->klass_holder());
  }
  return *this;
}

static void requireInHotSpot(const char* caller, JVMCI_TRAPS) {
  if (!JVMCIENV->is_hotspot()) {
    JVMCI_THROW_MSG(IllegalStateException, err_msg("Cannot call %s from JVMCI shared library", caller));
  }
}

class JVMCITraceMark : public StackObj {
  const char* _msg;
 public:
  JVMCITraceMark(const char* msg) {
    _msg = msg;
    JVMCI_event_2("Enter %s", _msg);
  }
  ~JVMCITraceMark() {
    JVMCI_event_2(" Exit %s", _msg);
  }
};


Handle JavaArgumentUnboxer::next_arg(BasicType expectedType) {
  assert(_index < _args->length(), "out of bounds");
  oop arg=((objArrayOop) (_args))->obj_at(_index++);
  assert(expectedType == T_OBJECT || java_lang_boxing_object::is_instance(arg, expectedType), "arg type mismatch");
  return Handle(Thread::current(), arg);
}

// Bring the JVMCI compiler thread into the VM state.
#define JVMCI_VM_ENTRY_MARK                                       \
  MACOS_AARCH64_ONLY(ThreadWXEnable __wx(WXWrite, thread));       \
  ThreadInVMfromNative __tiv(thread);                             \
  HandleMarkCleaner __hm(thread);                                 \
  JavaThread* THREAD = thread;                                        \
  debug_only(VMNativeEntryWrapper __vew;)

// Native method block that transitions current thread to '_thread_in_vm'.
#define C2V_BLOCK(result_type, name, signature)      \
  JVMCI_VM_ENTRY_MARK;                               \
  ResourceMark rm;                                   \
  JNI_JVMCIENV(JVMCI::compilation_tick(thread), env);

static JavaThread* get_current_thread(bool allow_null=true) {
  Thread* thread = Thread::current_or_null_safe();
  if (thread == NULL) {
    assert(allow_null, "npe");
    return NULL;
  }
  return JavaThread::cast(thread);
}

// Entry to native method implementation that transitions
// current thread to '_thread_in_vm'.
#define C2V_VMENTRY(result_type, name, signature)        \
  JNIEXPORT result_type JNICALL c2v_ ## name signature { \
  JavaThread* thread = get_current_thread();             \
  if (thread == NULL) {                                  \
    env->ThrowNew(JNIJVMCI::InternalError::clazz(),      \
        err_msg("Cannot call into HotSpot from JVMCI shared library without attaching current thread")); \
    return;                                              \
  }                                                      \
  JVMCITraceMark jtm("CompilerToVM::" #name);            \
  C2V_BLOCK(result_type, name, signature)

#define C2V_VMENTRY_(result_type, name, signature, result) \
  JNIEXPORT result_type JNICALL c2v_ ## name signature { \
  JavaThread* thread = get_current_thread();             \
  if (thread == NULL) {                                  \
    env->ThrowNew(JNIJVMCI::InternalError::clazz(),      \
        err_msg("Cannot call into HotSpot from JVMCI shared library without attaching current thread")); \
    return result;                                       \
  }                                                      \
  JVMCITraceMark jtm("CompilerToVM::" #name);            \
  C2V_BLOCK(result_type, name, signature)

#define C2V_VMENTRY_NULL(result_type, name, signature) C2V_VMENTRY_(result_type, name, signature, NULL)
#define C2V_VMENTRY_0(result_type, name, signature) C2V_VMENTRY_(result_type, name, signature, 0)

// Entry to native method implementation that does not transition
// current thread to '_thread_in_vm'.
#define C2V_VMENTRY_PREFIX(result_type, name, signature) \
  JNIEXPORT result_type JNICALL c2v_ ## name signature { \
  JavaThread* thread = get_current_thread();

#define C2V_END }

#define JNI_THROW(caller, name, msg) do {                                         \
    jint __throw_res = env->ThrowNew(JNIJVMCI::name::clazz(), msg);               \
    if (__throw_res != JNI_OK) {                                                  \
      tty->print_cr("Throwing " #name " in " caller " returned %d", __throw_res); \
    }                                                                             \
    return;                                                                       \
  } while (0);

#define JNI_THROW_(caller, name, msg, result) do {                                \
    jint __throw_res = env->ThrowNew(JNIJVMCI::name::clazz(), msg);               \
    if (__throw_res != JNI_OK) {                                                  \
      tty->print_cr("Throwing " #name " in " caller " returned %d", __throw_res); \
    }                                                                             \
    return result;                                                                \
  } while (0)

jobjectArray readConfiguration0(JNIEnv *env, JVMCI_TRAPS);

C2V_VMENTRY_NULL(jobjectArray, readConfiguration, (JNIEnv* env))
  jobjectArray config = readConfiguration0(env, JVMCI_CHECK_NULL);
  return config;
}

C2V_VMENTRY_NULL(jobject, getFlagValue, (JNIEnv* env, jobject c2vm, jobject name_handle))
#define RETURN_BOXED_LONG(value) jvalue p; p.j = (jlong) (value); JVMCIObject box = JVMCIENV->create_box(T_LONG, &p, JVMCI_CHECK_NULL); return box.as_jobject();
#define RETURN_BOXED_DOUBLE(value) jvalue p; p.d = (jdouble) (value); JVMCIObject box = JVMCIENV->create_box(T_DOUBLE, &p, JVMCI_CHECK_NULL); return box.as_jobject();
  JVMCIObject name = JVMCIENV->wrap(name_handle);
  if (name.is_null()) {
    JVMCI_THROW_NULL(NullPointerException);
  }
  const char* cstring = JVMCIENV->as_utf8_string(name);
  const JVMFlag* flag = JVMFlag::find_declared_flag(cstring);
  if (flag == NULL) {
    return c2vm;
  }
  if (flag->is_bool()) {
    jvalue prim;
    prim.z = flag->get_bool();
    JVMCIObject box = JVMCIENV->create_box(T_BOOLEAN, &prim, JVMCI_CHECK_NULL);
    return JVMCIENV->get_jobject(box);
  } else if (flag->is_ccstr()) {
    JVMCIObject value = JVMCIENV->create_string(flag->get_ccstr(), JVMCI_CHECK_NULL);
    return JVMCIENV->get_jobject(value);
  } else if (flag->is_intx()) {
    RETURN_BOXED_LONG(flag->get_intx());
  } else if (flag->is_int()) {
    RETURN_BOXED_LONG(flag->get_int());
  } else if (flag->is_uint()) {
    RETURN_BOXED_LONG(flag->get_uint());
  } else if (flag->is_uint64_t()) {
    RETURN_BOXED_LONG(flag->get_uint64_t());
  } else if (flag->is_size_t()) {
    RETURN_BOXED_LONG(flag->get_size_t());
  } else if (flag->is_uintx()) {
    RETURN_BOXED_LONG(flag->get_uintx());
  } else if (flag->is_double()) {
    RETURN_BOXED_DOUBLE(flag->get_double());
  } else {
    JVMCI_ERROR_NULL("VM flag %s has unsupported type %s", flag->name(), flag->type_string());
  }
#undef RETURN_BOXED_LONG
#undef RETURN_BOXED_DOUBLE
C2V_END

// Macros for argument pairs representing a wrapper object and its wrapped VM pointer
#define ARGUMENT_PAIR(name) jobject name ## _obj, jlong name ## _pointer
#define UNPACK_PAIR(type, name) ((type*) name ## _pointer)

C2V_VMENTRY_NULL(jbyteArray, getBytecode, (JNIEnv* env, jobject, ARGUMENT_PAIR(method)))
  methodHandle method(THREAD, UNPACK_PAIR(Method, method));

  int code_size = method->code_size();
  jbyte* reconstituted_code = NEW_RESOURCE_ARRAY(jbyte, code_size);

  guarantee(method->method_holder()->is_rewritten(), "Method's holder should be rewritten");
  // iterate over all bytecodes and replace non-Java bytecodes

  for (BytecodeStream s(method); s.next() != Bytecodes::_illegal; ) {
    Bytecodes::Code code = s.code();
    Bytecodes::Code raw_code = s.raw_code();
    int bci = s.bci();
    int len = s.instruction_size();

    // Restore original byte code.
    reconstituted_code[bci] =  (jbyte) (s.is_wide()? Bytecodes::_wide : code);
    if (len > 1) {
      memcpy(reconstituted_code + (bci + 1), s.bcp()+1, len-1);
    }

    if (len > 1) {
      // Restore the big-endian constant pool indexes.
      // Cf. Rewriter::scan_method
      switch (code) {
        case Bytecodes::_getstatic:
        case Bytecodes::_putstatic:
        case Bytecodes::_getfield:
        case Bytecodes::_putfield:
        case Bytecodes::_invokevirtual:
        case Bytecodes::_invokespecial:
        case Bytecodes::_invokestatic:
        case Bytecodes::_invokeinterface:
        case Bytecodes::_invokehandle: {
          int cp_index = Bytes::get_native_u2((address) reconstituted_code + (bci + 1));
          Bytes::put_Java_u2((address) reconstituted_code + (bci + 1), (u2) cp_index);
          break;
        }

        case Bytecodes::_invokedynamic: {
          int cp_index = Bytes::get_native_u4((address) reconstituted_code + (bci + 1));
          Bytes::put_Java_u4((address) reconstituted_code + (bci + 1), (u4) cp_index);
          break;
        }

        default:
          break;
      }

      // Not all ldc byte code are rewritten.
      switch (raw_code) {
        case Bytecodes::_fast_aldc: {
          int cpc_index = reconstituted_code[bci + 1] & 0xff;
          int cp_index = method->constants()->object_to_cp_index(cpc_index);
          assert(cp_index < method->constants()->length(), "sanity check");
          reconstituted_code[bci + 1] = (jbyte) cp_index;
          break;
        }

        case Bytecodes::_fast_aldc_w: {
          int cpc_index = Bytes::get_native_u2((address) reconstituted_code + (bci + 1));
          int cp_index = method->constants()->object_to_cp_index(cpc_index);
          assert(cp_index < method->constants()->length(), "sanity check");
          Bytes::put_Java_u2((address) reconstituted_code + (bci + 1), (u2) cp_index);
          break;
        }

        default:
          break;
      }
    }
  }

  JVMCIPrimitiveArray result = JVMCIENV->new_byteArray(code_size, JVMCI_CHECK_NULL);
  JVMCIENV->copy_bytes_from(reconstituted_code, result, 0, code_size);
  return JVMCIENV->get_jbyteArray(result);
C2V_END

C2V_VMENTRY_0(jint, getExceptionTableLength, (JNIEnv* env, jobject, ARGUMENT_PAIR(method)))
  Method* method = UNPACK_PAIR(Method, method);
  return method->exception_table_length();
C2V_END

C2V_VMENTRY_0(jlong, getExceptionTableStart, (JNIEnv* env, jobject, ARGUMENT_PAIR(method)))
  Method* method = UNPACK_PAIR(Method, method);
  if (method->exception_table_length() == 0) {
    return 0L;
  }
  return (jlong) (address) method->exception_table_start();
C2V_END

C2V_VMENTRY_NULL(jobject, asResolvedJavaMethod, (JNIEnv* env, jobject, jobject executable_handle))
  requireInHotSpot("asResolvedJavaMethod", JVMCI_CHECK_NULL);
  oop executable = JNIHandles::resolve(executable_handle);
  oop mirror = NULL;
  int slot = 0;

  if (executable->klass() == vmClasses::reflect_Constructor_klass()) {
    mirror = java_lang_reflect_Constructor::clazz(executable);
    slot = java_lang_reflect_Constructor::slot(executable);
  } else {
    assert(executable->klass() == vmClasses::reflect_Method_klass(), "wrong type");
    mirror = java_lang_reflect_Method::clazz(executable);
    slot = java_lang_reflect_Method::slot(executable);
  }
  Klass* holder = java_lang_Class::as_Klass(mirror);
  methodHandle method (THREAD, InstanceKlass::cast(holder)->method_with_idnum(slot));
  JVMCIObject result = JVMCIENV->get_jvmci_method(method, JVMCI_CHECK_NULL);
  return JVMCIENV->get_jobject(result);
}

C2V_VMENTRY_NULL(jobject, getResolvedJavaMethod, (JNIEnv* env, jobject, jobject base, jlong offset))
  Method* method = NULL;
  JVMCIObject base_object = JVMCIENV->wrap(base);
  if (base_object.is_null()) {
    method = *((Method**)(offset));
  } else {
    Handle obj = JVMCIENV->asConstant(base_object, JVMCI_CHECK_NULL);
    if (obj->is_a(vmClasses::ResolvedMethodName_klass())) {
      method = (Method*) (intptr_t) obj->long_field(offset);
    } else {
      JVMCI_THROW_MSG_NULL(IllegalArgumentException, err_msg("Unexpected type: %s", obj->klass()->external_name()));
    }
  }
  if (method == NULL) {
    JVMCI_THROW_MSG_NULL(IllegalArgumentException, err_msg("Unexpected type: %s", JVMCIENV->klass_name(base_object)));
  }
  assert (method->is_method(), "invalid read");
  JVMCIObject result = JVMCIENV->get_jvmci_method(methodHandle(THREAD, method), JVMCI_CHECK_NULL);
  return JVMCIENV->get_jobject(result);
}

C2V_VMENTRY_NULL(jobject, getConstantPool, (JNIEnv* env, jobject, ARGUMENT_PAIR(klass_or_method), jboolean is_klass))
  ConstantPool* cp = NULL;
  if (UNPACK_PAIR(address, klass_or_method) == 0) {
    JVMCI_THROW_NULL(NullPointerException);
  }
  if (!is_klass) {
    cp = (UNPACK_PAIR(Method, klass_or_method))->constMethod()->constants();
  } else {
    cp = InstanceKlass::cast(UNPACK_PAIR(Klass, klass_or_method))->constants();
  }

  JVMCIObject result = JVMCIENV->get_jvmci_constant_pool(constantPoolHandle(THREAD, cp), JVMCI_CHECK_NULL);
  return JVMCIENV->get_jobject(result);
}

C2V_VMENTRY_NULL(jobject, getResolvedJavaType0, (JNIEnv* env, jobject, jobject base, jlong offset, jboolean compressed))
  JVMCIKlassHandle klass(THREAD);
  JVMCIObject base_object = JVMCIENV->wrap(base);
  jlong base_address = 0;
  if (base_object.is_non_null() && offset == oopDesc::klass_offset_in_bytes()) {
    if (JVMCIENV->isa_HotSpotObjectConstantImpl(base_object)) {
      Handle base_oop = JVMCIENV->asConstant(base_object, JVMCI_CHECK_NULL);
      klass = base_oop->klass();
    } else {
      assert(false, "What types are we actually expecting here?");
    }
  } else if (!compressed) {
    if (base_object.is_non_null()) {
      if (JVMCIENV->isa_HotSpotResolvedJavaMethodImpl(base_object)) {
        base_address = (intptr_t) JVMCIENV->asMethod(base_object);
      } else if (JVMCIENV->isa_HotSpotConstantPool(base_object)) {
        base_address = (intptr_t) JVMCIENV->asConstantPool(base_object);
      } else if (JVMCIENV->isa_HotSpotResolvedObjectTypeImpl(base_object)) {
        base_address = (intptr_t) JVMCIENV->asKlass(base_object);
      } else if (JVMCIENV->isa_HotSpotObjectConstantImpl(base_object)) {
        Handle base_oop = JVMCIENV->asConstant(base_object, JVMCI_CHECK_NULL);
        if (base_oop->is_a(vmClasses::Class_klass())) {
          base_address = cast_from_oop<jlong>(base_oop());
        }
      }
      if (base_address == 0) {
        JVMCI_THROW_MSG_NULL(IllegalArgumentException,
                    err_msg("Unexpected arguments: %s " JLONG_FORMAT " %s", JVMCIENV->klass_name(base_object), offset, compressed ? "true" : "false"));
      }
    }
    klass = *((Klass**) (intptr_t) (base_address + offset));
  } else {
    JVMCI_THROW_MSG_NULL(IllegalArgumentException,
                err_msg("Unexpected arguments: %s " JLONG_FORMAT " %s",
                        base_object.is_non_null() ? JVMCIENV->klass_name(base_object) : "null",
                        offset, compressed ? "true" : "false"));
  }
  assert (klass == NULL || klass->is_klass(), "invalid read");
  JVMCIObject result = JVMCIENV->get_jvmci_type(klass, JVMCI_CHECK_NULL);
  return JVMCIENV->get_jobject(result);
}

C2V_VMENTRY_NULL(jobject, findUniqueConcreteMethod, (JNIEnv* env, jobject, ARGUMENT_PAIR(klass), ARGUMENT_PAIR(method)))
  methodHandle method (THREAD, UNPACK_PAIR(Method, method));
  InstanceKlass* holder = InstanceKlass::cast(UNPACK_PAIR(Klass, klass));
  if (holder->is_interface()) {
    JVMCI_THROW_MSG_NULL(InternalError, err_msg("Interface %s should be handled in Java code", holder->external_name()));
  }
  if (method->can_be_statically_bound()) {
    JVMCI_THROW_MSG_NULL(InternalError, err_msg("Effectively static method %s.%s should be handled in Java code", method->method_holder()->external_name(), method->external_name()));
  }

  methodHandle ucm;
  {
    MutexLocker locker(Compile_lock);
    ucm = methodHandle(THREAD, Dependencies::find_unique_concrete_method(holder, method()));
  }
  JVMCIObject result = JVMCIENV->get_jvmci_method(ucm, JVMCI_CHECK_NULL);
  return JVMCIENV->get_jobject(result);
C2V_END

C2V_VMENTRY_NULL(jobject, getImplementor, (JNIEnv* env, jobject, ARGUMENT_PAIR(klass)))
  Klass* klass = UNPACK_PAIR(Klass, klass);
  if (!klass->is_interface()) {
    THROW_MSG_0(vmSymbols::java_lang_IllegalArgumentException(),
        err_msg("Expected interface type, got %s", klass->external_name()));
  }
  InstanceKlass* iklass = InstanceKlass::cast(klass);
  JVMCIKlassHandle handle(THREAD);
  {
    // Need Compile_lock around implementor()
    MutexLocker locker(Compile_lock);
    handle = iklass->implementor();
  }
  JVMCIObject implementor = JVMCIENV->get_jvmci_type(handle, JVMCI_CHECK_NULL);
  return JVMCIENV->get_jobject(implementor);
C2V_END

C2V_VMENTRY_0(jboolean, methodIsIgnoredBySecurityStackWalk,(JNIEnv* env, jobject, ARGUMENT_PAIR(method)))
  Method* method = UNPACK_PAIR(Method, method);
  return method->is_ignored_by_security_stack_walk();
C2V_END

C2V_VMENTRY_0(jboolean, isCompilable,(JNIEnv* env, jobject, ARGUMENT_PAIR(method)))
  Method* method = UNPACK_PAIR(Method, method);
  // Skip redefined methods
  if (method->is_old()) {
    return false;
  }
  return !method->is_not_compilable(CompLevel_full_optimization);
C2V_END

C2V_VMENTRY_0(jboolean, hasNeverInlineDirective,(JNIEnv* env, jobject, ARGUMENT_PAIR(method)))
  methodHandle method (THREAD, UNPACK_PAIR(Method, method));
  return !Inline || CompilerOracle::should_not_inline(method) || method->dont_inline();
C2V_END

C2V_VMENTRY_0(jboolean, shouldInlineMethod,(JNIEnv* env, jobject, ARGUMENT_PAIR(method)))
  methodHandle method (THREAD, UNPACK_PAIR(Method, method));
  return CompilerOracle::should_inline(method) || method->force_inline();
C2V_END

C2V_VMENTRY_NULL(jobject, lookupType, (JNIEnv* env, jobject, jstring jname, ARGUMENT_PAIR(accessing_klass), jboolean resolve))
  JVMCIObject name = JVMCIENV->wrap(jname);
  const char* str = JVMCIENV->as_utf8_string(name);
  TempNewSymbol class_name = SymbolTable::new_symbol(str);

  if (class_name->utf8_length() <= 1) {
    JVMCI_THROW_MSG_0(InternalError, err_msg("Primitive type %s should be handled in Java code", class_name->as_C_string()));
  }

  JVMCIKlassHandle resolved_klass(THREAD);
  Klass* accessing_klass = UNPACK_PAIR(Klass, accessing_klass);
  Handle class_loader;
  Handle protection_domain;
  if (accessing_klass != nullptr) {
    class_loader = Handle(THREAD, accessing_klass->class_loader());
    protection_domain = Handle(THREAD, accessing_klass->protection_domain());
  } else {
    // Use the System class loader
    class_loader = Handle(THREAD, SystemDictionary::java_system_loader());
    JVMCIENV->runtime()->initialize(JVMCIENV);
  }

  if (resolve) {
    resolved_klass = SystemDictionary::resolve_or_null(class_name, class_loader, protection_domain, CHECK_NULL);
    if (resolved_klass == nullptr) {
      JVMCI_THROW_MSG_NULL(ClassNotFoundException, str);
    }
  } else {
    if (Signature::has_envelope(class_name)) {
      // This is a name from a signature.  Strip off the trimmings.
      // Call recursive to keep scope of strippedsym.
      TempNewSymbol strippedsym = Signature::strip_envelope(class_name);
      resolved_klass = SystemDictionary::find_instance_klass(strippedsym,
                                                             class_loader,
                                                             protection_domain);
    } else if (Signature::is_array(class_name)) {
      SignatureStream ss(class_name, false);
      int ndim = ss.skip_array_prefix();
      if (ss.type() == T_OBJECT) {
        Symbol* strippedsym = ss.as_symbol();
        resolved_klass = SystemDictionary::find_instance_klass(strippedsym,
                                                               class_loader,
                                                               protection_domain);
        if (!resolved_klass.is_null()) {
          resolved_klass = resolved_klass->array_klass(ndim, CHECK_NULL);
        }
      } else {
        resolved_klass = TypeArrayKlass::cast(Universe::typeArrayKlassObj(ss.type()))->array_klass(ndim, CHECK_NULL);
      }
    } else {
      resolved_klass = SystemDictionary::find_instance_klass(class_name,
                                                             class_loader,
                                                             protection_domain);
    }
  }
  JVMCIObject result = JVMCIENV->get_jvmci_type(resolved_klass, JVMCI_CHECK_NULL);
  return JVMCIENV->get_jobject(result);
C2V_END

C2V_VMENTRY_NULL(jobject, getArrayType, (JNIEnv* env, jobject, jchar type_char, ARGUMENT_PAIR(klass)))
  JVMCIKlassHandle array_klass(THREAD);
  Klass* klass = UNPACK_PAIR(Klass, klass);
  if (klass == nullptr) {
    BasicType type = JVMCIENV->typeCharToBasicType(type_char, JVMCI_CHECK_0);
    if (type == T_VOID) {
      return nullptr;
    }
    array_klass = Universe::typeArrayKlassObj(type);
    if (array_klass == nullptr) {
      JVMCI_THROW_MSG_NULL(InternalError, err_msg("No array klass for primitive type %s", type2name(type)));
    }
  } else {
    array_klass = klass->array_klass(CHECK_NULL);
  }
  JVMCIObject result = JVMCIENV->get_jvmci_type(array_klass, JVMCI_CHECK_NULL);
  return JVMCIENV->get_jobject(result);
C2V_END

C2V_VMENTRY_NULL(jobject, lookupClass, (JNIEnv* env, jobject, jclass mirror))
  requireInHotSpot("lookupClass", JVMCI_CHECK_NULL);
  if (mirror == nullptr) {
    return nullptr;
  }
  JVMCIKlassHandle klass(THREAD);
  klass = java_lang_Class::as_Klass(JNIHandles::resolve(mirror));
  if (klass == nullptr) {
    JVMCI_THROW_MSG_NULL(IllegalArgumentException, "Primitive classes are unsupported");
  }
  JVMCIObject result = JVMCIENV->get_jvmci_type(klass, JVMCI_CHECK_NULL);
  return JVMCIENV->get_jobject(result);
C2V_END

C2V_VMENTRY_NULL(jobject, resolvePossiblyCachedConstantInPool, (JNIEnv* env, jobject, ARGUMENT_PAIR(cp), jint index))
  constantPoolHandle cp(THREAD, UNPACK_PAIR(ConstantPool, cp));
  oop obj = cp->resolve_possibly_cached_constant_at(index, CHECK_NULL);
  constantTag tag = cp->tag_at(index);
  if (tag.is_dynamic_constant() || tag.is_dynamic_constant_in_error()) {
    if (obj == Universe::the_null_sentinel()) {
      return JVMCIENV->get_jobject(JVMCIENV->get_JavaConstant_NULL_POINTER());
    }
    BasicType bt = Signature::basic_type(cp->uncached_signature_ref_at(index));
    if (!is_reference_type(bt)) {
      if (!is_java_primitive(bt)) {
        return JVMCIENV->get_jobject(JVMCIENV->get_JavaConstant_ILLEGAL());
      }

      // Convert standard box (e.g. java.lang.Integer) to JVMCI box (e.g. jdk.vm.ci.meta.PrimitiveConstant)
      jvalue value;
      jlong raw_value;
      jchar type_char;
      BasicType bt2 = java_lang_boxing_object::get_value(obj, &value);
      assert(bt2 == bt, "");
      switch (bt2) {
        case T_LONG:    type_char = 'J'; raw_value = value.j; break;
        case T_DOUBLE:  type_char = 'D'; raw_value = value.j; break;
        case T_FLOAT:   type_char = 'F'; raw_value = value.i; break;
        case T_INT:     type_char = 'I'; raw_value = value.i; break;
        case T_SHORT:   type_char = 'S'; raw_value = value.s; break;
        case T_BYTE:    type_char = 'B'; raw_value = value.b; break;
        case T_CHAR:    type_char = 'C'; raw_value = value.c; break;
        case T_BOOLEAN: type_char = 'Z'; raw_value = value.z; break;
        default:        return JVMCIENV->get_jobject(JVMCIENV->get_JavaConstant_ILLEGAL());
      }

      JVMCIObject result = JVMCIENV->call_JavaConstant_forPrimitive(type_char, raw_value, JVMCI_CHECK_NULL);
      return JVMCIENV->get_jobject(result);
    }
  }
  return JVMCIENV->get_jobject(JVMCIENV->get_object_constant(obj));
C2V_END

C2V_VMENTRY_NULL(jobjectArray, resolveBootstrapMethod, (JNIEnv* env, jobject, ARGUMENT_PAIR(cp), jint index))
  constantPoolHandle cp(THREAD, UNPACK_PAIR(ConstantPool, cp));
  constantTag tag = cp->tag_at(index);
  bool is_indy = tag.is_invoke_dynamic();
  bool is_condy = tag.is_dynamic_constant();
  if (!(is_condy || is_indy)) {
    JVMCI_THROW_MSG_0(IllegalArgumentException, err_msg("Unexpected constant pool tag at index %d: %d", index, tag.value()));
  }
  // Resolve the bootstrap specifier, its name, type, and static arguments
  BootstrapInfo bootstrap_specifier(cp, index);
  Handle bsm = bootstrap_specifier.resolve_bsm(CHECK_NULL);

  // call java.lang.invoke.MethodHandle::asFixedArity() -> MethodHandle
  // to get a DirectMethodHandle from which we can then extract a Method*
  JavaValue result(T_OBJECT);
  JavaCalls::call_virtual(&result,
                         bsm,
                         vmClasses::MethodHandle_klass(),
                         vmSymbols::asFixedArity_name(),
                         vmSymbols::asFixedArity_signature(),
                         CHECK_NULL);
  bsm = Handle(THREAD, result.get_oop());

  // Check assumption about getting a DirectMethodHandle
  if (!java_lang_invoke_DirectMethodHandle::is_instance(bsm())) {
    JVMCI_THROW_MSG_NULL(InternalError, err_msg("Unexpected MethodHandle subclass: %s", bsm->klass()->external_name()));
  }
  // Create return array describing the bootstrap method invocation (BSMI)
  JVMCIObjectArray bsmi = JVMCIENV->new_Object_array(4, JVMCI_CHECK_NULL);

  // Extract Method* and wrap it in a ResolvedJavaMethod
  Handle member = Handle(THREAD, java_lang_invoke_DirectMethodHandle::member(bsm()));
  JVMCIObject bsmi_method = JVMCIENV->get_jvmci_method(methodHandle(THREAD, java_lang_invoke_MemberName::vmtarget(member())), JVMCI_CHECK_NULL);
  JVMCIENV->put_object_at(bsmi, 0, bsmi_method);

  JVMCIObject bsmi_name = JVMCIENV->create_string(bootstrap_specifier.name(), JVMCI_CHECK_NULL);
  JVMCIENV->put_object_at(bsmi, 1, bsmi_name);

  Handle type_arg = bootstrap_specifier.type_arg();
  JVMCIObject bsmi_type = JVMCIENV->get_object_constant(type_arg());
  JVMCIENV->put_object_at(bsmi, 2, bsmi_type);

  Handle arg_values = bootstrap_specifier.arg_values();
  if (arg_values.not_null()) {
    if (!arg_values->is_array()) {
      JVMCIENV->put_object_at(bsmi, 3, JVMCIENV->get_object_constant(arg_values()));
    } else if (arg_values->is_objArray()) {
      objArrayHandle args_array = objArrayHandle(THREAD, (objArrayOop) arg_values());
      int len = args_array->length();
      JVMCIObjectArray arguments = JVMCIENV->new_JavaConstant_array(len, JVMCI_CHECK_NULL);
      JVMCIENV->put_object_at(bsmi, 3, arguments);
      for (int i = 0; i < len; i++) {
        oop x = args_array->obj_at(i);
        if (x != nullptr) {
          JVMCIENV->put_object_at(arguments, i, JVMCIENV->get_object_constant(x));
        } else {
          JVMCIENV->put_object_at(arguments, i, JVMCIENV->get_JavaConstant_NULL_POINTER());
        }
      }
    } else if (arg_values->is_typeArray()) {
      typeArrayHandle bsci = typeArrayHandle(THREAD, (typeArrayOop) arg_values());
      JVMCIPrimitiveArray arguments = JVMCIENV->new_intArray(bsci->length(), JVMCI_CHECK_NULL);
      JVMCIENV->put_object_at(bsmi, 3, arguments);
      for (int i = 0; i < bsci->length(); i++) {
        JVMCIENV->put_int_at(arguments, i, bsci->int_at(i));
      }
    }
  }
  return JVMCIENV->get_jobjectArray(bsmi);
C2V_END

C2V_VMENTRY_0(jint, lookupNameAndTypeRefIndexInPool, (JNIEnv* env, jobject, ARGUMENT_PAIR(cp), jint index))
  constantPoolHandle cp(THREAD, UNPACK_PAIR(ConstantPool, cp));
  return cp->name_and_type_ref_index_at(index);
C2V_END

C2V_VMENTRY_NULL(jobject, lookupNameInPool, (JNIEnv* env, jobject, ARGUMENT_PAIR(cp), jint which))
  constantPoolHandle cp(THREAD, UNPACK_PAIR(ConstantPool, cp));
  JVMCIObject sym = JVMCIENV->create_string(cp->name_ref_at(which), JVMCI_CHECK_NULL);
  return JVMCIENV->get_jobject(sym);
C2V_END

C2V_VMENTRY_NULL(jobject, lookupSignatureInPool, (JNIEnv* env, jobject, ARGUMENT_PAIR(cp), jint which))
  constantPoolHandle cp(THREAD, UNPACK_PAIR(ConstantPool, cp));
  JVMCIObject sym = JVMCIENV->create_string(cp->signature_ref_at(which), JVMCI_CHECK_NULL);
  return JVMCIENV->get_jobject(sym);
C2V_END

C2V_VMENTRY_0(jint, lookupKlassRefIndexInPool, (JNIEnv* env, jobject, ARGUMENT_PAIR(cp), jint index))
  constantPoolHandle cp(THREAD, UNPACK_PAIR(ConstantPool, cp));
  return cp->klass_ref_index_at(index);
C2V_END

C2V_VMENTRY_NULL(jobject, resolveTypeInPool, (JNIEnv* env, jobject, ARGUMENT_PAIR(cp), jint index))
  constantPoolHandle cp(THREAD, UNPACK_PAIR(ConstantPool, cp));
  Klass* klass = cp->klass_at(index, CHECK_NULL);
  JVMCIKlassHandle resolved_klass(THREAD, klass);
  if (resolved_klass->is_instance_klass()) {
    InstanceKlass::cast(resolved_klass())->link_class(CHECK_NULL);
    if (!InstanceKlass::cast(resolved_klass())->is_linked()) {
      // link_class() should not return here if there is an issue.
      JVMCI_THROW_MSG_NULL(InternalError, err_msg("Class %s must be linked", resolved_klass()->external_name()));
    }
  }
  JVMCIObject klassObject = JVMCIENV->get_jvmci_type(resolved_klass, JVMCI_CHECK_NULL);
  return JVMCIENV->get_jobject(klassObject);
C2V_END

C2V_VMENTRY_NULL(jobject, lookupKlassInPool, (JNIEnv* env, jobject, ARGUMENT_PAIR(cp), jint index))
  constantPoolHandle cp(THREAD, UNPACK_PAIR(ConstantPool, cp));
  Klass* loading_klass = cp->pool_holder();
  bool is_accessible = false;
  JVMCIKlassHandle klass(THREAD, JVMCIRuntime::get_klass_by_index(cp, index, is_accessible, loading_klass));
  Symbol* symbol = nullptr;
  if (klass.is_null()) {
    constantTag tag = cp->tag_at(index);
    if (tag.is_klass()) {
      // The klass has been inserted into the constant pool
      // very recently.
      klass = cp->resolved_klass_at(index);
    } else if (tag.is_symbol()) {
      symbol = cp->symbol_at(index);
    } else {
      assert(cp->tag_at(index).is_unresolved_klass(), "wrong tag");
      symbol = cp->klass_name_at(index);
    }
  }
  JVMCIObject result;
  if (!klass.is_null()) {
    result = JVMCIENV->get_jvmci_type(klass, JVMCI_CHECK_NULL);
  } else {
    result = JVMCIENV->create_string(symbol, JVMCI_CHECK_NULL);
  }
  return JVMCIENV->get_jobject(result);
C2V_END

C2V_VMENTRY_NULL(jobject, lookupAppendixInPool, (JNIEnv* env, jobject, ARGUMENT_PAIR(cp), jint index))
  constantPoolHandle cp(THREAD, UNPACK_PAIR(ConstantPool, cp));
  oop appendix_oop = ConstantPool::appendix_at_if_loaded(cp, index);
  return JVMCIENV->get_jobject(JVMCIENV->get_object_constant(appendix_oop));
C2V_END

C2V_VMENTRY_NULL(jobject, lookupMethodInPool, (JNIEnv* env, jobject, ARGUMENT_PAIR(cp), jint index, jbyte opcode))
  constantPoolHandle cp(THREAD, UNPACK_PAIR(ConstantPool, cp));
  InstanceKlass* pool_holder = cp->pool_holder();
  Bytecodes::Code bc = (Bytecodes::Code) (((int) opcode) & 0xFF);
  methodHandle method(THREAD, JVMCIRuntime::get_method_by_index(cp, index, bc, pool_holder));
  JVMCIObject result = JVMCIENV->get_jvmci_method(method, JVMCI_CHECK_NULL);
  return JVMCIENV->get_jobject(result);
C2V_END

C2V_VMENTRY_0(jint, constantPoolRemapInstructionOperandFromCache, (JNIEnv* env, jobject, ARGUMENT_PAIR(cp), jint index))
  constantPoolHandle cp(THREAD, UNPACK_PAIR(ConstantPool, cp));
  return cp->remap_instruction_operand_from_cache(index);
C2V_END

C2V_VMENTRY_NULL(jobject, resolveFieldInPool, (JNIEnv* env, jobject, ARGUMENT_PAIR(cp), jint index, ARGUMENT_PAIR(method), jbyte opcode, jintArray info_handle))
  constantPoolHandle cp(THREAD, UNPACK_PAIR(ConstantPool, cp));
  Bytecodes::Code code = (Bytecodes::Code)(((int) opcode) & 0xFF);
  fieldDescriptor fd;
  methodHandle mh(THREAD, UNPACK_PAIR(Method, method));
  LinkInfo link_info(cp, index, mh, CHECK_NULL);
  LinkResolver::resolve_field(fd, link_info, Bytecodes::java_code(code), false, CHECK_NULL);
  JVMCIPrimitiveArray info = JVMCIENV->wrap(info_handle);
  if (info.is_null() || JVMCIENV->get_length(info) != 3) {
    JVMCI_ERROR_NULL("info must not be null and have a length of 3");
  }
  JVMCIENV->put_int_at(info, 0, fd.access_flags().as_int());
  JVMCIENV->put_int_at(info, 1, fd.offset());
  JVMCIENV->put_int_at(info, 2, fd.index());
  JVMCIKlassHandle handle(THREAD, fd.field_holder());
  JVMCIObject field_holder = JVMCIENV->get_jvmci_type(handle, JVMCI_CHECK_NULL);
  return JVMCIENV->get_jobject(field_holder);
C2V_END

C2V_VMENTRY_0(jint, getVtableIndexForInterfaceMethod, (JNIEnv* env, jobject, ARGUMENT_PAIR(klass), ARGUMENT_PAIR(method)))
  Klass* klass = UNPACK_PAIR(Klass, klass);
  methodHandle method(THREAD, UNPACK_PAIR(Method, method));
  InstanceKlass* holder = method->method_holder();
  if (klass->is_interface()) {
    JVMCI_THROW_MSG_0(InternalError, err_msg("Interface %s should be handled in Java code", klass->external_name()));
  }
  if (!holder->is_interface()) {
    JVMCI_THROW_MSG_0(InternalError, err_msg("Method %s is not held by an interface, this case should be handled in Java code", method->name_and_sig_as_C_string()));
  }
  if (!klass->is_instance_klass()) {
    JVMCI_THROW_MSG_0(InternalError, err_msg("Class %s must be instance klass", klass->external_name()));
  }
  if (!InstanceKlass::cast(klass)->is_linked()) {
    JVMCI_THROW_MSG_0(InternalError, err_msg("Class %s must be linked", klass->external_name()));
  }
  if (!klass->is_subtype_of(holder)) {
    JVMCI_THROW_MSG_0(InternalError, err_msg("Class %s does not implement interface %s", klass->external_name(), holder->external_name()));
  }
  return LinkResolver::vtable_index_of_interface_method(klass, method);
C2V_END

C2V_VMENTRY_NULL(jobject, resolveMethod, (JNIEnv* env, jobject, ARGUMENT_PAIR(receiver), ARGUMENT_PAIR(method), ARGUMENT_PAIR(caller)))
  Klass* recv_klass = UNPACK_PAIR(Klass, receiver);
  Klass* caller_klass = UNPACK_PAIR(Klass, caller);
  methodHandle method(THREAD, UNPACK_PAIR(Method, method));

  Klass* resolved     = method->method_holder();
  Symbol* h_name      = method->name();
  Symbol* h_signature = method->signature();

  if (MethodHandles::is_signature_polymorphic_method(method())) {
      // Signature polymorphic methods are already resolved, JVMCI just returns NULL in this case.
      return nullptr;
  }

  if (method->name() == vmSymbols::clone_name() &&
      resolved == vmClasses::Object_klass() &&
      recv_klass->is_array_klass()) {
    // Resolution of the clone method on arrays always returns Object.clone even though that method
    // has protected access.  There's some trickery in the access checking to make this all work out
    // so it's necessary to pass in the array class as the resolved class to properly trigger this.
    // Otherwise it's impossible to resolve the array clone methods through JVMCI.  See
    // LinkResolver::check_method_accessability for the matching logic.
    resolved = recv_klass;
  }

  LinkInfo link_info(resolved, h_name, h_signature, caller_klass);
  Method* m = nullptr;
  // Only do exact lookup if receiver klass has been linked.  Otherwise,
  // the vtable has not been setup, and the LinkResolver will fail.
  if (recv_klass->is_array_klass() ||
      (InstanceKlass::cast(recv_klass)->is_linked() && !recv_klass->is_interface())) {
    if (resolved->is_interface()) {
      m = LinkResolver::resolve_interface_call_or_null(recv_klass, link_info);
    } else {
      m = LinkResolver::resolve_virtual_call_or_null(recv_klass, link_info);
    }
  }

  if (m == nullptr) {
    // Return NULL if there was a problem with lookup (uninitialized class, etc.)
    return nullptr;
  }

  JVMCIObject result = JVMCIENV->get_jvmci_method(methodHandle(THREAD, m), JVMCI_CHECK_NULL);
  return JVMCIENV->get_jobject(result);
C2V_END

C2V_VMENTRY_0(jboolean, hasFinalizableSubclass,(JNIEnv* env, jobject, ARGUMENT_PAIR(klass)))
  Klass* klass = UNPACK_PAIR(Klass, klass);
  assert(klass != nullptr, "method must not be called for primitive types");
  if (!klass->is_instance_klass()) {
    return false;
  }
  InstanceKlass* iklass = InstanceKlass::cast(klass);
  return Dependencies::find_finalizable_subclass(iklass) != nullptr;
C2V_END

C2V_VMENTRY_NULL(jobject, getClassInitializer, (JNIEnv* env, jobject, ARGUMENT_PAIR(klass)))
  Klass* klass = UNPACK_PAIR(Klass, klass);
  if (!klass->is_instance_klass()) {
    return nullptr;
  }
  InstanceKlass* iklass = InstanceKlass::cast(klass);
  methodHandle clinit(THREAD, iklass->class_initializer());
  JVMCIObject result = JVMCIENV->get_jvmci_method(clinit, JVMCI_CHECK_NULL);
  return JVMCIENV->get_jobject(result);
C2V_END

C2V_VMENTRY_0(jlong, getMaxCallTargetOffset, (JNIEnv* env, jobject, jlong addr))
  address target_addr = (address) addr;
  if (target_addr != 0x0) {
    int64_t off_low = (int64_t)target_addr - ((int64_t)CodeCache::low_bound() + sizeof(int));
    int64_t off_high = (int64_t)target_addr - ((int64_t)CodeCache::high_bound() + sizeof(int));
    return MAX2(ABS(off_low), ABS(off_high));
  }
  return -1;
C2V_END

C2V_VMENTRY(void, setNotInlinableOrCompilable,(JNIEnv* env, jobject, ARGUMENT_PAIR(method)))
  methodHandle method(THREAD, UNPACK_PAIR(Method, method));
  method->set_not_c1_compilable();
  method->set_not_c2_compilable();
  method->set_dont_inline(true);
C2V_END

C2V_VMENTRY_0(jint, getInstallCodeFlags, (JNIEnv *env, jobject))
  int flags = 0;
#ifndef PRODUCT
  flags |= 0x0001; // VM will install block comments
  flags |= 0x0004; // Enable HotSpotJVMCIRuntime.Option.CodeSerializationTypeInfo if not explicitly set
#endif
  if (JvmtiExport::can_hotswap_or_post_breakpoint()) {
    // VM needs to track method dependencies
    flags |= 0x0002;
  }
  return flags;
C2V_END

C2V_VMENTRY_0(jint, installCode0, (JNIEnv *env, jobject,
    jlong compiled_code_buffer,
    jlong serialization_ns,
    bool with_type_info,
    jobject compiled_code,
    jobjectArray object_pool,
    jobject installed_code,
    jlong failed_speculations_address,
    jbyteArray speculations_obj))
  HandleMark hm(THREAD);
  JNIHandleMark jni_hm(thread);

  JVMCIObject compiled_code_handle = JVMCIENV->wrap(compiled_code);
  objArrayHandle object_pool_handle(thread, JVMCIENV->is_hotspot() ? (objArrayOop) JNIHandles::resolve(object_pool) : nullptr);

  CodeBlob* cb = NULL;
  JVMCIObject installed_code_handle = JVMCIENV->wrap(installed_code);
  JVMCIPrimitiveArray speculations_handle = JVMCIENV->wrap(speculations_obj);

  int speculations_len = JVMCIENV->get_length(speculations_handle);
  char* speculations = NEW_RESOURCE_ARRAY(char, speculations_len);
  JVMCIENV->copy_bytes_to(speculations_handle, (jbyte*) speculations, 0, speculations_len);

  JVMCICompiler* compiler = JVMCICompiler::instance(true, CHECK_JNI_ERR);
  JVMCICompiler::CodeInstallStats* stats = compiler->code_install_stats(!thread->is_Compiler_thread());
  elapsedTimer *timer = stats->timer();
  timer->add_nanoseconds(serialization_ns);
  TraceTime install_time("installCode", timer);

  nmethodLocker nmethod_handle;
  CodeInstaller installer(JVMCIENV);
  JVMCI::CodeInstallResult result = installer.install(compiler,
      compiled_code_buffer,
      with_type_info,
      compiled_code_handle,
      object_pool_handle,
      cb,
      nmethod_handle,
      installed_code_handle,
      (FailedSpeculation**)(address) failed_speculations_address,
      speculations,
      speculations_len,
      JVMCI_CHECK_0);

  if (PrintCodeCacheOnCompilation) {
    stringStream s;
    // Dump code cache into a buffer before locking the tty,
    {
      MutexLocker mu(CodeCache_lock, Mutex::_no_safepoint_check_flag);
      CodeCache::print_summary(&s, false);
    }
    ttyLocker ttyl;
    tty->print_raw_cr(s.as_string());
  }

  if (result != JVMCI::ok) {
    assert(cb == NULL, "should be");
  } else {
    stats->on_install(cb);
    if (installed_code_handle.is_non_null()) {
      if (cb->is_nmethod()) {
        assert(JVMCIENV->isa_HotSpotNmethod(installed_code_handle), "wrong type");
        // Clear the link to an old nmethod first
        JVMCIObject nmethod_mirror = installed_code_handle;
        JVMCIENV->invalidate_nmethod_mirror(nmethod_mirror, JVMCI_CHECK_0);
      } else {
        assert(JVMCIENV->isa_InstalledCode(installed_code_handle), "wrong type");
      }
      // Initialize the link to the new code blob
      JVMCIENV->initialize_installed_code(installed_code_handle, cb, JVMCI_CHECK_0);
    }
  }
  return result;
C2V_END

C2V_VMENTRY(void, resetCompilationStatistics, (JNIEnv* env, jobject))
  JVMCICompiler* compiler = JVMCICompiler::instance(true, CHECK);
  CompilerStatistics* stats = compiler->stats();
  stats->_standard.reset();
  stats->_osr.reset();
C2V_END

C2V_VMENTRY_NULL(jobject, disassembleCodeBlob, (JNIEnv* env, jobject, jobject installedCode))
  HandleMark hm(THREAD);

  if (installedCode == NULL) {
    JVMCI_THROW_MSG_NULL(NullPointerException, "installedCode is null");
  }

  JVMCIObject installedCodeObject = JVMCIENV->wrap(installedCode);
  nmethodLocker locker;
  CodeBlob* cb = JVMCIENV->get_code_blob(installedCodeObject, locker);
  if (cb == NULL) {
    return NULL;
  }

  // We don't want the stringStream buffer to resize during disassembly as it
  // uses scoped resource memory. If a nested function called during disassembly uses
  // a ResourceMark and the buffer expands within the scope of the mark,
  // the buffer becomes garbage when that scope is exited. Experience shows that
  // the disassembled code is typically about 10x the code size so a fixed buffer
  // sized to 20x code size plus a fixed amount for header info should be sufficient.
  int bufferSize = cb->code_size() * 20 + 1024;
  char* buffer = NEW_RESOURCE_ARRAY(char, bufferSize);
  stringStream st(buffer, bufferSize);
  if (cb->is_nmethod()) {
    nmethod* nm = (nmethod*) cb;
    if (!nm->is_alive()) {
      return NULL;
    }
  }
  Disassembler::decode(cb, &st);
  if (st.size() <= 0) {
    return NULL;
  }

  JVMCIObject result = JVMCIENV->create_string(st.as_string(), JVMCI_CHECK_NULL);
  return JVMCIENV->get_jobject(result);
C2V_END

C2V_VMENTRY_NULL(jobject, getStackTraceElement, (JNIEnv* env, jobject, ARGUMENT_PAIR(method), int bci))
  HandleMark hm(THREAD);

  methodHandle method(THREAD, UNPACK_PAIR(Method, method));
  JVMCIObject element = JVMCIENV->new_StackTraceElement(method, bci, JVMCI_CHECK_NULL);
  return JVMCIENV->get_jobject(element);
C2V_END

C2V_VMENTRY_NULL(jobject, executeHotSpotNmethod, (JNIEnv* env, jobject, jobject args, jobject hs_nmethod))
  // The incoming arguments array would have to contain JavaConstants instead of regular objects
  // and the return value would have to be wrapped as a JavaConstant.
  requireInHotSpot("executeHotSpotNmethod", JVMCI_CHECK_NULL);

  HandleMark hm(THREAD);

  JVMCIObject nmethod_mirror = JVMCIENV->wrap(hs_nmethod);
  nmethodLocker locker;
  nmethod* nm = JVMCIENV->get_nmethod(nmethod_mirror, locker);
  if (nm == NULL || !nm->is_in_use()) {
    JVMCI_THROW_NULL(InvalidInstalledCodeException);
  }
  methodHandle mh(THREAD, nm->method());
  Symbol* signature = mh->signature();
  JavaCallArguments jca(mh->size_of_parameters());

  JavaArgumentUnboxer jap(signature, &jca, (arrayOop) JNIHandles::resolve(args), mh->is_static());
  JavaValue result(jap.return_type());
  jca.set_alternative_target(Handle(THREAD, JNIHandles::resolve(nmethod_mirror.as_jobject())));
  JavaCalls::call(&result, mh, &jca, CHECK_NULL);

  if (jap.return_type() == T_VOID) {
    return NULL;
  } else if (is_reference_type(jap.return_type())) {
    return JNIHandles::make_local(THREAD, result.get_oop());
  } else {
    jvalue *value = (jvalue *) result.get_value_addr();
    // Narrow the value down if required (Important on big endian machines)
    switch (jap.return_type()) {
      case T_BOOLEAN:
       value->z = (jboolean) value->i;
       break;
      case T_BYTE:
       value->b = (jbyte) value->i;
       break;
      case T_CHAR:
       value->c = (jchar) value->i;
       break;
      case T_SHORT:
       value->s = (jshort) value->i;
       break;
      default:
        break;
    }
    JVMCIObject o = JVMCIENV->create_box(jap.return_type(), value, JVMCI_CHECK_NULL);
    return JVMCIENV->get_jobject(o);
  }
C2V_END

C2V_VMENTRY_NULL(jlongArray, getLineNumberTable, (JNIEnv* env, jobject, ARGUMENT_PAIR(method)))
  Method* method = UNPACK_PAIR(Method, method);
  if (!method->has_linenumber_table()) {
    return NULL;
  }
  u2 num_entries = 0;
  CompressedLineNumberReadStream streamForSize(method->compressed_linenumber_table());
  while (streamForSize.read_pair()) {
    num_entries++;
  }

  CompressedLineNumberReadStream stream(method->compressed_linenumber_table());
  JVMCIPrimitiveArray result = JVMCIENV->new_longArray(2 * num_entries, JVMCI_CHECK_NULL);

  int i = 0;
  jlong value;
  while (stream.read_pair()) {
    value = ((jlong) stream.bci());
    JVMCIENV->put_long_at(result, i, value);
    value = ((jlong) stream.line());
    JVMCIENV->put_long_at(result, i + 1, value);
    i += 2;
  }

  return (jlongArray) JVMCIENV->get_jobject(result);
C2V_END

C2V_VMENTRY_0(jlong, getLocalVariableTableStart, (JNIEnv* env, jobject, ARGUMENT_PAIR(method)))
  Method* method = UNPACK_PAIR(Method, method);
  if (!method->has_localvariable_table()) {
    return 0;
  }
  return (jlong) (address) method->localvariable_table_start();
C2V_END

C2V_VMENTRY_0(jint, getLocalVariableTableLength, (JNIEnv* env, jobject, ARGUMENT_PAIR(method)))
  Method* method = UNPACK_PAIR(Method, method);
  return method->localvariable_table_length();
C2V_END

C2V_VMENTRY(void, reprofile, (JNIEnv* env, jobject, ARGUMENT_PAIR(method)))
  methodHandle method(THREAD, UNPACK_PAIR(Method, method));
  MethodCounters* mcs = method->method_counters();
  if (mcs != NULL) {
    mcs->clear_counters();
  }
  NOT_PRODUCT(method->set_compiled_invocation_count(0));

  CompiledMethod* code = method->code();
  if (code != NULL) {
    code->make_not_entrant();
  }

  MethodData* method_data = method->method_data();
  if (method_data == NULL) {
    ClassLoaderData* loader_data = method->method_holder()->class_loader_data();
    method_data = MethodData::allocate(loader_data, method, CHECK);
    method->set_method_data(method_data);
  } else {
    method_data->initialize();
  }
C2V_END


C2V_VMENTRY(void, invalidateHotSpotNmethod, (JNIEnv* env, jobject, jobject hs_nmethod))
  JVMCIObject nmethod_mirror = JVMCIENV->wrap(hs_nmethod);
  JVMCIENV->invalidate_nmethod_mirror(nmethod_mirror, JVMCI_CHECK);
C2V_END

C2V_VMENTRY_NULL(jlongArray, collectCounters, (JNIEnv* env, jobject))
  // Returns a zero length array if counters aren't enabled
  JVMCIPrimitiveArray array = JVMCIENV->new_longArray(JVMCICounterSize, JVMCI_CHECK_NULL);
  if (JVMCICounterSize > 0) {
    jlong* temp_array = NEW_RESOURCE_ARRAY(jlong, JVMCICounterSize);
    JavaThread::collect_counters(temp_array, JVMCICounterSize);
    JVMCIENV->copy_longs_from(temp_array, array, 0, JVMCICounterSize);
  }
  return (jlongArray) JVMCIENV->get_jobject(array);
C2V_END

C2V_VMENTRY_0(jint, getCountersSize, (JNIEnv* env, jobject))
  return (jint) JVMCICounterSize;
C2V_END

C2V_VMENTRY_0(jboolean, setCountersSize, (JNIEnv* env, jobject, jint new_size))
  return JavaThread::resize_all_jvmci_counters(new_size);
C2V_END

C2V_VMENTRY_0(jint, allocateCompileId, (JNIEnv* env, jobject, ARGUMENT_PAIR(method), int entry_bci))
  HandleMark hm(THREAD);
  methodHandle method(THREAD, UNPACK_PAIR(Method, method));
  if (method.is_null()) {
    JVMCI_THROW_0(NullPointerException);
  }
  if (entry_bci >= method->code_size() || entry_bci < -1) {
    JVMCI_THROW_MSG_0(IllegalArgumentException, err_msg("Unexpected bci %d", entry_bci));
  }
  return CompileBroker::assign_compile_id_unlocked(THREAD, method, entry_bci);
C2V_END


C2V_VMENTRY_0(jboolean, isMature, (JNIEnv* env, jobject, jlong method_data_pointer))
  MethodData* mdo = (MethodData*) method_data_pointer;
  return mdo != NULL && mdo->is_mature();
C2V_END

C2V_VMENTRY_0(jboolean, hasCompiledCodeForOSR, (JNIEnv* env, jobject, ARGUMENT_PAIR(method), int entry_bci, int comp_level))
  Method* method = UNPACK_PAIR(Method, method);
  return method->lookup_osr_nmethod_for(entry_bci, comp_level, true) != NULL;
C2V_END

C2V_VMENTRY_NULL(jobject, getSymbol, (JNIEnv* env, jobject, jlong symbol))
  JVMCIObject sym = JVMCIENV->create_string((Symbol*)(address)symbol, JVMCI_CHECK_NULL);
  return JVMCIENV->get_jobject(sym);
C2V_END

C2V_VMENTRY_NULL(jobject, getSignatureName, (JNIEnv* env, jobject, jlong klass_pointer))
  Klass* klass = UNPACK_PAIR(Klass, klass);
  JVMCIObject signature = JVMCIENV->create_string(klass->signature_name(), JVMCI_CHECK_NULL);
  return JVMCIENV->get_jobject(signature);
C2V_END

/*
 * Used by matches() to convert a ResolvedJavaMethod[] to an array of Method*.
 */
GrowableArray<Method*>* init_resolved_methods(jobjectArray methods, JVMCIEnv* JVMCIENV) {
  objArrayOop methods_oop = (objArrayOop) JNIHandles::resolve(methods);
  GrowableArray<Method*>* resolved_methods = new GrowableArray<Method*>(methods_oop->length());
  for (int i = 0; i < methods_oop->length(); i++) {
    oop resolved = methods_oop->obj_at(i);
    Method* resolved_method = NULL;
    if (resolved->klass() == HotSpotJVMCI::HotSpotResolvedJavaMethodImpl::klass()) {
      resolved_method = HotSpotJVMCI::asMethod(JVMCIENV, resolved);
    }
    resolved_methods->append(resolved_method);
  }
  return resolved_methods;
}

/*
 * Used by c2v_iterateFrames to check if `method` matches one of the ResolvedJavaMethods in the `methods` array.
 * The ResolvedJavaMethod[] array is converted to a Method* array that is then cached in the resolved_methods_ref in/out parameter.
 * In case of a match, the matching ResolvedJavaMethod is returned in matched_jvmci_method_ref.
 */
bool matches(jobjectArray methods, Method* method, GrowableArray<Method*>** resolved_methods_ref, Handle* matched_jvmci_method_ref, Thread* THREAD, JVMCIEnv* JVMCIENV) {
  GrowableArray<Method*>* resolved_methods = *resolved_methods_ref;
  if (resolved_methods == NULL) {
    resolved_methods = init_resolved_methods(methods, JVMCIENV);
    *resolved_methods_ref = resolved_methods;
  }
  assert(method != NULL, "method should not be NULL");
  assert(resolved_methods->length() == ((objArrayOop) JNIHandles::resolve(methods))->length(), "arrays must have the same length");
  for (int i = 0; i < resolved_methods->length(); i++) {
    Method* m = resolved_methods->at(i);
    if (m == method) {
      *matched_jvmci_method_ref = Handle(THREAD, ((objArrayOop) JNIHandles::resolve(methods))->obj_at(i));
      return true;
    }
  }
  return false;
}

/*
 * Resolves an interface call to a concrete method handle.
 */
methodHandle resolve_interface_call(Klass* spec_klass, Symbol* name, Symbol* signature, JavaCallArguments* args, TRAPS) {
  CallInfo callinfo;
  Handle receiver = args->receiver();
  Klass* recvrKlass = receiver.is_null() ? (Klass*)NULL : receiver->klass();
  LinkInfo link_info(spec_klass, name, signature);
  LinkResolver::resolve_interface_call(
          callinfo, receiver, recvrKlass, link_info, true, CHECK_(methodHandle()));
  methodHandle method(THREAD, callinfo.selected_method());
  assert(method.not_null(), "should have thrown exception");
  return method;
}

/*
 * Used by c2v_iterateFrames to make a new vframeStream at the given compiled frame id (stack pointer) and vframe id.
 */
void resync_vframestream_to_compiled_frame(vframeStream& vfst, intptr_t* stack_pointer, int vframe_id, JavaThread* thread, TRAPS) {
  vfst = vframeStream(thread);
  while (vfst.frame_id() != stack_pointer && !vfst.at_end()) {
    vfst.next();
  }
  if (vfst.frame_id() != stack_pointer) {
    THROW_MSG(vmSymbols::java_lang_IllegalStateException(), "stack frame not found after deopt")
  }
  if (vfst.is_interpreted_frame()) {
    THROW_MSG(vmSymbols::java_lang_IllegalStateException(), "compiled stack frame expected")
  }
  while (vfst.vframe_id() != vframe_id) {
    if (vfst.at_end()) {
      THROW_MSG(vmSymbols::java_lang_IllegalStateException(), "vframe not found after deopt")
    }
    vfst.next();
    assert(!vfst.is_interpreted_frame(), "Wrong frame type");
  }
}

/*
 * Used by c2v_iterateFrames. Returns an array of any unallocated scope objects or NULL if none.
 */
GrowableArray<ScopeValue*>* get_unallocated_objects_or_null(GrowableArray<ScopeValue*>* scope_objects) {
  GrowableArray<ScopeValue*>* unallocated = NULL;
  for (int i = 0; i < scope_objects->length(); i++) {
    ObjectValue* sv = (ObjectValue*) scope_objects->at(i);
    if (sv->value().is_null()) {
      if (unallocated == NULL) {
        unallocated = new GrowableArray<ScopeValue*>(scope_objects->length());
      }
      unallocated->append(sv);
    }
  }
  return unallocated;
}

C2V_VMENTRY_NULL(jobject, iterateFrames, (JNIEnv* env, jobject compilerToVM, jobjectArray initial_methods, jobjectArray match_methods, jint initialSkip, jobject visitor_handle))

  if (!thread->has_last_Java_frame()) {
    return NULL;
  }
  Handle visitor(THREAD, JNIHandles::resolve_non_null(visitor_handle));

  requireInHotSpot("iterateFrames", JVMCI_CHECK_NULL);

  HotSpotJVMCI::HotSpotStackFrameReference::klass()->initialize(CHECK_NULL);

  vframeStream vfst(thread);
  jobjectArray methods = initial_methods;
  methodHandle visitor_method;
  GrowableArray<Method*>* resolved_methods = NULL;

  while (!vfst.at_end()) { // frame loop
    bool realloc_called = false;
    intptr_t* frame_id = vfst.frame_id();

    // Previous compiledVFrame of this frame; use with at_scope() to reuse scope object pool.
    compiledVFrame* prev_cvf = NULL;

    for (; !vfst.at_end() && vfst.frame_id() == frame_id; vfst.next()) { // vframe loop
      int frame_number = 0;
      Method *method = vfst.method();
      int bci = vfst.bci();

      Handle matched_jvmci_method;
      if (methods == NULL || matches(methods, method, &resolved_methods, &matched_jvmci_method, THREAD, JVMCIENV)) {
        if (initialSkip > 0) {
          initialSkip--;
          continue;
        }
        javaVFrame* vf;
        if (prev_cvf != NULL && prev_cvf->frame_pointer()->id() == frame_id) {
          assert(prev_cvf->is_compiled_frame(), "expected compiled Java frame");
          vf = prev_cvf->at_scope(vfst.decode_offset(), vfst.vframe_id());
        } else {
          vf = vfst.asJavaVFrame();
        }

        StackValueCollection* locals = NULL;
        typeArrayHandle localIsVirtual_h;
        if (vf->is_compiled_frame()) {
          // compiled method frame
          compiledVFrame* cvf = compiledVFrame::cast(vf);

          ScopeDesc* scope = cvf->scope();
          // native wrappers do not have a scope
          if (scope != NULL && scope->objects() != NULL) {
            prev_cvf = cvf;

            GrowableArray<ScopeValue*>* objects = NULL;
            if (!realloc_called) {
              objects = scope->objects();
            } else {
              // some object might already have been re-allocated, only reallocate the non-allocated ones
              objects = get_unallocated_objects_or_null(scope->objects());
            }

            if (objects != NULL) {
              RegisterMap reg_map(vf->register_map());
              bool realloc_failures = Deoptimization::realloc_objects(thread, vf->frame_pointer(), &reg_map, objects, CHECK_NULL);
              Deoptimization::reassign_fields(vf->frame_pointer(), &reg_map, objects, realloc_failures, false);
              realloc_called = true;
            }

            GrowableArray<ScopeValue*>* local_values = scope->locals();
            for (int i = 0; i < local_values->length(); i++) {
              ScopeValue* value = local_values->at(i);
              if (value->is_object()) {
                if (localIsVirtual_h.is_null()) {
                  typeArrayOop array_oop = oopFactory::new_boolArray(local_values->length(), CHECK_NULL);
                  localIsVirtual_h = typeArrayHandle(THREAD, array_oop);
                }
                localIsVirtual_h->bool_at_put(i, true);
              }
            }
          }

          locals = cvf->locals();
          frame_number = cvf->vframe_id();
        } else {
          // interpreted method frame
          interpretedVFrame* ivf = interpretedVFrame::cast(vf);

          locals = ivf->locals();
        }
        assert(bci == vf->bci(), "wrong bci");
        assert(method == vf->method(), "wrong method");

        Handle frame_reference = HotSpotJVMCI::HotSpotStackFrameReference::klass()->allocate_instance_handle(CHECK_NULL);
        HotSpotJVMCI::HotSpotStackFrameReference::set_bci(JVMCIENV, frame_reference(), bci);
        if (matched_jvmci_method.is_null()) {
          methodHandle mh(THREAD, method);
          JVMCIObject jvmci_method = JVMCIENV->get_jvmci_method(mh, JVMCI_CHECK_NULL);
          matched_jvmci_method = Handle(THREAD, JNIHandles::resolve(jvmci_method.as_jobject()));
        }
        HotSpotJVMCI::HotSpotStackFrameReference::set_method(JVMCIENV, frame_reference(), matched_jvmci_method());
        HotSpotJVMCI::HotSpotStackFrameReference::set_localIsVirtual(JVMCIENV, frame_reference(), localIsVirtual_h());

        HotSpotJVMCI::HotSpotStackFrameReference::set_compilerToVM(JVMCIENV, frame_reference(), JNIHandles::resolve(compilerToVM));
        HotSpotJVMCI::HotSpotStackFrameReference::set_stackPointer(JVMCIENV, frame_reference(), (jlong) frame_id);
        HotSpotJVMCI::HotSpotStackFrameReference::set_frameNumber(JVMCIENV, frame_reference(), frame_number);

        // initialize the locals array
        objArrayOop array_oop = oopFactory::new_objectArray(locals->size(), CHECK_NULL);
        objArrayHandle array(THREAD, array_oop);
        for (int i = 0; i < locals->size(); i++) {
          StackValue* var = locals->at(i);
          if (var->type() == T_OBJECT) {
            array->obj_at_put(i, locals->at(i)->get_obj()());
          }
        }
        HotSpotJVMCI::HotSpotStackFrameReference::set_locals(JVMCIENV, frame_reference(), array());
        HotSpotJVMCI::HotSpotStackFrameReference::set_objectsMaterialized(JVMCIENV, frame_reference(), JNI_FALSE);

        JavaValue result(T_OBJECT);
        JavaCallArguments args(visitor);
        if (visitor_method.is_null()) {
          visitor_method = resolve_interface_call(HotSpotJVMCI::InspectedFrameVisitor::klass(), vmSymbols::visitFrame_name(), vmSymbols::visitFrame_signature(), &args, CHECK_NULL);
        }

        args.push_oop(frame_reference);
        JavaCalls::call(&result, visitor_method, &args, CHECK_NULL);
        if (result.get_oop() != NULL) {
          return JNIHandles::make_local(thread, result.get_oop());
        }
        if (methods == initial_methods) {
          methods = match_methods;
          if (resolved_methods != NULL && JNIHandles::resolve(match_methods) != JNIHandles::resolve(initial_methods)) {
            resolved_methods = NULL;
          }
        }
        assert(initialSkip == 0, "There should be no match before initialSkip == 0");
        if (HotSpotJVMCI::HotSpotStackFrameReference::objectsMaterialized(JVMCIENV, frame_reference()) == JNI_TRUE) {
          // the frame has been deoptimized, we need to re-synchronize the frame and vframe
          prev_cvf = NULL;
          intptr_t* stack_pointer = (intptr_t*) HotSpotJVMCI::HotSpotStackFrameReference::stackPointer(JVMCIENV, frame_reference());
          resync_vframestream_to_compiled_frame(vfst, stack_pointer, frame_number, thread, CHECK_NULL);
        }
      }
    } // end of vframe loop
  } // end of frame loop

  // the end was reached without finding a matching method
  return NULL;
C2V_END

C2V_VMENTRY(void, resolveInvokeDynamicInPool, (JNIEnv* env, jobject, ARGUMENT_PAIR(cp), jint index))
  constantPoolHandle cp(THREAD, UNPACK_PAIR(ConstantPool, cp));
  CallInfo callInfo;
  LinkResolver::resolve_invoke(callInfo, Handle(), cp, index, Bytecodes::_invokedynamic, CHECK);
  ConstantPoolCacheEntry* cp_cache_entry = cp->invokedynamic_cp_cache_entry_at(index);
  cp_cache_entry->set_dynamic_call(cp, callInfo);
C2V_END

C2V_VMENTRY(void, resolveInvokeHandleInPool, (JNIEnv* env, jobject, ARGUMENT_PAIR(cp), jint index))
  constantPoolHandle cp(THREAD, UNPACK_PAIR(ConstantPool, cp));
  Klass* holder = cp->klass_ref_at(index, CHECK);
  Symbol* name = cp->name_ref_at(index);
  if (MethodHandles::is_signature_polymorphic_name(holder, name)) {
    CallInfo callInfo;
    LinkResolver::resolve_invoke(callInfo, Handle(), cp, index, Bytecodes::_invokehandle, CHECK);
    ConstantPoolCacheEntry* cp_cache_entry = cp->cache()->entry_at(cp->decode_cpcache_index(index));
    cp_cache_entry->set_method_handle(cp, callInfo);
  }
C2V_END

C2V_VMENTRY_0(jint, isResolvedInvokeHandleInPool, (JNIEnv* env, jobject, ARGUMENT_PAIR(cp), jint index))
  constantPoolHandle cp(THREAD, UNPACK_PAIR(ConstantPool, cp));
  ConstantPoolCacheEntry* cp_cache_entry = cp->cache()->entry_at(cp->decode_cpcache_index(index));
  if (cp_cache_entry->is_resolved(Bytecodes::_invokehandle)) {
    // MethodHandle.invoke* --> LambdaForm?
    ResourceMark rm;

    LinkInfo link_info(cp, index, CATCH);

    Klass* resolved_klass = link_info.resolved_klass();

    Symbol* name_sym = cp->name_ref_at(index);

    vmassert(MethodHandles::is_method_handle_invoke_name(resolved_klass, name_sym), "!");
    vmassert(MethodHandles::is_signature_polymorphic_name(resolved_klass, name_sym), "!");

    methodHandle adapter_method(THREAD, cp_cache_entry->f1_as_method());

    methodHandle resolved_method(adapter_method);

    // Can we treat it as a regular invokevirtual?
    if (resolved_method->method_holder() == resolved_klass && resolved_method->name() == name_sym) {
      vmassert(!resolved_method->is_static(),"!");
      vmassert(MethodHandles::is_signature_polymorphic_method(resolved_method()),"!");
      vmassert(!MethodHandles::is_signature_polymorphic_static(resolved_method->intrinsic_id()), "!");
      vmassert(cp_cache_entry->appendix_if_resolved(cp) == NULL, "!");

      methodHandle m(THREAD, LinkResolver::linktime_resolve_virtual_method_or_null(link_info));
      vmassert(m == resolved_method, "!!");
      return -1;
    }

    return Bytecodes::_invokevirtual;
  }
  if (cp_cache_entry->is_resolved(Bytecodes::_invokedynamic)) {
    return Bytecodes::_invokedynamic;
  }
  return -1;
C2V_END


C2V_VMENTRY_NULL(jobject, getSignaturePolymorphicHolders, (JNIEnv* env, jobject))
  JVMCIObjectArray holders = JVMCIENV->new_String_array(2, JVMCI_CHECK_NULL);
  JVMCIObject mh = JVMCIENV->create_string("Ljava/lang/invoke/MethodHandle;", JVMCI_CHECK_NULL);
  JVMCIObject vh = JVMCIENV->create_string("Ljava/lang/invoke/VarHandle;", JVMCI_CHECK_NULL);
  JVMCIENV->put_object_at(holders, 0, mh);
  JVMCIENV->put_object_at(holders, 1, vh);
  return JVMCIENV->get_jobject(holders);
C2V_END

C2V_VMENTRY_0(jboolean, shouldDebugNonSafepoints, (JNIEnv* env, jobject))
  //see compute_recording_non_safepoints in debugInfroRec.cpp
  if (JvmtiExport::should_post_compiled_method_load() && FLAG_IS_DEFAULT(DebugNonSafepoints)) {
    return true;
  }
  return DebugNonSafepoints;
C2V_END

// public native void materializeVirtualObjects(HotSpotStackFrameReference stackFrame, boolean invalidate);
C2V_VMENTRY(void, materializeVirtualObjects, (JNIEnv* env, jobject, jobject _hs_frame, bool invalidate))
  JVMCIObject hs_frame = JVMCIENV->wrap(_hs_frame);
  if (hs_frame.is_null()) {
    JVMCI_THROW_MSG(NullPointerException, "stack frame is null");
  }

  requireInHotSpot("materializeVirtualObjects", JVMCI_CHECK);

  JVMCIENV->HotSpotStackFrameReference_initialize(JVMCI_CHECK);

  // look for the given stack frame
  StackFrameStream fst(thread, false /* update */, true /* process_frames */);
  intptr_t* stack_pointer = (intptr_t*) JVMCIENV->get_HotSpotStackFrameReference_stackPointer(hs_frame);
  while (fst.current()->id() != stack_pointer && !fst.is_done()) {
    fst.next();
  }
  if (fst.current()->id() != stack_pointer) {
    JVMCI_THROW_MSG(IllegalStateException, "stack frame not found");
  }

  if (invalidate) {
    if (!fst.current()->is_compiled_frame()) {
      JVMCI_THROW_MSG(IllegalStateException, "compiled stack frame expected");
    }
    assert(fst.current()->cb()->is_nmethod(), "nmethod expected");
    ((nmethod*) fst.current()->cb())->make_not_entrant();
  }
  Deoptimization::deoptimize(thread, *fst.current(), Deoptimization::Reason_none);
  // look for the frame again as it has been updated by deopt (pc, deopt state...)
  StackFrameStream fstAfterDeopt(thread, true /* update */, true /* process_frames */);
  while (fstAfterDeopt.current()->id() != stack_pointer && !fstAfterDeopt.is_done()) {
    fstAfterDeopt.next();
  }
  if (fstAfterDeopt.current()->id() != stack_pointer) {
    JVMCI_THROW_MSG(IllegalStateException, "stack frame not found after deopt");
  }

  vframe* vf = vframe::new_vframe(fstAfterDeopt.current(), fstAfterDeopt.register_map(), thread);
  if (!vf->is_compiled_frame()) {
    JVMCI_THROW_MSG(IllegalStateException, "compiled stack frame expected");
  }

  GrowableArray<compiledVFrame*>* virtualFrames = new GrowableArray<compiledVFrame*>(10);
  while (true) {
    assert(vf->is_compiled_frame(), "Wrong frame type");
    virtualFrames->push(compiledVFrame::cast(vf));
    if (vf->is_top()) {
      break;
    }
    vf = vf->sender();
  }

  int last_frame_number = JVMCIENV->get_HotSpotStackFrameReference_frameNumber(hs_frame);
  if (last_frame_number >= virtualFrames->length()) {
    JVMCI_THROW_MSG(IllegalStateException, "invalid frame number");
  }

  // Reallocate the non-escaping objects and restore their fields.
  assert (virtualFrames->at(last_frame_number)->scope() != NULL,"invalid scope");
  GrowableArray<ScopeValue*>* objects = virtualFrames->at(last_frame_number)->scope()->objects();

  if (objects == NULL) {
    // no objects to materialize
    return;
  }

  bool realloc_failures = Deoptimization::realloc_objects(thread, fstAfterDeopt.current(), fstAfterDeopt.register_map(), objects, CHECK);
  Deoptimization::reassign_fields(fstAfterDeopt.current(), fstAfterDeopt.register_map(), objects, realloc_failures, false);

  for (int frame_index = 0; frame_index < virtualFrames->length(); frame_index++) {
    compiledVFrame* cvf = virtualFrames->at(frame_index);

    GrowableArray<ScopeValue*>* extentLocals = cvf->scope()->locals();
    StackValueCollection* locals = cvf->locals();
    if (locals != NULL) {
      for (int i2 = 0; i2 < locals->size(); i2++) {
        StackValue* var = locals->at(i2);
        if (var->type() == T_OBJECT && extentLocals->at(i2)->is_object()) {
          jvalue val;
          val.l = cast_from_oop<jobject>(locals->at(i2)->get_obj()());
          cvf->update_local(T_OBJECT, i2, val);
        }
      }
    }

    GrowableArray<ScopeValue*>* scopeExpressions = cvf->scope()->expressions();
    StackValueCollection* expressions = cvf->expressions();
    if (expressions != NULL) {
      for (int i2 = 0; i2 < expressions->size(); i2++) {
        StackValue* var = expressions->at(i2);
        if (var->type() == T_OBJECT && scopeExpressions->at(i2)->is_object()) {
          jvalue val;
          val.l = cast_from_oop<jobject>(expressions->at(i2)->get_obj()());
          cvf->update_stack(T_OBJECT, i2, val);
        }
      }
    }

    GrowableArray<MonitorValue*>* scopeMonitors = cvf->scope()->monitors();
    GrowableArray<MonitorInfo*>* monitors = cvf->monitors();
    if (monitors != NULL) {
      for (int i2 = 0; i2 < monitors->length(); i2++) {
        cvf->update_monitor(i2, monitors->at(i2));
      }
    }
  }

  // all locals are materialized by now
  JVMCIENV->set_HotSpotStackFrameReference_localIsVirtual(hs_frame, NULL);
  // update the locals array
  JVMCIObjectArray array = JVMCIENV->get_HotSpotStackFrameReference_locals(hs_frame);
  StackValueCollection* locals = virtualFrames->at(last_frame_number)->locals();
  for (int i = 0; i < locals->size(); i++) {
    StackValue* var = locals->at(i);
    if (var->type() == T_OBJECT) {
      JVMCIENV->put_object_at(array, i, HotSpotJVMCI::wrap(locals->at(i)->get_obj()()));
    }
  }
  HotSpotJVMCI::HotSpotStackFrameReference::set_objectsMaterialized(JVMCIENV, hs_frame, JNI_TRUE);
C2V_END

// Use of tty does not require the current thread to be attached to the VM
// so no need for a full C2V_VMENTRY transition.
C2V_VMENTRY_PREFIX(void, writeDebugOutput, (JNIEnv* env, jobject, jlong buffer, jint length, bool flush))
  if (length <= 8) {
    tty->write((char*) &buffer, length);
  } else {
    tty->write((char*) buffer, length);
  }
  if (flush) {
    tty->flush();
  }
C2V_END

// Use of tty does not require the current thread to be attached to the VM
// so no need for a full C2V_VMENTRY transition.
C2V_VMENTRY_PREFIX(void, flushDebugOutput, (JNIEnv* env, jobject))
  tty->flush();
C2V_END

C2V_VMENTRY_0(jint, methodDataProfileDataSize, (JNIEnv* env, jobject, jlong method_data_pointer, jint position))
  MethodData* mdo = (MethodData*) method_data_pointer;
  ProfileData* profile_data = mdo->data_at(position);
  if (mdo->is_valid(profile_data)) {
    return profile_data->size_in_bytes();
  }
  DataLayout* data    = mdo->extra_data_base();
  DataLayout* end   = mdo->extra_data_limit();
  for (;; data = mdo->next_extra(data)) {
    assert(data < end, "moved past end of extra data");
    profile_data = data->data_in();
    if (mdo->dp_to_di(profile_data->dp()) == position) {
      return profile_data->size_in_bytes();
    }
  }
  JVMCI_THROW_MSG_0(IllegalArgumentException, err_msg("Invalid profile data position %d", position));
C2V_END

C2V_VMENTRY_NULL(jobject, getInterfaces, (JNIEnv* env, jobject, ARGUMENT_PAIR(klass)))
  Klass* klass = UNPACK_PAIR(Klass, klass);
  if (klass == nullptr) {
    JVMCI_THROW_0(NullPointerException);
  }

  if (!klass->is_instance_klass()) {
    JVMCI_THROW_MSG_0(InternalError, err_msg("Class %s must be instance klass", klass->external_name()));
  }
  InstanceKlass* iklass = InstanceKlass::cast(klass);

  // Regular instance klass, fill in all local interfaces
  int size = iklass->local_interfaces()->length();
  JVMCIObjectArray interfaces = JVMCIENV->new_HotSpotResolvedObjectTypeImpl_array(size, JVMCI_CHECK_NULL);
  for (int index = 0; index < size; index++) {
    JVMCIKlassHandle klass(THREAD);
    Klass* k = iklass->local_interfaces()->at(index);
    klass = k;
    JVMCIObject type = JVMCIENV->get_jvmci_type(klass, JVMCI_CHECK_NULL);
    JVMCIENV->put_object_at(interfaces, index, type);
  }
  return JVMCIENV->get_jobject(interfaces);
C2V_END

C2V_VMENTRY_NULL(jobject, getComponentType, (JNIEnv* env, jobject, ARGUMENT_PAIR(klass)))
  Klass* klass = UNPACK_PAIR(Klass, klass);
  if (klass == nullptr) {
    JVMCI_THROW_0(NullPointerException);
  }

  if (!klass->is_array_klass()) {
    return nullptr;
  }
  oop mirror = klass->java_mirror();
  oop component_mirror = java_lang_Class::component_mirror(mirror);
  if (component_mirror == nullptr) {
    JVMCI_THROW_MSG_0(NullPointerException,
                    err_msg("Component mirror for array class %s is null", klass->external_name()))
  }

  Klass* component_klass = java_lang_Class::as_Klass(component_mirror);
  if (component_klass != NULL) {
    JVMCIKlassHandle klass_handle(THREAD, component_klass);
    JVMCIObject result = JVMCIENV->get_jvmci_type(klass_handle, JVMCI_CHECK_NULL);
    return JVMCIENV->get_jobject(result);
  }
  BasicType type = java_lang_Class::primitive_type(component_mirror);
  JVMCIObject result = JVMCIENV->get_jvmci_primitive_type(type);
  return JVMCIENV->get_jobject(result);
C2V_END

C2V_VMENTRY(void, ensureInitialized, (JNIEnv* env, jobject, ARGUMENT_PAIR(klass)))
  Klass* klass = UNPACK_PAIR(Klass, klass);
  if (klass == nullptr) {
    JVMCI_THROW(NullPointerException);
  }
  if (klass->should_be_initialized()) {
    InstanceKlass* k = InstanceKlass::cast(klass);
    k->initialize(CHECK);
  }
C2V_END

C2V_VMENTRY(void, ensureLinked, (JNIEnv* env, jobject, ARGUMENT_PAIR(klass)))
  Klass* klass = UNPACK_PAIR(Klass, klass);
  if (klass == nullptr) {
    JVMCI_THROW(NullPointerException);
  }
  if (klass->is_instance_klass()) {
    InstanceKlass* k = InstanceKlass::cast(klass);
    k->link_class(CHECK);
  }
C2V_END

C2V_VMENTRY_0(jint, interpreterFrameSize, (JNIEnv* env, jobject, jobject bytecode_frame_handle))
  if (bytecode_frame_handle == NULL) {
    JVMCI_THROW_0(NullPointerException);
  }

  JVMCIObject top_bytecode_frame = JVMCIENV->wrap(bytecode_frame_handle);
  JVMCIObject bytecode_frame = top_bytecode_frame;
  int size = 0;
  int callee_parameters = 0;
  int callee_locals = 0;
  Method* method = JVMCIENV->asMethod(JVMCIENV->get_BytecodePosition_method(bytecode_frame));
  int extra_args = method->max_stack() - JVMCIENV->get_BytecodeFrame_numStack(bytecode_frame);

  while (bytecode_frame.is_non_null()) {
    int locks = JVMCIENV->get_BytecodeFrame_numLocks(bytecode_frame);
    int temps = JVMCIENV->get_BytecodeFrame_numStack(bytecode_frame);
    bool is_top_frame = (JVMCIENV->equals(bytecode_frame, top_bytecode_frame));
    Method* method = JVMCIENV->asMethod(JVMCIENV->get_BytecodePosition_method(bytecode_frame));

    int frame_size = BytesPerWord * Interpreter::size_activation(method->max_stack(),
                                                                 temps + callee_parameters,
                                                                 extra_args,
                                                                 locks,
                                                                 callee_parameters,
                                                                 callee_locals,
                                                                 is_top_frame);
    size += frame_size;

    callee_parameters = method->size_of_parameters();
    callee_locals = method->max_locals();
    extra_args = 0;
    bytecode_frame = JVMCIENV->get_BytecodePosition_caller(bytecode_frame);
  }
  return size + Deoptimization::last_frame_adjust(0, callee_locals) * BytesPerWord;
C2V_END

C2V_VMENTRY(void, compileToBytecode, (JNIEnv* env, jobject, jobject lambda_form_handle))
  Handle lambda_form = JVMCIENV->asConstant(JVMCIENV->wrap(lambda_form_handle), JVMCI_CHECK);
  if (lambda_form->is_a(vmClasses::LambdaForm_klass())) {
    TempNewSymbol compileToBytecode = SymbolTable::new_symbol("compileToBytecode");
    JavaValue result(T_VOID);
    JavaCalls::call_special(&result, lambda_form, vmClasses::LambdaForm_klass(), compileToBytecode, vmSymbols::void_method_signature(), CHECK);
  } else {
    JVMCI_THROW_MSG(IllegalArgumentException,
                    err_msg("Unexpected type: %s", lambda_form->klass()->external_name()))
  }
C2V_END

C2V_VMENTRY_0(jint, getIdentityHashCode, (JNIEnv* env, jobject, jobject object))
  Handle obj = JVMCIENV->asConstant(JVMCIENV->wrap(object), JVMCI_CHECK_0);
  return obj->identity_hash();
C2V_END

C2V_VMENTRY_0(jboolean, isInternedString, (JNIEnv* env, jobject, jobject object))
  Handle str = JVMCIENV->asConstant(JVMCIENV->wrap(object), JVMCI_CHECK_0);
  if (!java_lang_String::is_instance(str())) {
    return false;
  }
  int len;
  jchar* name = java_lang_String::as_unicode_string(str(), len, CHECK_false);
  return (StringTable::lookup(name, len) != NULL);
C2V_END


C2V_VMENTRY_NULL(jobject, unboxPrimitive, (JNIEnv* env, jobject, jobject object))
  if (object == NULL) {
    JVMCI_THROW_0(NullPointerException);
  }
  Handle box = JVMCIENV->asConstant(JVMCIENV->wrap(object), JVMCI_CHECK_NULL);
  BasicType type = java_lang_boxing_object::basic_type(box());
  jvalue result;
  if (java_lang_boxing_object::get_value(box(), &result) == T_ILLEGAL) {
    return NULL;
  }
  JVMCIObject boxResult = JVMCIENV->create_box(type, &result, JVMCI_CHECK_NULL);
  return JVMCIENV->get_jobject(boxResult);
C2V_END

C2V_VMENTRY_NULL(jobject, boxPrimitive, (JNIEnv* env, jobject, jobject object))
  if (object == NULL) {
    JVMCI_THROW_0(NullPointerException);
  }
  JVMCIObject box = JVMCIENV->wrap(object);
  BasicType type = JVMCIENV->get_box_type(box);
  if (type == T_ILLEGAL) {
    return NULL;
  }
  jvalue value = JVMCIENV->get_boxed_value(type, box);
  JavaValue box_result(T_OBJECT);
  JavaCallArguments jargs;
  Klass* box_klass = NULL;
  Symbol* box_signature = NULL;
#define BOX_CASE(bt, v, argtype, name)           \
  case bt: \
    jargs.push_##argtype(value.v); \
    box_klass = vmClasses::name##_klass(); \
    box_signature = vmSymbols::name##_valueOf_signature(); \
    break

  switch (type) {
    BOX_CASE(T_BOOLEAN, z, int, Boolean);
    BOX_CASE(T_BYTE, b, int, Byte);
    BOX_CASE(T_CHAR, c, int, Character);
    BOX_CASE(T_SHORT, s, int, Short);
    BOX_CASE(T_INT, i, int, Integer);
    BOX_CASE(T_LONG, j, long, Long);
    BOX_CASE(T_FLOAT, f, float, Float);
    BOX_CASE(T_DOUBLE, d, double, Double);
    default:
      ShouldNotReachHere();
  }
#undef BOX_CASE

  JavaCalls::call_static(&box_result,
                         box_klass,
                         vmSymbols::valueOf_name(),
                         box_signature, &jargs, CHECK_NULL);
  oop hotspot_box = box_result.get_oop();
  JVMCIObject result = JVMCIENV->get_object_constant(hotspot_box, false);
  return JVMCIENV->get_jobject(result);
C2V_END

C2V_VMENTRY_NULL(jobjectArray, getDeclaredConstructors, (JNIEnv* env, jobject, ARGUMENT_PAIR(klass)))
  Klass* klass = UNPACK_PAIR(Klass, klass);
  if (klass == nullptr) {
    JVMCI_THROW_0(NullPointerException);
  }
  if (!klass->is_instance_klass()) {
    JVMCIObjectArray methods = JVMCIENV->new_ResolvedJavaMethod_array(0, JVMCI_CHECK_NULL);
    return JVMCIENV->get_jobjectArray(methods);
  }

  InstanceKlass* iklass = InstanceKlass::cast(klass);
  // Ensure class is linked
  iklass->link_class(CHECK_NULL);

  GrowableArray<Method*> constructors_array;
  for (int i = 0; i < iklass->methods()->length(); i++) {
    Method* m = iklass->methods()->at(i);
    if (m->is_initializer() && !m->is_static()) {
      constructors_array.append(m);
    }
  }
  JVMCIObjectArray methods = JVMCIENV->new_ResolvedJavaMethod_array(constructors_array.length(), JVMCI_CHECK_NULL);
  for (int i = 0; i < constructors_array.length(); i++) {
    methodHandle ctor(THREAD, constructors_array.at(i));
    JVMCIObject method = JVMCIENV->get_jvmci_method(ctor, JVMCI_CHECK_NULL);
    JVMCIENV->put_object_at(methods, i, method);
  }
  return JVMCIENV->get_jobjectArray(methods);
C2V_END

C2V_VMENTRY_NULL(jobjectArray, getDeclaredMethods, (JNIEnv* env, jobject, ARGUMENT_PAIR(klass)))
  Klass* klass = UNPACK_PAIR(Klass, klass);
  if (klass == nullptr) {
    JVMCI_THROW_0(NullPointerException);
  }
  if (!klass->is_instance_klass()) {
    JVMCIObjectArray methods = JVMCIENV->new_ResolvedJavaMethod_array(0, JVMCI_CHECK_NULL);
    return JVMCIENV->get_jobjectArray(methods);
  }

  InstanceKlass* iklass = InstanceKlass::cast(klass);
  // Ensure class is linked
  iklass->link_class(CHECK_NULL);

  GrowableArray<Method*> methods_array;
  for (int i = 0; i < iklass->methods()->length(); i++) {
    Method* m = iklass->methods()->at(i);
    if (!m->is_initializer() && !m->is_overpass()) {
      methods_array.append(m);
    }
  }
  JVMCIObjectArray methods = JVMCIENV->new_ResolvedJavaMethod_array(methods_array.length(), JVMCI_CHECK_NULL);
  for (int i = 0; i < methods_array.length(); i++) {
    methodHandle mh(THREAD, methods_array.at(i));
    JVMCIObject method = JVMCIENV->get_jvmci_method(mh, JVMCI_CHECK_NULL);
    JVMCIENV->put_object_at(methods, i, method);
  }
  return JVMCIENV->get_jobjectArray(methods);
C2V_END

static jobject read_field_value(Handle obj, long displacement, jchar type_char, bool is_static, Thread* THREAD, JVMCIEnv* JVMCIENV) {

  BasicType basic_type = JVMCIENV->typeCharToBasicType(type_char, JVMCI_CHECK_NULL);
  int basic_type_elemsize = type2aelembytes(basic_type);
  if (displacement < 0 || ((size_t) displacement + basic_type_elemsize > HeapWordSize * obj->size())) {
    // Reading outside of the object bounds
    JVMCI_THROW_MSG_NULL(IllegalArgumentException, "reading outside object bounds");
  }

  // Perform basic sanity checks on the read.  Primitive reads are permitted to read outside the
  // bounds of their fields but object reads must map exactly onto the underlying oop slot.
  bool aligned = (displacement % basic_type_elemsize) == 0;
  if (!aligned) {
    JVMCI_THROW_MSG_NULL(IllegalArgumentException, "read is unaligned");
  }
  if (basic_type == T_OBJECT) {
    if (obj->is_objArray()) {
      if (displacement < arrayOopDesc::base_offset_in_bytes(T_OBJECT)) {
        JVMCI_THROW_MSG_NULL(IllegalArgumentException, "reading from array header");
      }
      if (displacement + heapOopSize > arrayOopDesc::base_offset_in_bytes(T_OBJECT) + arrayOop(obj())->length() * heapOopSize) {
        JVMCI_THROW_MSG_NULL(IllegalArgumentException, "reading after last array element");
      }
      if (((displacement - arrayOopDesc::base_offset_in_bytes(T_OBJECT)) % heapOopSize) != 0) {
        JVMCI_THROW_MSG_NULL(IllegalArgumentException, "misaligned object read from array");
      }
    } else if (obj->is_instance()) {
      InstanceKlass* klass = InstanceKlass::cast(is_static ? java_lang_Class::as_Klass(obj()) : obj->klass());
      fieldDescriptor fd;
      if (!klass->find_field_from_offset(displacement, is_static, &fd)) {
        JVMCI_THROW_MSG_NULL(IllegalArgumentException, err_msg("Can't find field at displacement %d in object of type %s", (int) displacement, klass->external_name()));
      }
      if (fd.field_type() != T_OBJECT && fd.field_type() != T_ARRAY) {
        JVMCI_THROW_MSG_NULL(IllegalArgumentException, err_msg("Field at displacement %d in object of type %s is %s but expected %s", (int) displacement,
                                                               klass->external_name(), type2name(fd.field_type()), type2name(basic_type)));
      }
    } else if (obj->is_typeArray()) {
      JVMCI_THROW_MSG_NULL(IllegalArgumentException, "Can't read objects from primitive array");
    } else {
      ShouldNotReachHere();
    }
  } else {
    if (obj->is_objArray()) {
      JVMCI_THROW_MSG_NULL(IllegalArgumentException, "Reading primitive from object array");
    } else if (obj->is_typeArray()) {
      if (displacement < arrayOopDesc::base_offset_in_bytes(ArrayKlass::cast(obj->klass())->element_type())) {
        JVMCI_THROW_MSG_NULL(IllegalArgumentException, "reading from array header");
      }
    }
  }

  jlong value = 0;

  // Treat all reads as volatile for simplicity as this function can be used
  // both for reading Java fields declared as volatile as well as for constant
  // folding Unsafe.get* methods with volatile semantics.

  switch (basic_type) {
    case T_BOOLEAN: value = obj->bool_field_acquire(displacement);  break;
    case T_BYTE:    value = obj->byte_field_acquire(displacement);  break;
    case T_SHORT:   value = obj->short_field_acquire(displacement); break;
    case T_CHAR:    value = obj->char_field_acquire(displacement);  break;
    case T_FLOAT:
    case T_INT:     value = obj->int_field_acquire(displacement);   break;
    case T_DOUBLE:
    case T_LONG:    value = obj->long_field_acquire(displacement);  break;

    case T_OBJECT: {
      if (displacement == java_lang_Class::component_mirror_offset() && java_lang_Class::is_instance(obj()) &&
          (java_lang_Class::as_Klass(obj()) == nullptr || !java_lang_Class::as_Klass(obj())->is_array_klass())) {
        // Class.componentType for non-array classes can transiently contain an int[] that's
        // used for locking so always return null to mimic Class.getComponentType()
        return JVMCIENV->get_jobject(JVMCIENV->get_JavaConstant_NULL_POINTER());
      }

      oop value = obj->obj_field_acquire(displacement);

      if (value == nullptr) {
        return JVMCIENV->get_jobject(JVMCIENV->get_JavaConstant_NULL_POINTER());
      } else {
        if (value != nullptr && !oopDesc::is_oop(value)) {
          // Throw an exception to improve debuggability.  This check isn't totally reliable because
          // is_oop doesn't try to be completety safe but for most invalid values it provides a good
          // enough answer.  It possible to crash in the is_oop call but that just means the crash happens
          // closer to where things went wrong.
          JVMCI_THROW_MSG_NULL(InternalError, err_msg("Read bad oop " INTPTR_FORMAT " at offset " JLONG_FORMAT " in object " INTPTR_FORMAT " of type %s",
                                                      p2i(value), displacement, p2i(obj()), obj->klass()->external_name()));
        }

        JVMCIObject result = JVMCIENV->get_object_constant(value);
        return JVMCIENV->get_jobject(result);
      }
    }

    default:
      ShouldNotReachHere();
  }
  JVMCIObject result = JVMCIENV->call_JavaConstant_forPrimitive(type_char, value, JVMCI_CHECK_NULL);
  return JVMCIENV->get_jobject(result);
}

C2V_VMENTRY_NULL(jobject, readStaticFieldValue, (JNIEnv* env, jobject, ARGUMENT_PAIR(klass), long displacement, jchar type_char))
  Klass* klass = UNPACK_PAIR(Klass, klass);
  Handle obj(THREAD, klass->java_mirror());
  return read_field_value(obj, displacement, type_char, true, THREAD, JVMCIENV);
C2V_END

C2V_VMENTRY_NULL(jobject, readFieldValue, (JNIEnv* env, jobject, jobject object, ARGUMENT_PAIR(expected_type), long displacement, jchar type_char))
  if (object == nullptr) {
    JVMCI_THROW_0(NullPointerException);
  }

  // asConstant will throw an NPE if a constant contains NULL
  Handle obj = JVMCIENV->asConstant(JVMCIENV->wrap(object), JVMCI_CHECK_NULL);

  Klass* expected_klass = UNPACK_PAIR(Klass, expected_type);
  if (expected_klass != nullptr) {
    InstanceKlass* expected_iklass = InstanceKlass::cast(expected_klass);
    if (!obj->is_a(expected_iklass)) {
      // Not of the expected type
      return nullptr;
    }
  }
  bool is_static = expected_klass == nullptr && java_lang_Class::is_instance(obj()) && displacement >= InstanceMirrorKlass::offset_of_static_fields();
  return read_field_value(obj, displacement, type_char, is_static, THREAD, JVMCIENV);
C2V_END

C2V_VMENTRY_0(jboolean, isInstance, (JNIEnv* env, jobject, ARGUMENT_PAIR(klass), jobject object))
  Klass* klass = UNPACK_PAIR(Klass, klass);
  if (object == NULL || klass == nullptr) {
    JVMCI_THROW_0(NullPointerException);
  }
  Handle obj = JVMCIENV->asConstant(JVMCIENV->wrap(object), JVMCI_CHECK_0);
  return obj->is_a(klass);
C2V_END

C2V_VMENTRY_0(jboolean, isAssignableFrom, (JNIEnv* env, jobject, ARGUMENT_PAIR(klass), ARGUMENT_PAIR(subklass)))
  Klass* klass = UNPACK_PAIR(Klass, klass);
  Klass* subklass = UNPACK_PAIR(Klass, subklass);
  if (klass == nullptr || subklass == nullptr) {
    JVMCI_THROW_0(NullPointerException);
  }
  return subklass->is_subtype_of(klass);
C2V_END

C2V_VMENTRY_0(jboolean, isTrustedForIntrinsics, (JNIEnv* env, jobject, ARGUMENT_PAIR(klass)))
  Klass* klass = UNPACK_PAIR(Klass, klass);
  if (klass == nullptr) {
    JVMCI_THROW_0(NullPointerException);
  }
  InstanceKlass* ik = InstanceKlass::cast(klass);
  if (ik->class_loader_data()->is_boot_class_loader_data() || ik->class_loader_data()->is_platform_class_loader_data()) {
    return true;
  }
  return false;
C2V_END

C2V_VMENTRY_NULL(jobject, asJavaType, (JNIEnv* env, jobject, jobject object))
  if (object == NULL) {
    JVMCI_THROW_0(NullPointerException);
  }
  Handle obj = JVMCIENV->asConstant(JVMCIENV->wrap(object), JVMCI_CHECK_NULL);
  if (java_lang_Class::is_instance(obj())) {
    if (java_lang_Class::is_primitive(obj())) {
      JVMCIObject type = JVMCIENV->get_jvmci_primitive_type(java_lang_Class::primitive_type(obj()));
      return JVMCIENV->get_jobject(type);
    }
    Klass* klass = java_lang_Class::as_Klass(obj());
    JVMCIKlassHandle klass_handle(THREAD);
    klass_handle = klass;
    JVMCIObject type = JVMCIENV->get_jvmci_type(klass_handle, JVMCI_CHECK_NULL);
    return JVMCIENV->get_jobject(type);
  }
  return NULL;
C2V_END


C2V_VMENTRY_NULL(jobject, asString, (JNIEnv* env, jobject, jobject object))
  if (object == NULL) {
    JVMCI_THROW_0(NullPointerException);
  }
  Handle obj = JVMCIENV->asConstant(JVMCIENV->wrap(object), JVMCI_CHECK_NULL);
  const char* str = java_lang_String::as_utf8_string(obj());
  JVMCIObject result = JVMCIENV->create_string(str, JVMCI_CHECK_NULL);
  return JVMCIENV->get_jobject(result);
C2V_END


C2V_VMENTRY_0(jboolean, equals, (JNIEnv* env, jobject, jobject x, jlong xHandle, jobject y, jlong yHandle))
  if (x == NULL || y == NULL) {
    JVMCI_THROW_0(NullPointerException);
  }
  return JVMCIENV->resolve_oop_handle(xHandle) == JVMCIENV->resolve_oop_handle(yHandle);
C2V_END

C2V_VMENTRY_NULL(jobject, getJavaMirror, (JNIEnv* env, jobject, ARGUMENT_PAIR(klass)))
  Klass* klass = UNPACK_PAIR(Klass, klass);
  if (klass == nullptr) {
    JVMCI_THROW_0(NullPointerException);
  }
  Handle mirror(THREAD, klass->java_mirror());
  JVMCIObject result = JVMCIENV->get_object_constant(mirror());
  return JVMCIENV->get_jobject(result);
C2V_END


C2V_VMENTRY_0(jint, getArrayLength, (JNIEnv* env, jobject, jobject x))
  if (x == NULL) {
    JVMCI_THROW_0(NullPointerException);
  }
  Handle xobj = JVMCIENV->asConstant(JVMCIENV->wrap(x), JVMCI_CHECK_0);
  if (xobj->klass()->is_array_klass()) {
    return arrayOop(xobj())->length();
  }
  return -1;
 C2V_END


C2V_VMENTRY_NULL(jobject, readArrayElement, (JNIEnv* env, jobject, jobject x, int index))
  if (x == NULL) {
    JVMCI_THROW_0(NullPointerException);
  }
  Handle xobj = JVMCIENV->asConstant(JVMCIENV->wrap(x), JVMCI_CHECK_NULL);
  if (xobj->klass()->is_array_klass()) {
    arrayOop array = arrayOop(xobj());
    BasicType element_type = ArrayKlass::cast(array->klass())->element_type();
    if (index < 0 || index >= array->length()) {
      return NULL;
    }
    JVMCIObject result;

    if (element_type == T_OBJECT) {
      result = JVMCIENV->get_object_constant(objArrayOop(xobj())->obj_at(index));
      if (result.is_null()) {
        result = JVMCIENV->get_JavaConstant_NULL_POINTER();
      }
    } else {
      jvalue value;
      switch (element_type) {
        case T_DOUBLE:        value.d = typeArrayOop(xobj())->double_at(index);        break;
        case T_FLOAT:         value.f = typeArrayOop(xobj())->float_at(index);         break;
        case T_LONG:          value.j = typeArrayOop(xobj())->long_at(index);          break;
        case T_INT:           value.i = typeArrayOop(xobj())->int_at(index);            break;
        case T_SHORT:         value.s = typeArrayOop(xobj())->short_at(index);          break;
        case T_CHAR:          value.c = typeArrayOop(xobj())->char_at(index);           break;
        case T_BYTE:          value.b = typeArrayOop(xobj())->byte_at(index);           break;
        case T_BOOLEAN:       value.z = typeArrayOop(xobj())->byte_at(index) & 1;       break;
        default:              ShouldNotReachHere();
      }
      result = JVMCIENV->create_box(element_type, &value, JVMCI_CHECK_NULL);
    }
    assert(!result.is_null(), "must have a value");
    return JVMCIENV->get_jobject(result);
  }
  return NULL;;
C2V_END


<<<<<<< HEAD
C2V_VMENTRY_0(jint, arrayBaseOffset, (JNIEnv* env, jobject, jobject kind))
  if (kind == NULL) {
    JVMCI_THROW_0(NullPointerException);
  }
  BasicType type = JVMCIENV->kindToBasicType(JVMCIENV->wrap(kind), JVMCI_CHECK_0);
  return arrayOopDesc::base_offset_in_bytes(type);
=======
C2V_VMENTRY_0(jint, arrayBaseOffset, (JNIEnv* env, jobject, jchar type_char))
  BasicType type = JVMCIENV->typeCharToBasicType(type_char, JVMCI_CHECK_0);
  return arrayOopDesc::header_size(type) * HeapWordSize;
>>>>>>> c1040897
C2V_END

C2V_VMENTRY_0(jint, arrayIndexScale, (JNIEnv* env, jobject, jchar type_char))
  BasicType type = JVMCIENV->typeCharToBasicType(type_char, JVMCI_CHECK_0);
  return type2aelembytes(type);
C2V_END

C2V_VMENTRY(void, deleteGlobalHandle, (JNIEnv* env, jobject, jlong handle))
  if (handle != 0) {
    JVMCIENV->runtime()->destroy_oop_handle(handle);
  }
}

static void requireJVMCINativeLibrary(JVMCI_TRAPS) {
  if (!UseJVMCINativeLibrary) {
    JVMCI_THROW_MSG(UnsupportedOperationException, "JVMCI shared library is not enabled (requires -XX:+UseJVMCINativeLibrary)");
  }
}

C2V_VMENTRY_NULL(jlongArray, registerNativeMethods, (JNIEnv* env, jobject, jclass mirror))
  requireJVMCINativeLibrary(JVMCI_CHECK_NULL);
  requireInHotSpot("registerNativeMethods", JVMCI_CHECK_NULL);
  char* sl_path;
  void* sl_handle;
  JVMCIRuntime* runtime;
  {
    // Ensure the JVMCI shared library runtime is initialized.
    JVMCIEnv __peer_jvmci_env__(thread, false, __FILE__, __LINE__);
    JVMCIEnv* peerEnv = &__peer_jvmci_env__;
    HandleMark hm(THREAD);
    runtime = JVMCI::compiler_runtime(thread);
    if (peerEnv->has_pending_exception()) {
      peerEnv->describe_pending_exception(true);
    }
    sl_handle = JVMCI::get_shared_library(sl_path, false);
    if (sl_handle == NULL) {
      JVMCI_THROW_MSG_0(InternalError, err_msg("Error initializing JVMCI runtime %d", runtime->id()));
    }
  }

  if (mirror == NULL) {
    JVMCI_THROW_0(NullPointerException);
  }
  Klass* klass = java_lang_Class::as_Klass(JNIHandles::resolve(mirror));
  if (klass == NULL || !klass->is_instance_klass()) {
    JVMCI_THROW_MSG_0(IllegalArgumentException, "clazz is for primitive type");
  }

  InstanceKlass* iklass = InstanceKlass::cast(klass);
  for (int i = 0; i < iklass->methods()->length(); i++) {
    methodHandle method(THREAD, iklass->methods()->at(i));
    if (method->is_native()) {

      // Compute argument size
      int args_size = 1                             // JNIEnv
                    + (method->is_static() ? 1 : 0) // class for static methods
                    + method->size_of_parameters(); // actual parameters

      // 1) Try JNI short style
      stringStream st;
      char* pure_name = NativeLookup::pure_jni_name(method);
      guarantee(pure_name != NULL, "Illegal native method name encountered");
      os::print_jni_name_prefix_on(&st, args_size);
      st.print_raw(pure_name);
      os::print_jni_name_suffix_on(&st, args_size);
      char* jni_name = st.as_string();

      address entry = (address) os::dll_lookup(sl_handle, jni_name);
      if (entry == NULL) {
        // 2) Try JNI long style
        st.reset();
        char* long_name = NativeLookup::long_jni_name(method);
        guarantee(long_name != NULL, "Illegal native method name encountered");
        os::print_jni_name_prefix_on(&st, args_size);
        st.print_raw(pure_name);
        st.print_raw(long_name);
        os::print_jni_name_suffix_on(&st, args_size);
        char* jni_long_name = st.as_string();
        entry = (address) os::dll_lookup(sl_handle, jni_long_name);
        if (entry == NULL) {
          JVMCI_THROW_MSG_0(UnsatisfiedLinkError, err_msg("%s [neither %s nor %s exist in %s]",
              method->name_and_sig_as_C_string(),
              jni_name, jni_long_name, sl_path));
        }
      }

      if (method->has_native_function() && entry != method->native_function()) {
        JVMCI_THROW_MSG_0(UnsatisfiedLinkError, err_msg("%s [cannot re-link from " PTR_FORMAT " to " PTR_FORMAT "]",
            method->name_and_sig_as_C_string(), p2i(method->native_function()), p2i(entry)));
      }
      method->set_native_function(entry, Method::native_bind_event_is_interesting);
      log_debug(jni, resolve)("[Dynamic-linking native method %s.%s ... JNI] @ " PTR_FORMAT,
                              method->method_holder()->external_name(),
                              method->name()->as_C_string(),
                              p2i((void*) entry));
    }
  }

  typeArrayOop info_oop = oopFactory::new_longArray(4, CHECK_0);
  jlongArray info = (jlongArray) JNIHandles::make_local(THREAD, info_oop);
  runtime->init_JavaVM_info(info, JVMCI_CHECK_0);
  return info;
}

C2V_VMENTRY_PREFIX(jboolean, isCurrentThreadAttached, (JNIEnv* env, jobject c2vm))
  if (thread == nullptr || thread->libjvmci_runtime() == nullptr) {
    // Called from unattached JVMCI shared library thread
    return false;
  }
  JVMCITraceMark jtm("isCurrentThreadAttached");
  if (thread->jni_environment() == env) {
    C2V_BLOCK(jboolean, isCurrentThreadAttached, (JNIEnv* env, jobject))
    requireJVMCINativeLibrary(JVMCI_CHECK_0);
    JVMCIRuntime* runtime = thread->libjvmci_runtime();
    if (runtime == nullptr || !runtime->has_shared_library_javavm()) {
      JVMCI_THROW_MSG_0(IllegalStateException, "Require JVMCI shared library JavaVM to be initialized in isCurrentThreadAttached");
    }
    JNIEnv* peerEnv;
    return runtime->GetEnv(thread, (void**) &peerEnv, JNI_VERSION_1_2) == JNI_OK;
  }
  return true;
C2V_END

C2V_VMENTRY_PREFIX(jlong, getCurrentJavaThread, (JNIEnv* env, jobject c2vm))
  if (thread == NULL) {
    // Called from unattached JVMCI shared library thread
    return 0L;
  }
  JVMCITraceMark jtm("getCurrentJavaThread");
  return (jlong) p2i(thread);
C2V_END

// Attaches a thread started in a JVMCI shared library to a JavaThread and JVMCI runtime.
static void attachSharedLibraryThread(JNIEnv* env, jbyteArray name, jboolean as_daemon) {
  JavaVM* javaVM = nullptr;
  jint res = env->GetJavaVM(&javaVM);
  if (res != JNI_OK) {
    JNI_THROW("attachSharedLibraryThread", InternalError, err_msg("Error getting shared library JavaVM from shared library JNIEnv: %d", res));
  }
  extern struct JavaVM_ main_vm;
  JNIEnv* hotspotEnv;

  int name_len = env->GetArrayLength(name);
  char name_buf[64]; // Cannot use Resource heap as it requires a current thread
  int to_copy = MIN2(name_len, (int) sizeof(name_buf) - 1);
  env->GetByteArrayRegion(name, 0, to_copy, (jbyte*) name_buf);
  name_buf[to_copy] = '\0';
  JavaVMAttachArgs attach_args;
  attach_args.version = JNI_VERSION_1_2;
  attach_args.name = name_buf;
  attach_args.group = nullptr;
  res = as_daemon ? main_vm.AttachCurrentThreadAsDaemon((void**)&hotspotEnv, &attach_args) :
                    main_vm.AttachCurrentThread((void**)&hotspotEnv, &attach_args);
  if (res != JNI_OK) {
    JNI_THROW("attachSharedLibraryThread", InternalError, err_msg("Trying to attach thread returned %d", res));
  }
  JavaThread* thread = get_current_thread(false);
  const char* attach_error;
  {
    // Transition to VM
    JVMCI_VM_ENTRY_MARK
    attach_error = JVMCIRuntime::attach_shared_library_thread(thread, javaVM);
    // Transition back to Native
  }
  if (attach_error != nullptr) {
    JNI_THROW("attachCurrentThread", InternalError, attach_error);
  }
}

C2V_VMENTRY_PREFIX(jboolean, attachCurrentThread, (JNIEnv* env, jobject c2vm, jbyteArray name, jboolean as_daemon, jlongArray javaVM_info))
  if (thread == nullptr) {
    attachSharedLibraryThread(env, name, as_daemon);
    return true;
  }
  JVMCITraceMark jtm("attachCurrentThread");
  if (thread->jni_environment() == env) {
    // Called from HotSpot
    C2V_BLOCK(jboolean, attachCurrentThread, (JNIEnv* env, jobject, jboolean))
    requireJVMCINativeLibrary(JVMCI_CHECK_0);

    JVMCIRuntime* runtime = JVMCI::compiler_runtime(thread);
    JNIEnv* peerJNIEnv;
    if (runtime->has_shared_library_javavm()) {
      if (runtime->GetEnv(thread, (void**)&peerJNIEnv, JNI_VERSION_1_2) == JNI_OK) {
        // Already attached
        runtime->init_JavaVM_info(javaVM_info, JVMCI_CHECK_0);
        return false;
      }
    }

    {
      // Ensure the JVMCI shared library runtime is initialized.
      JVMCIEnv __peer_jvmci_env__(thread, false, __FILE__, __LINE__);
      JVMCIEnv* peerJVMCIEnv = &__peer_jvmci_env__;
      HandleMark hm(thread);
      JVMCIObject receiver = runtime->get_HotSpotJVMCIRuntime(peerJVMCIEnv);
      if (peerJVMCIEnv->has_pending_exception()) {
        peerJVMCIEnv->describe_pending_exception(true);
      }
      char* sl_path;
      if (JVMCI::get_shared_library(sl_path, false) == nullptr) {
        JVMCI_THROW_MSG_0(InternalError, "Error initializing JVMCI runtime");
      }
    }

    JavaVMAttachArgs attach_args;
    attach_args.version = JNI_VERSION_1_2;
    attach_args.name = const_cast<char*>(thread->name());
    attach_args.group = nullptr;
    if (runtime->GetEnv(thread, (void**) &peerJNIEnv, JNI_VERSION_1_2) == JNI_OK) {
      return false;
    }
    jint res = as_daemon ? runtime->AttachCurrentThreadAsDaemon(thread, (void**) &peerJNIEnv, &attach_args) :
                           runtime->AttachCurrentThread(thread, (void**) &peerJNIEnv, &attach_args);

    if (res == JNI_OK) {
      guarantee(peerJNIEnv != nullptr, "must be");
      runtime->init_JavaVM_info(javaVM_info, JVMCI_CHECK_0);
      JVMCI_event_1("attached to JavaVM[%d] for JVMCI runtime %d", runtime->get_shared_library_javavm_id(), runtime->id());
      return true;
    }
    JVMCI_THROW_MSG_0(InternalError, err_msg("Error %d while attaching %s", res, attach_args.name));
  }
  // Called from JVMCI shared library
  return false;
C2V_END

C2V_VMENTRY_PREFIX(jboolean, detachCurrentThread, (JNIEnv* env, jobject c2vm, jboolean release))
  if (thread == nullptr) {
    // Called from unattached JVMCI shared library thread
    JNI_THROW_("detachCurrentThread", IllegalStateException, "Cannot detach non-attached thread", false);
  }
  JVMCITraceMark jtm("detachCurrentThread");
  if (thread->jni_environment() == env) {
    // Called from HotSpot
    C2V_BLOCK(void, detachCurrentThread, (JNIEnv* env, jobject))
    requireJVMCINativeLibrary(JVMCI_CHECK_0);
    requireInHotSpot("detachCurrentThread", JVMCI_CHECK_0);
    JVMCIRuntime* runtime = thread->libjvmci_runtime();
    if (runtime == nullptr || !runtime->has_shared_library_javavm()) {
      JVMCI_THROW_MSG_0(IllegalStateException, "Require JVMCI shared library JavaVM to be initialized in detachCurrentThread");
    }
    JNIEnv* peerEnv;

    if (runtime->GetEnv(thread, (void**) &peerEnv, JNI_VERSION_1_2) != JNI_OK) {
      JVMCI_THROW_MSG_0(IllegalStateException, err_msg("Cannot detach non-attached thread: %s", thread->name()));
    }
    jint res = runtime->DetachCurrentThread(thread);
    if (res != JNI_OK) {
      JVMCI_THROW_MSG_0(InternalError, err_msg("Error %d while attaching %s", res, thread->name()));
    }
    JVMCI_event_1("detached from JavaVM[%d] for JVMCI runtime %d",
        runtime->get_shared_library_javavm_id(), runtime->id());
    if (release) {
      return runtime->detach_thread(thread, "user thread detach");
    }
  } else {
    // Called from attached JVMCI shared library thread
    if (release) {
      JNI_THROW_("detachCurrentThread", InternalError, "JVMCI shared library thread cannot release JVMCI shared library JavaVM", false);
    }
    JVMCIRuntime* runtime = thread->libjvmci_runtime();
    if (runtime == nullptr) {
      JNI_THROW_("detachCurrentThread", InternalError, "JVMCI shared library thread should have a JVMCI runtime", false);
    }
    {
      // Transition to VM
      C2V_BLOCK(jboolean, detachCurrentThread, (JNIEnv* env, jobject))
      // Cannot destroy shared library JavaVM as we're about to return to it.
      runtime->detach_thread(thread, "shared library thread detach", false);
      JVMCI_event_1("detaching JVMCI shared library thread from HotSpot JavaVM");
      // Transition back to Native
    }
    extern struct JavaVM_ main_vm;
    jint res = main_vm.DetachCurrentThread();
    if (res != JNI_OK) {
      JNI_THROW_("detachCurrentThread", InternalError, "Cannot detach non-attached thread", false);
    }
  }
  return false;
C2V_END

C2V_VMENTRY_0(jlong, translate, (JNIEnv* env, jobject, jobject obj_handle, jboolean callPostTranslation))
  requireJVMCINativeLibrary(JVMCI_CHECK_0);
  if (obj_handle == NULL) {
    return 0L;
  }
  JVMCIEnv __peer_jvmci_env__(thread, !JVMCIENV->is_hotspot(), __FILE__, __LINE__);
  JVMCIEnv* peerEnv = &__peer_jvmci_env__;
  JVMCIEnv* thisEnv = JVMCIENV;

  JVMCIObject obj = thisEnv->wrap(obj_handle);
  JVMCIObject result;
  if (thisEnv->isa_HotSpotResolvedJavaMethodImpl(obj)) {
    methodHandle method(THREAD, thisEnv->asMethod(obj));
    result = peerEnv->get_jvmci_method(method, JVMCI_CHECK_0);
  } else if (thisEnv->isa_HotSpotResolvedObjectTypeImpl(obj)) {
    Klass* klass = thisEnv->asKlass(obj);
    JVMCIKlassHandle klass_handle(THREAD);
    klass_handle = klass;
    result = peerEnv->get_jvmci_type(klass_handle, JVMCI_CHECK_0);
  } else if (thisEnv->isa_HotSpotResolvedPrimitiveType(obj)) {
    BasicType type = JVMCIENV->kindToBasicType(JVMCIENV->get_HotSpotResolvedPrimitiveType_kind(obj), JVMCI_CHECK_0);
    result = peerEnv->get_jvmci_primitive_type(type);
  } else if (thisEnv->isa_IndirectHotSpotObjectConstantImpl(obj) ||
             thisEnv->isa_DirectHotSpotObjectConstantImpl(obj)) {
    Handle constant = thisEnv->asConstant(obj, JVMCI_CHECK_0);
    result = peerEnv->get_object_constant(constant());
  } else if (thisEnv->isa_HotSpotNmethod(obj)) {
    nmethodLocker locker;
    nmethod* nm = JVMCIENV->get_nmethod(obj, locker);
    if (nm != NULL) {
      JVMCINMethodData* data = nm->jvmci_nmethod_data();
      if (data != NULL) {
        if (peerEnv->is_hotspot()) {
          // Only the mirror in the HotSpot heap is accessible
          // through JVMCINMethodData
          oop nmethod_mirror = data->get_nmethod_mirror(nm, /* phantom_ref */ true);
          if (nmethod_mirror != NULL) {
            result = HotSpotJVMCI::wrap(nmethod_mirror);
          }
        }
      }
    }
    if (result.is_null()) {
      JVMCIObject methodObject = thisEnv->get_HotSpotNmethod_method(obj);
      methodHandle mh(THREAD, thisEnv->asMethod(methodObject));
      jboolean isDefault = thisEnv->get_HotSpotNmethod_isDefault(obj);
      jlong compileIdSnapshot = thisEnv->get_HotSpotNmethod_compileIdSnapshot(obj);
      JVMCIObject name_string = thisEnv->get_InstalledCode_name(obj);
      const char* cstring = name_string.is_null() ? NULL : thisEnv->as_utf8_string(name_string);
      // Create a new HotSpotNmethod instance in the peer runtime
      result = peerEnv->new_HotSpotNmethod(mh, cstring, isDefault, compileIdSnapshot, JVMCI_CHECK_0);
      if (result.is_null()) {
        // exception occurred (e.g. OOME) creating a new HotSpotNmethod
      } else if (nm == NULL) {
        // nmethod must have been unloaded
      } else {
        // Link the new HotSpotNmethod to the nmethod
        peerEnv->initialize_installed_code(result, nm, JVMCI_CHECK_0);
        // Only HotSpotNmethod instances in the HotSpot heap are tracked directly by the runtime.
        if (peerEnv->is_hotspot()) {
          JVMCINMethodData* data = nm->jvmci_nmethod_data();
          if (data == NULL) {
            JVMCI_THROW_MSG_0(IllegalArgumentException, "Cannot set HotSpotNmethod mirror for default nmethod");
          }
          if (data->get_nmethod_mirror(nm, /* phantom_ref */ false) != NULL) {
            JVMCI_THROW_MSG_0(IllegalArgumentException, "Cannot overwrite existing HotSpotNmethod mirror for nmethod");
          }
          oop nmethod_mirror = HotSpotJVMCI::resolve(result);
          data->set_nmethod_mirror(nm, nmethod_mirror);
        }
      }
    }
  } else {
    JVMCI_THROW_MSG_0(IllegalArgumentException,
                err_msg("Cannot translate object of type: %s", thisEnv->klass_name(obj)));
  }
  if (callPostTranslation) {
    peerEnv->call_HotSpotJVMCIRuntime_postTranslation(result, JVMCI_CHECK_0);
  }
  // Propagate any exception that occurred while creating the translated object
  if (peerEnv->transfer_pending_exception(thread, thisEnv)) {
    return 0L;
  }
  return (jlong) peerEnv->make_global(result).as_jobject();
}

C2V_VMENTRY_NULL(jobject, unhand, (JNIEnv* env, jobject, jlong obj_handle))
  requireJVMCINativeLibrary(JVMCI_CHECK_NULL);
  if (obj_handle == 0L) {
    return NULL;
  }
  jobject global_handle = (jobject) obj_handle;
  JVMCIObject global_handle_obj = JVMCIENV->wrap(global_handle);
  jobject result = JVMCIENV->make_local(global_handle_obj).as_jobject();

  JVMCIENV->destroy_global(global_handle_obj);
  return result;
}

C2V_VMENTRY(void, updateHotSpotNmethod, (JNIEnv* env, jobject, jobject code_handle))
  JVMCIObject code = JVMCIENV->wrap(code_handle);
  // Execute this operation for the side effect of updating the InstalledCode state
  nmethodLocker locker;
  JVMCIENV->get_nmethod(code, locker);
}

C2V_VMENTRY_NULL(jbyteArray, getCode, (JNIEnv* env, jobject, jobject code_handle))
  JVMCIObject code = JVMCIENV->wrap(code_handle);
  nmethodLocker locker;
  CodeBlob* cb = JVMCIENV->get_code_blob(code, locker);
  if (cb == NULL) {
    return NULL;
  }
  int code_size = cb->code_size();
  JVMCIPrimitiveArray result = JVMCIENV->new_byteArray(code_size, JVMCI_CHECK_NULL);
  JVMCIENV->copy_bytes_from((jbyte*) cb->code_begin(), result, 0, code_size);
  return JVMCIENV->get_jbyteArray(result);
}

C2V_VMENTRY_NULL(jobject, asReflectionExecutable, (JNIEnv* env, jobject, ARGUMENT_PAIR(method)))
  requireInHotSpot("asReflectionExecutable", JVMCI_CHECK_NULL);
  methodHandle m(THREAD, UNPACK_PAIR(Method, method));
  oop executable;
  if (m->is_initializer()) {
    if (m->is_static_initializer()) {
      JVMCI_THROW_MSG_NULL(IllegalArgumentException,
          "Cannot create java.lang.reflect.Method for class initializer");
    }
    executable = Reflection::new_constructor(m, CHECK_NULL);
  } else {
    executable = Reflection::new_method(m, false, CHECK_NULL);
  }
  return JNIHandles::make_local(THREAD, executable);
}

C2V_VMENTRY_NULL(jobject, asReflectionField, (JNIEnv* env, jobject, ARGUMENT_PAIR(klass), jint index))
  requireInHotSpot("asReflectionField", JVMCI_CHECK_NULL);
  Klass* klass = UNPACK_PAIR(Klass, klass);
  if (!klass->is_instance_klass()) {
    JVMCI_THROW_MSG_NULL(IllegalArgumentException,
        err_msg("Expected non-primitive type, got %s", klass->external_name()));
  }
  InstanceKlass* iklass = InstanceKlass::cast(klass);
  Array<u2>* fields = iklass->fields();
  if (index < 0 ||index > fields->length()) {
    JVMCI_THROW_MSG_NULL(IllegalArgumentException,
        err_msg("Field index %d out of bounds for %s", index, klass->external_name()));
  }
  fieldDescriptor fd(iklass, index);
  oop reflected = Reflection::new_field(&fd, CHECK_NULL);
  return JNIHandles::make_local(THREAD, reflected);
}

C2V_VMENTRY_NULL(jobjectArray, getFailedSpeculations, (JNIEnv* env, jobject, jlong failed_speculations_address, jobjectArray current))
  FailedSpeculation* head = *((FailedSpeculation**)(address) failed_speculations_address);
  int result_length = 0;
  for (FailedSpeculation* fs = head; fs != NULL; fs = fs->next()) {
    result_length++;
  }
  int current_length = 0;
  JVMCIObjectArray current_array = NULL;
  if (current != NULL) {
    current_array = JVMCIENV->wrap(current);
    current_length = JVMCIENV->get_length(current_array);
    if (current_length == result_length) {
      // No new failures
      return current;
    }
  }
  JVMCIObjectArray result = JVMCIENV->new_byte_array_array(result_length, JVMCI_CHECK_NULL);
  int result_index = 0;
  for (FailedSpeculation* fs = head; result_index < result_length; fs = fs->next()) {
    assert(fs != NULL, "npe");
    JVMCIPrimitiveArray entry;
    if (result_index < current_length) {
      entry = (JVMCIPrimitiveArray) JVMCIENV->get_object_at(current_array, result_index);
    } else {
      entry = JVMCIENV->new_byteArray(fs->data_len(), JVMCI_CHECK_NULL);
      JVMCIENV->copy_bytes_from((jbyte*) fs->data(), entry, 0, fs->data_len());
    }
    JVMCIENV->put_object_at(result, result_index++, entry);
  }
  return JVMCIENV->get_jobjectArray(result);
}

C2V_VMENTRY_0(jlong, getFailedSpeculationsAddress, (JNIEnv* env, jobject, ARGUMENT_PAIR(method)))
  methodHandle method(THREAD, UNPACK_PAIR(Method, method));
  MethodData* method_data = method->method_data();
  if (method_data == NULL) {
    ClassLoaderData* loader_data = method->method_holder()->class_loader_data();
    method_data = MethodData::allocate(loader_data, method, CHECK_0);
    method->set_method_data(method_data);
  }
  return (jlong) method_data->get_failed_speculations_address();
}

C2V_VMENTRY(void, releaseFailedSpeculations, (JNIEnv* env, jobject, jlong failed_speculations_address))
  FailedSpeculation::free_failed_speculations((FailedSpeculation**)(address) failed_speculations_address);
}

C2V_VMENTRY_0(jboolean, addFailedSpeculation, (JNIEnv* env, jobject, jlong failed_speculations_address, jbyteArray speculation_obj))
  JVMCIPrimitiveArray speculation_handle = JVMCIENV->wrap(speculation_obj);
  int speculation_len = JVMCIENV->get_length(speculation_handle);
  char* speculation = NEW_RESOURCE_ARRAY(char, speculation_len);
  JVMCIENV->copy_bytes_to(speculation_handle, (jbyte*) speculation, 0, speculation_len);
  return FailedSpeculation::add_failed_speculation(NULL, (FailedSpeculation**)(address) failed_speculations_address, (address) speculation, speculation_len);
}

C2V_VMENTRY(void, callSystemExit, (JNIEnv* env, jobject, jint status))
  JavaValue result(T_VOID);
  JavaCallArguments jargs(1);
  jargs.push_int(status);
  JavaCalls::call_static(&result,
                       vmClasses::System_klass(),
                       vmSymbols::exit_method_name(),
                       vmSymbols::int_void_signature(),
                       &jargs,
                       CHECK);
}

C2V_VMENTRY_0(jlong, ticksNow, (JNIEnv* env, jobject))
  return CompilerEvent::ticksNow();
}

C2V_VMENTRY_0(jint, registerCompilerPhase, (JNIEnv* env, jobject, jstring jphase_name))
#if INCLUDE_JFR
  JVMCIObject phase_name = JVMCIENV->wrap(jphase_name);
  const char *name = JVMCIENV->as_utf8_string(phase_name);
  return CompilerEvent::PhaseEvent::get_phase_id(name, true, true, true);
#else
  return -1;
#endif // !INCLUDE_JFR
}

C2V_VMENTRY(void, notifyCompilerPhaseEvent, (JNIEnv* env, jobject, jlong startTime, jint phase, jint compileId, jint level))
  EventCompilerPhase event;
  if (event.should_commit()) {
    CompilerEvent::PhaseEvent::post(event, startTime, phase, compileId, level);
  }
}

C2V_VMENTRY(void, notifyCompilerInliningEvent, (JNIEnv* env, jobject, jint compileId, ARGUMENT_PAIR(caller), ARGUMENT_PAIR(callee), jboolean succeeded, jstring jmessage, jint bci))
  EventCompilerInlining event;
  if (event.should_commit()) {
    Method* caller = UNPACK_PAIR(Method, caller);
    Method* callee = UNPACK_PAIR(Method, callee);
    JVMCIObject message = JVMCIENV->wrap(jmessage);
    CompilerEvent::InlineEvent::post(event, compileId, caller, callee, succeeded, JVMCIENV->as_utf8_string(message), bci);
  }
}

C2V_VMENTRY(void, setThreadLocalObject, (JNIEnv* env, jobject, jint id, jobject value))
  requireInHotSpot("setThreadLocalObject", JVMCI_CHECK);
  if (id == 0) {
    thread->set_jvmci_reserved_oop0(JNIHandles::resolve(value));
    return;
  }
  THROW_MSG(vmSymbols::java_lang_IllegalArgumentException(),
            err_msg("%d is not a valid thread local id", id));
}

C2V_VMENTRY_NULL(jobject, getThreadLocalObject, (JNIEnv* env, jobject, jint id))
  requireInHotSpot("getThreadLocalObject", JVMCI_CHECK_NULL);
  if (id == 0) {
    return JNIHandles::make_local(thread->get_jvmci_reserved_oop0());
  }
  THROW_MSG_0(vmSymbols::java_lang_IllegalArgumentException(),
              err_msg("%d is not a valid thread local id", id));
}

C2V_VMENTRY(void, setThreadLocalLong, (JNIEnv* env, jobject, jint id, jlong value))
  requireInHotSpot("setThreadLocalLong", JVMCI_CHECK);
  if (id == 0) {
    thread->set_jvmci_reserved0(value);
  } else if (id == 1) {
    thread->set_jvmci_reserved1(value);
  } else {
    THROW_MSG(vmSymbols::java_lang_IllegalArgumentException(),
              err_msg("%d is not a valid thread local id", id));
  }
}

C2V_VMENTRY_0(jlong, getThreadLocalLong, (JNIEnv* env, jobject, jint id))
  requireInHotSpot("getThreadLocalLong", JVMCI_CHECK_0);
  if (id == 0) {
    return thread->get_jvmci_reserved0();
  } else if (id == 1) {
    return thread->get_jvmci_reserved1();
  } else {
    THROW_MSG_0(vmSymbols::java_lang_IllegalArgumentException(),
                err_msg("%d is not a valid thread local id", id));
  }
}

#define CC (char*)  /*cast a literal from (const char*)*/
#define FN_PTR(f) CAST_FROM_FN_PTR(void*, &(c2v_ ## f))

#define STRING                  "Ljava/lang/String;"
#define OBJECT                  "Ljava/lang/Object;"
#define CLASS                   "Ljava/lang/Class;"
#define OBJECTCONSTANT          "Ljdk/vm/ci/hotspot/HotSpotObjectConstantImpl;"
#define EXECUTABLE              "Ljava/lang/reflect/Executable;"
#define STACK_TRACE_ELEMENT     "Ljava/lang/StackTraceElement;"
#define INSTALLED_CODE          "Ljdk/vm/ci/code/InstalledCode;"
#define BYTECODE_FRAME          "Ljdk/vm/ci/code/BytecodeFrame;"
#define JAVACONSTANT            "Ljdk/vm/ci/meta/JavaConstant;"
#define INSPECTED_FRAME_VISITOR "Ljdk/vm/ci/code/stack/InspectedFrameVisitor;"
#define RESOLVED_METHOD         "Ljdk/vm/ci/meta/ResolvedJavaMethod;"
#define HS_RESOLVED_TYPE        "Ljdk/vm/ci/hotspot/HotSpotResolvedJavaType;"
#define HS_INSTALLED_CODE       "Ljdk/vm/ci/hotspot/HotSpotInstalledCode;"
#define HS_NMETHOD              "Ljdk/vm/ci/hotspot/HotSpotNmethod;"
#define HS_COMPILED_CODE        "Ljdk/vm/ci/hotspot/HotSpotCompiledCode;"
#define HS_CONFIG               "Ljdk/vm/ci/hotspot/HotSpotVMConfig;"
#define HS_STACK_FRAME_REF      "Ljdk/vm/ci/hotspot/HotSpotStackFrameReference;"
#define HS_SPECULATION_LOG      "Ljdk/vm/ci/hotspot/HotSpotSpeculationLog;"
#define REFLECTION_EXECUTABLE   "Ljava/lang/reflect/Executable;"
#define REFLECTION_FIELD        "Ljava/lang/reflect/Field;"

// Types wrapping VM pointers. The ...2 macro is for a pair: (wrapper, pointer)
#define HS_METHOD               "Ljdk/vm/ci/hotspot/HotSpotResolvedJavaMethodImpl;"
#define HS_METHOD2              "Ljdk/vm/ci/hotspot/HotSpotResolvedJavaMethodImpl;J"
#define HS_KLASS                "Ljdk/vm/ci/hotspot/HotSpotResolvedObjectTypeImpl;"
#define HS_KLASS2               "Ljdk/vm/ci/hotspot/HotSpotResolvedObjectTypeImpl;J"
#define HS_CONSTANT_POOL        "Ljdk/vm/ci/hotspot/HotSpotConstantPool;"
#define HS_CONSTANT_POOL2       "Ljdk/vm/ci/hotspot/HotSpotConstantPool;J"

JNINativeMethod CompilerToVM::methods[] = {
  {CC "getBytecode",                                  CC "(" HS_METHOD2 ")[B",                                                              FN_PTR(getBytecode)},
  {CC "getExceptionTableStart",                       CC "(" HS_METHOD2 ")J",                                                               FN_PTR(getExceptionTableStart)},
  {CC "getExceptionTableLength",                      CC "(" HS_METHOD2 ")I",                                                               FN_PTR(getExceptionTableLength)},
  {CC "findUniqueConcreteMethod",                     CC "(" HS_KLASS2 HS_METHOD2 ")" HS_METHOD,                                            FN_PTR(findUniqueConcreteMethod)},
  {CC "getImplementor",                               CC "(" HS_KLASS2 ")" HS_KLASS,                                                        FN_PTR(getImplementor)},
  {CC "getStackTraceElement",                         CC "(" HS_METHOD2 "I)" STACK_TRACE_ELEMENT,                                           FN_PTR(getStackTraceElement)},
  {CC "methodIsIgnoredBySecurityStackWalk",           CC "(" HS_METHOD2 ")Z",                                                               FN_PTR(methodIsIgnoredBySecurityStackWalk)},
  {CC "setNotInlinableOrCompilable",                  CC "(" HS_METHOD2 ")V",                                                               FN_PTR(setNotInlinableOrCompilable)},
  {CC "isCompilable",                                 CC "(" HS_METHOD2 ")Z",                                                               FN_PTR(isCompilable)},
  {CC "hasNeverInlineDirective",                      CC "(" HS_METHOD2 ")Z",                                                               FN_PTR(hasNeverInlineDirective)},
  {CC "shouldInlineMethod",                           CC "(" HS_METHOD2 ")Z",                                                               FN_PTR(shouldInlineMethod)},
  {CC "lookupType",                                   CC "(" STRING HS_KLASS2 "Z)" HS_RESOLVED_TYPE,                                        FN_PTR(lookupType)},
  {CC "getArrayType",                                 CC "(C" HS_KLASS2 ")" HS_KLASS,                                                       FN_PTR(getArrayType)},
  {CC "lookupClass",                                  CC "(" CLASS ")" HS_RESOLVED_TYPE,                                                    FN_PTR(lookupClass)},
  {CC "lookupNameInPool",                             CC "(" HS_CONSTANT_POOL2 "I)" STRING,                                                 FN_PTR(lookupNameInPool)},
  {CC "lookupNameAndTypeRefIndexInPool",              CC "(" HS_CONSTANT_POOL2 "I)I",                                                       FN_PTR(lookupNameAndTypeRefIndexInPool)},
  {CC "lookupSignatureInPool",                        CC "(" HS_CONSTANT_POOL2 "I)" STRING,                                                 FN_PTR(lookupSignatureInPool)},
  {CC "lookupKlassRefIndexInPool",                    CC "(" HS_CONSTANT_POOL2 "I)I",                                                       FN_PTR(lookupKlassRefIndexInPool)},
  {CC "lookupKlassInPool",                            CC "(" HS_CONSTANT_POOL2 "I)Ljava/lang/Object;",                                      FN_PTR(lookupKlassInPool)},
  {CC "lookupAppendixInPool",                         CC "(" HS_CONSTANT_POOL2 "I)" OBJECTCONSTANT,                                         FN_PTR(lookupAppendixInPool)},
  {CC "lookupMethodInPool",                           CC "(" HS_CONSTANT_POOL2 "IB)" HS_METHOD,                                             FN_PTR(lookupMethodInPool)},
  {CC "constantPoolRemapInstructionOperandFromCache", CC "(" HS_CONSTANT_POOL2 "I)I",                                                       FN_PTR(constantPoolRemapInstructionOperandFromCache)},
  {CC "resolveBootstrapMethod",                       CC "(" HS_CONSTANT_POOL2 "I)[" OBJECT,                                                FN_PTR(resolveBootstrapMethod)},
  {CC "resolvePossiblyCachedConstantInPool",          CC "(" HS_CONSTANT_POOL2 "I)" JAVACONSTANT,                                           FN_PTR(resolvePossiblyCachedConstantInPool)},
  {CC "resolveTypeInPool",                            CC "(" HS_CONSTANT_POOL2 "I)" HS_KLASS,                                               FN_PTR(resolveTypeInPool)},
  {CC "resolveFieldInPool",                           CC "(" HS_CONSTANT_POOL2 "I" HS_METHOD2 "B[I)" HS_KLASS,                              FN_PTR(resolveFieldInPool)},
  {CC "resolveInvokeDynamicInPool",                   CC "(" HS_CONSTANT_POOL2 "I)V",                                                       FN_PTR(resolveInvokeDynamicInPool)},
  {CC "resolveInvokeHandleInPool",                    CC "(" HS_CONSTANT_POOL2 "I)V",                                                       FN_PTR(resolveInvokeHandleInPool)},
  {CC "isResolvedInvokeHandleInPool",                 CC "(" HS_CONSTANT_POOL2 "I)I",                                                       FN_PTR(isResolvedInvokeHandleInPool)},
  {CC "resolveMethod",                                CC "(" HS_KLASS2 HS_METHOD2 HS_KLASS2 ")" HS_METHOD,                                  FN_PTR(resolveMethod)},
  {CC "getSignaturePolymorphicHolders",               CC "()[" STRING,                                                                      FN_PTR(getSignaturePolymorphicHolders)},
  {CC "getVtableIndexForInterfaceMethod",             CC "(" HS_KLASS2 HS_METHOD2 ")I",                                                     FN_PTR(getVtableIndexForInterfaceMethod)},
  {CC "getClassInitializer",                          CC "(" HS_KLASS2 ")" HS_METHOD,                                                       FN_PTR(getClassInitializer)},
  {CC "hasFinalizableSubclass",                       CC "(" HS_KLASS2 ")Z",                                                                FN_PTR(hasFinalizableSubclass)},
  {CC "getMaxCallTargetOffset",                       CC "(J)J",                                                                            FN_PTR(getMaxCallTargetOffset)},
  {CC "asResolvedJavaMethod",                         CC "(" EXECUTABLE ")" HS_METHOD,                                                      FN_PTR(asResolvedJavaMethod)},
  {CC "getResolvedJavaMethod",                        CC "(" OBJECTCONSTANT "J)" HS_METHOD,                                                 FN_PTR(getResolvedJavaMethod)},
  {CC "getConstantPool",                              CC "(" OBJECT "JZ)" HS_CONSTANT_POOL,                                                 FN_PTR(getConstantPool)},
  {CC "getResolvedJavaType0",                         CC "(Ljava/lang/Object;JZ)" HS_KLASS,                                                 FN_PTR(getResolvedJavaType0)},
  {CC "readConfiguration",                            CC "()[" OBJECT,                                                                      FN_PTR(readConfiguration)},
  {CC "installCode0",                                 CC "(JJZ" HS_COMPILED_CODE "[" OBJECT INSTALLED_CODE "J[B)I",                         FN_PTR(installCode0)},
  {CC "getInstallCodeFlags",                          CC "()I",                                                                             FN_PTR(getInstallCodeFlags)},
  {CC "resetCompilationStatistics",                   CC "()V",                                                                             FN_PTR(resetCompilationStatistics)},
  {CC "disassembleCodeBlob",                          CC "(" INSTALLED_CODE ")" STRING,                                                     FN_PTR(disassembleCodeBlob)},
  {CC "executeHotSpotNmethod",                        CC "([" OBJECT HS_NMETHOD ")" OBJECT,                                                 FN_PTR(executeHotSpotNmethod)},
  {CC "getLineNumberTable",                           CC "(" HS_METHOD2 ")[J",                                                              FN_PTR(getLineNumberTable)},
  {CC "getLocalVariableTableStart",                   CC "(" HS_METHOD2 ")J",                                                               FN_PTR(getLocalVariableTableStart)},
  {CC "getLocalVariableTableLength",                  CC "(" HS_METHOD2 ")I",                                                               FN_PTR(getLocalVariableTableLength)},
  {CC "reprofile",                                    CC "(" HS_METHOD2 ")V",                                                               FN_PTR(reprofile)},
  {CC "invalidateHotSpotNmethod",                     CC "(" HS_NMETHOD ")V",                                                               FN_PTR(invalidateHotSpotNmethod)},
  {CC "collectCounters",                              CC "()[J",                                                                            FN_PTR(collectCounters)},
  {CC "getCountersSize",                              CC "()I",                                                                             FN_PTR(getCountersSize)},
  {CC "setCountersSize",                              CC "(I)Z",                                                                            FN_PTR(setCountersSize)},
  {CC "allocateCompileId",                            CC "(" HS_METHOD2 "I)I",                                                              FN_PTR(allocateCompileId)},
  {CC "isMature",                                     CC "(J)Z",                                                                            FN_PTR(isMature)},
  {CC "hasCompiledCodeForOSR",                        CC "(" HS_METHOD2 "II)Z",                                                             FN_PTR(hasCompiledCodeForOSR)},
  {CC "getSymbol",                                    CC "(J)" STRING,                                                                      FN_PTR(getSymbol)},
  {CC "getSignatureName",                             CC "(J)" STRING,                                                                      FN_PTR(getSignatureName)},
  {CC "iterateFrames",                                CC "([" RESOLVED_METHOD "[" RESOLVED_METHOD "I" INSPECTED_FRAME_VISITOR ")" OBJECT,   FN_PTR(iterateFrames)},
  {CC "materializeVirtualObjects",                    CC "(" HS_STACK_FRAME_REF "Z)V",                                                      FN_PTR(materializeVirtualObjects)},
  {CC "shouldDebugNonSafepoints",                     CC "()Z",                                                                             FN_PTR(shouldDebugNonSafepoints)},
  {CC "writeDebugOutput",                             CC "(JIZ)V",                                                                          FN_PTR(writeDebugOutput)},
  {CC "flushDebugOutput",                             CC "()V",                                                                             FN_PTR(flushDebugOutput)},
  {CC "methodDataProfileDataSize",                    CC "(JI)I",                                                                           FN_PTR(methodDataProfileDataSize)},
  {CC "interpreterFrameSize",                         CC "(" BYTECODE_FRAME ")I",                                                           FN_PTR(interpreterFrameSize)},
  {CC "compileToBytecode",                            CC "(" OBJECTCONSTANT ")V",                                                           FN_PTR(compileToBytecode)},
  {CC "getFlagValue",                                 CC "(" STRING ")" OBJECT,                                                             FN_PTR(getFlagValue)},
  {CC "getInterfaces",                                CC "(" HS_KLASS2 ")[" HS_KLASS,                                                       FN_PTR(getInterfaces)},
  {CC "getComponentType",                             CC "(" HS_KLASS2 ")" HS_RESOLVED_TYPE,                                                FN_PTR(getComponentType)},
  {CC "ensureInitialized",                            CC "(" HS_KLASS2 ")V",                                                                FN_PTR(ensureInitialized)},
  {CC "ensureLinked",                                 CC "(" HS_KLASS2 ")V",                                                                FN_PTR(ensureLinked)},
  {CC "getIdentityHashCode",                          CC "(" OBJECTCONSTANT ")I",                                                           FN_PTR(getIdentityHashCode)},
  {CC "isInternedString",                             CC "(" OBJECTCONSTANT ")Z",                                                           FN_PTR(isInternedString)},
  {CC "unboxPrimitive",                               CC "(" OBJECTCONSTANT ")" OBJECT,                                                     FN_PTR(unboxPrimitive)},
  {CC "boxPrimitive",                                 CC "(" OBJECT ")" OBJECTCONSTANT,                                                     FN_PTR(boxPrimitive)},
  {CC "getDeclaredConstructors",                      CC "(" HS_KLASS2 ")[" RESOLVED_METHOD,                                                FN_PTR(getDeclaredConstructors)},
  {CC "getDeclaredMethods",                           CC "(" HS_KLASS2 ")[" RESOLVED_METHOD,                                                FN_PTR(getDeclaredMethods)},
  {CC "readStaticFieldValue",                         CC "(" HS_KLASS2 "JC)" JAVACONSTANT,                                                  FN_PTR(readStaticFieldValue)},
  {CC "readFieldValue",                               CC "(" OBJECTCONSTANT HS_KLASS2 "JC)" JAVACONSTANT,                                   FN_PTR(readFieldValue)},
  {CC "isInstance",                                   CC "(" HS_KLASS2 OBJECTCONSTANT ")Z",                                                 FN_PTR(isInstance)},
  {CC "isAssignableFrom",                             CC "(" HS_KLASS2 HS_KLASS2 ")Z",                                                      FN_PTR(isAssignableFrom)},
  {CC "isTrustedForIntrinsics",                       CC "(" HS_KLASS2 ")Z",                                                                FN_PTR(isTrustedForIntrinsics)},
  {CC "asJavaType",                                   CC "(" OBJECTCONSTANT ")" HS_RESOLVED_TYPE,                                           FN_PTR(asJavaType)},
  {CC "asString",                                     CC "(" OBJECTCONSTANT ")" STRING,                                                     FN_PTR(asString)},
  {CC "equals",                                       CC "(" OBJECTCONSTANT "J" OBJECTCONSTANT "J)Z",                                       FN_PTR(equals)},
  {CC "getJavaMirror",                                CC "(" HS_KLASS2 ")" OBJECTCONSTANT,                                                  FN_PTR(getJavaMirror)},
  {CC "getArrayLength",                               CC "(" OBJECTCONSTANT ")I",                                                           FN_PTR(getArrayLength)},
  {CC "readArrayElement",                             CC "(" OBJECTCONSTANT "I)Ljava/lang/Object;",                                         FN_PTR(readArrayElement)},
  {CC "arrayBaseOffset",                              CC "(C)I",                                                                            FN_PTR(arrayBaseOffset)},
  {CC "arrayIndexScale",                              CC "(C)I",                                                                            FN_PTR(arrayIndexScale)},
  {CC "deleteGlobalHandle",                           CC "(J)V",                                                                            FN_PTR(deleteGlobalHandle)},
  {CC "registerNativeMethods",                        CC "(" CLASS ")[J",                                                                   FN_PTR(registerNativeMethods)},
  {CC "isCurrentThreadAttached",                      CC "()Z",                                                                             FN_PTR(isCurrentThreadAttached)},
  {CC "getCurrentJavaThread",                         CC "()J",                                                                             FN_PTR(getCurrentJavaThread)},
  {CC "attachCurrentThread",                          CC "([BZ[J)Z",                                                                        FN_PTR(attachCurrentThread)},
  {CC "detachCurrentThread",                          CC "(Z)Z",                                                                            FN_PTR(detachCurrentThread)},
  {CC "translate",                                    CC "(" OBJECT "Z)J",                                                                  FN_PTR(translate)},
  {CC "unhand",                                       CC "(J)" OBJECT,                                                                      FN_PTR(unhand)},
  {CC "updateHotSpotNmethod",                         CC "(" HS_NMETHOD ")V",                                                               FN_PTR(updateHotSpotNmethod)},
  {CC "getCode",                                      CC "(" HS_INSTALLED_CODE ")[B",                                                       FN_PTR(getCode)},
  {CC "asReflectionExecutable",                       CC "(" HS_METHOD2 ")" REFLECTION_EXECUTABLE,                                          FN_PTR(asReflectionExecutable)},
  {CC "asReflectionField",                            CC "(" HS_KLASS2 "I)" REFLECTION_FIELD,                                               FN_PTR(asReflectionField)},
  {CC "getFailedSpeculations",                        CC "(J[[B)[[B",                                                                       FN_PTR(getFailedSpeculations)},
  {CC "getFailedSpeculationsAddress",                 CC "(" HS_METHOD2 ")J",                                                               FN_PTR(getFailedSpeculationsAddress)},
  {CC "releaseFailedSpeculations",                    CC "(J)V",                                                                            FN_PTR(releaseFailedSpeculations)},
  {CC "addFailedSpeculation",                         CC "(J[B)Z",                                                                          FN_PTR(addFailedSpeculation)},
  {CC "callSystemExit",                               CC "(I)V",                                                                            FN_PTR(callSystemExit)},
  {CC "ticksNow",                                     CC "()J",                                                                             FN_PTR(ticksNow)},
  {CC "getThreadLocalObject",                         CC "(I)" OBJECT,                                                                      FN_PTR(getThreadLocalObject)},
  {CC "setThreadLocalObject",                         CC "(I" OBJECT ")V",                                                                  FN_PTR(setThreadLocalObject)},
  {CC "getThreadLocalLong",                           CC "(I)J",                                                                            FN_PTR(getThreadLocalLong)},
  {CC "setThreadLocalLong",                           CC "(IJ)V",                                                                           FN_PTR(setThreadLocalLong)},
  {CC "registerCompilerPhase",                        CC "(" STRING ")I",                                                                   FN_PTR(registerCompilerPhase)},
  {CC "notifyCompilerPhaseEvent",                     CC "(JIII)V",                                                                         FN_PTR(notifyCompilerPhaseEvent)},
  {CC "notifyCompilerInliningEvent",                  CC "(I" HS_METHOD2 HS_METHOD2 "ZLjava/lang/String;I)V",                               FN_PTR(notifyCompilerInliningEvent)},
};

int CompilerToVM::methods_count() {
  return sizeof(methods) / sizeof(JNINativeMethod);
}<|MERGE_RESOLUTION|>--- conflicted
+++ resolved
@@ -2202,18 +2202,9 @@
 C2V_END
 
 
-<<<<<<< HEAD
-C2V_VMENTRY_0(jint, arrayBaseOffset, (JNIEnv* env, jobject, jobject kind))
-  if (kind == NULL) {
-    JVMCI_THROW_0(NullPointerException);
-  }
-  BasicType type = JVMCIENV->kindToBasicType(JVMCIENV->wrap(kind), JVMCI_CHECK_0);
-  return arrayOopDesc::base_offset_in_bytes(type);
-=======
 C2V_VMENTRY_0(jint, arrayBaseOffset, (JNIEnv* env, jobject, jchar type_char))
   BasicType type = JVMCIENV->typeCharToBasicType(type_char, JVMCI_CHECK_0);
-  return arrayOopDesc::header_size(type) * HeapWordSize;
->>>>>>> c1040897
+  return arrayOopDesc::base_offset_in_bytes(type);
 C2V_END
 
 C2V_VMENTRY_0(jint, arrayIndexScale, (JNIEnv* env, jobject, jchar type_char))
