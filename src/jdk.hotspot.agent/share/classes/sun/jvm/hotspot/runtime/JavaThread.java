--- conflicted
+++ resolved
@@ -44,11 +44,7 @@
   private static final boolean DEBUG = System.getProperty("sun.jvm.hotspot.runtime.JavaThread.DEBUG") != null;
 
   private static long          threadObjFieldOffset;
-<<<<<<< HEAD
-  private static long          lockStackCurrentOffset;
-=======
   private static long          lockStackTopOffset;
->>>>>>> cc9f7ad9
   private static long          lockStackBaseOffset;
   private static AddressField  anchorField;
   private static AddressField  lastJavaSPField;
@@ -106,13 +102,8 @@
     terminatedField   = type.getCIntegerField("_terminated");
     activeHandlesField = type.getAddressField("_active_handles");
 
-<<<<<<< HEAD
-    lockStackCurrentOffset = type.getField("_lock_stack").getOffset() + typeLockStack.getField("_current").getOffset();
-    lockStackBaseOffset = type.getField("_lock_stack").getOffset() + typeLockStack.getField("_base").getOffset();
-=======
     lockStackTopOffset = type.getField("_lock_stack").getOffset() + typeLockStack.getField("_top").getOffset();
     lockStackBaseOffset = type.getField("_lock_stack").getOffset() + typeLockStack.getField("_base[0]").getOffset();
->>>>>>> cc9f7ad9
     oopPtrSize = VM.getVM().getAddressSize();
 
     UNINITIALIZED     = db.lookupIntConstant("_thread_uninitialized").intValue();
@@ -412,16 +403,6 @@
   }
 
   public boolean isLockOwned(OopHandle obj) {
-<<<<<<< HEAD
-    Address current = addr.getAddressAt(lockStackCurrentOffset);
-    Address base = addr.getAddressAt(lockStackBaseOffset);
-    while (base.lessThan(current)) {
-        Address oop = base.getAddressAt(0);
-        if (oop.equals(obj)) {
-            return true;
-        }
-        base = base.addOffsetTo(oopPtrSize);
-=======
     long current = lockStackBaseOffset;
     long end = addr.getJIntAt(lockStackTopOffset);
     if (Assert.ASSERTS_ENABLED) {
@@ -434,7 +415,6 @@
         return true;
       }
       current += oopPtrSize;
->>>>>>> cc9f7ad9
     }
     return false;
   }
