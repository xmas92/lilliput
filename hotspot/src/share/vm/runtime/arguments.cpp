/*
 * Copyright (c) 1997, 2014, Oracle and/or its affiliates. All rights reserved.
 * DO NOT ALTER OR REMOVE COPYRIGHT NOTICES OR THIS FILE HEADER.
 *
 * This code is free software; you can redistribute it and/or modify it
 * under the terms of the GNU General Public License version 2 only, as
 * published by the Free Software Foundation.
 *
 * This code is distributed in the hope that it will be useful, but WITHOUT
 * ANY WARRANTY; without even the implied warranty of MERCHANTABILITY or
 * FITNESS FOR A PARTICULAR PURPOSE.  See the GNU General Public License
 * version 2 for more details (a copy is included in the LICENSE file that
 * accompanied this code).
 *
 * You should have received a copy of the GNU General Public License version
 * 2 along with this work; if not, write to the Free Software Foundation,
 * Inc., 51 Franklin St, Fifth Floor, Boston, MA 02110-1301 USA.
 *
 * Please contact Oracle, 500 Oracle Parkway, Redwood Shores, CA 94065 USA
 * or visit www.oracle.com if you need additional information or have any
 * questions.
 *
 */

#include "precompiled.hpp"
#include "classfile/classLoader.hpp"
#include "classfile/javaAssertions.hpp"
#include "classfile/stringTable.hpp"
#include "classfile/symbolTable.hpp"
#include "compiler/compilerOracle.hpp"
#include "memory/allocation.inline.hpp"
#include "memory/cardTableRS.hpp"
#include "memory/genCollectedHeap.hpp"
#include "memory/referenceProcessor.hpp"
#include "memory/universe.inline.hpp"
#include "oops/oop.inline.hpp"
#include "prims/jvmtiExport.hpp"
#include "runtime/arguments.hpp"
#include "runtime/arguments_ext.hpp"
#include "runtime/globals_extension.hpp"
#include "runtime/java.hpp"
#include "runtime/os.hpp"
#include "runtime/vm_version.hpp"
#include "services/management.hpp"
#include "services/memTracker.hpp"
#include "utilities/defaultStream.hpp"
#include "utilities/macros.hpp"
#include "utilities/stringUtils.hpp"
#include "utilities/taskqueue.hpp"
#if INCLUDE_ALL_GCS
#include "gc_implementation/concurrentMarkSweep/compactibleFreeListSpace.hpp"
#include "gc_implementation/g1/g1CollectedHeap.inline.hpp"
#include "gc_implementation/parallelScavenge/parallelScavengeHeap.hpp"
#endif // INCLUDE_ALL_GCS

// Note: This is a special bug reporting site for the JVM
#define DEFAULT_VENDOR_URL_BUG "http://bugreport.java.com/bugreport/crash.jsp"
#define DEFAULT_JAVA_LAUNCHER  "generic"

// Disable options not supported in this release, with a warning if they
// were explicitly requested on the command-line
#define UNSUPPORTED_OPTION(opt, description)                    \
do {                                                            \
  if (opt) {                                                    \
    if (FLAG_IS_CMDLINE(opt)) {                                 \
      warning(description " is disabled in this release.");     \
    }                                                           \
    FLAG_SET_DEFAULT(opt, false);                               \
  }                                                             \
} while(0)

#define UNSUPPORTED_GC_OPTION(gc)                                     \
do {                                                                  \
  if (gc) {                                                           \
    if (FLAG_IS_CMDLINE(gc)) {                                        \
      warning(#gc " is not supported in this VM.  Using Serial GC."); \
    }                                                                 \
    FLAG_SET_DEFAULT(gc, false);                                      \
  }                                                                   \
} while(0)

char**  Arguments::_jvm_flags_array             = NULL;
int     Arguments::_num_jvm_flags               = 0;
char**  Arguments::_jvm_args_array              = NULL;
int     Arguments::_num_jvm_args                = 0;
char*  Arguments::_java_command                 = NULL;
SystemProperty* Arguments::_system_properties   = NULL;
const char*  Arguments::_gc_log_filename        = NULL;
bool   Arguments::_has_profile                  = false;
size_t Arguments::_conservative_max_heap_alignment = 0;
uintx  Arguments::_min_heap_size                = 0;
uintx  Arguments::_min_heap_free_ratio          = 0;
uintx  Arguments::_max_heap_free_ratio          = 0;
Arguments::Mode Arguments::_mode                = _mixed;
bool   Arguments::_java_compiler                = false;
bool   Arguments::_xdebug_mode                  = false;
const char*  Arguments::_java_vendor_url_bug    = DEFAULT_VENDOR_URL_BUG;
const char*  Arguments::_sun_java_launcher      = DEFAULT_JAVA_LAUNCHER;
int    Arguments::_sun_java_launcher_pid        = -1;
bool   Arguments::_sun_java_launcher_is_altjvm  = false;

// These parameters are reset in method parse_vm_init_args(JavaVMInitArgs*)
bool   Arguments::_AlwaysCompileLoopMethods     = AlwaysCompileLoopMethods;
bool   Arguments::_UseOnStackReplacement        = UseOnStackReplacement;
bool   Arguments::_BackgroundCompilation        = BackgroundCompilation;
bool   Arguments::_ClipInlining                 = ClipInlining;

char*  Arguments::SharedArchivePath             = NULL;

AgentLibraryList Arguments::_libraryList;
AgentLibraryList Arguments::_agentList;

abort_hook_t     Arguments::_abort_hook         = NULL;
exit_hook_t      Arguments::_exit_hook          = NULL;
vfprintf_hook_t  Arguments::_vfprintf_hook      = NULL;


SystemProperty *Arguments::_sun_boot_library_path = NULL;
SystemProperty *Arguments::_java_library_path = NULL;
SystemProperty *Arguments::_java_home = NULL;
SystemProperty *Arguments::_java_class_path = NULL;
SystemProperty *Arguments::_sun_boot_class_path = NULL;

char* Arguments::_meta_index_path = NULL;
char* Arguments::_meta_index_dir = NULL;
char* Arguments::_ext_dirs = NULL;

// Check if head of 'option' matches 'name', and sets 'tail' remaining part of option string

static bool match_option(const JavaVMOption *option, const char* name,
                         const char** tail) {
  int len = (int)strlen(name);
  if (strncmp(option->optionString, name, len) == 0) {
    *tail = option->optionString + len;
    return true;
  } else {
    return false;
  }
}

static void logOption(const char* opt) {
  if (PrintVMOptions) {
    jio_fprintf(defaultStream::output_stream(), "VM option '%s'\n", opt);
  }
}

// Process java launcher properties.
void Arguments::process_sun_java_launcher_properties(JavaVMInitArgs* args) {
  // See if sun.java.launcher, sun.java.launcher.is_altjvm or
  // sun.java.launcher.pid is defined.
  // Must do this before setting up other system properties,
  // as some of them may depend on launcher type.
  for (int index = 0; index < args->nOptions; index++) {
    const JavaVMOption* option = args->options + index;
    const char* tail;

    if (match_option(option, "-Dsun.java.launcher=", &tail)) {
      process_java_launcher_argument(tail, option->extraInfo);
      continue;
    }
    if (match_option(option, "-Dsun.java.launcher.is_altjvm=", &tail)) {
      if (strcmp(tail, "true") == 0) {
        _sun_java_launcher_is_altjvm = true;
      }
      continue;
    }
    if (match_option(option, "-Dsun.java.launcher.pid=", &tail)) {
      _sun_java_launcher_pid = atoi(tail);
      continue;
    }
  }
}

// Initialize system properties key and value.
void Arguments::init_system_properties() {

  PropertyList_add(&_system_properties, new SystemProperty("java.vm.specification.name",
                                                                 "Java Virtual Machine Specification",  false));
  PropertyList_add(&_system_properties, new SystemProperty("java.vm.version", VM_Version::vm_release(),  false));
  PropertyList_add(&_system_properties, new SystemProperty("java.vm.name", VM_Version::vm_name(),  false));
  PropertyList_add(&_system_properties, new SystemProperty("java.vm.info", VM_Version::vm_info_string(),  true));

  // Following are JVMTI agent writable properties.
  // Properties values are set to NULL and they are
  // os specific they are initialized in os::init_system_properties_values().
  _sun_boot_library_path = new SystemProperty("sun.boot.library.path", NULL,  true);
  _java_library_path = new SystemProperty("java.library.path", NULL,  true);
  _java_home =  new SystemProperty("java.home", NULL,  true);
  _sun_boot_class_path = new SystemProperty("sun.boot.class.path", NULL,  true);

  _java_class_path = new SystemProperty("java.class.path", "",  true);

  // Add to System Property list.
  PropertyList_add(&_system_properties, _sun_boot_library_path);
  PropertyList_add(&_system_properties, _java_library_path);
  PropertyList_add(&_system_properties, _java_home);
  PropertyList_add(&_system_properties, _java_class_path);
  PropertyList_add(&_system_properties, _sun_boot_class_path);

  // Set OS specific system properties values
  os::init_system_properties_values();
}


  // Update/Initialize System properties after JDK version number is known
void Arguments::init_version_specific_system_properties() {
  enum { bufsz = 16 };
  char buffer[bufsz];
  const char* spec_vendor = "Sun Microsystems Inc.";
  uint32_t spec_version = 0;

  spec_vendor = "Oracle Corporation";
  spec_version = JDK_Version::current().major_version();
  jio_snprintf(buffer, bufsz, "1." UINT32_FORMAT, spec_version);

  PropertyList_add(&_system_properties,
      new SystemProperty("java.vm.specification.vendor",  spec_vendor, false));
  PropertyList_add(&_system_properties,
      new SystemProperty("java.vm.specification.version", buffer, false));
  PropertyList_add(&_system_properties,
      new SystemProperty("java.vm.vendor", VM_Version::vm_vendor(),  false));
}

/**
 * Provide a slightly more user-friendly way of eliminating -XX flags.
 * When a flag is eliminated, it can be added to this list in order to
 * continue accepting this flag on the command-line, while issuing a warning
 * and ignoring the value.  Once the JDK version reaches the 'accept_until'
 * limit, we flatly refuse to admit the existence of the flag.  This allows
 * a flag to die correctly over JDK releases using HSX.
 */
typedef struct {
  const char* name;
  JDK_Version obsoleted_in; // when the flag went away
  JDK_Version accept_until; // which version to start denying the existence
} ObsoleteFlag;

static ObsoleteFlag obsolete_jvm_flags[] = {
  { "UseTrainGC",                    JDK_Version::jdk(5), JDK_Version::jdk(7) },
  { "UseSpecialLargeObjectHandling", JDK_Version::jdk(5), JDK_Version::jdk(7) },
  { "UseOversizedCarHandling",       JDK_Version::jdk(5), JDK_Version::jdk(7) },
  { "TraceCarAllocation",            JDK_Version::jdk(5), JDK_Version::jdk(7) },
  { "PrintTrainGCProcessingStats",   JDK_Version::jdk(5), JDK_Version::jdk(7) },
  { "LogOfCarSpaceSize",             JDK_Version::jdk(5), JDK_Version::jdk(7) },
  { "OversizedCarThreshold",         JDK_Version::jdk(5), JDK_Version::jdk(7) },
  { "MinTickInterval",               JDK_Version::jdk(5), JDK_Version::jdk(7) },
  { "DefaultTickInterval",           JDK_Version::jdk(5), JDK_Version::jdk(7) },
  { "MaxTickInterval",               JDK_Version::jdk(5), JDK_Version::jdk(7) },
  { "DelayTickAdjustment",           JDK_Version::jdk(5), JDK_Version::jdk(7) },
  { "ProcessingToTenuringRatio",     JDK_Version::jdk(5), JDK_Version::jdk(7) },
  { "MinTrainLength",                JDK_Version::jdk(5), JDK_Version::jdk(7) },
  { "AppendRatio",         JDK_Version::jdk_update(6,10), JDK_Version::jdk(7) },
  { "DefaultMaxRAM",       JDK_Version::jdk_update(6,18), JDK_Version::jdk(7) },
  { "DefaultInitialRAMFraction",
                           JDK_Version::jdk_update(6,18), JDK_Version::jdk(7) },
  { "UseDepthFirstScavengeOrder",
                           JDK_Version::jdk_update(6,22), JDK_Version::jdk(7) },
  { "HandlePromotionFailure",
                           JDK_Version::jdk_update(6,24), JDK_Version::jdk(8) },
  { "MaxLiveObjectEvacuationRatio",
                           JDK_Version::jdk_update(6,24), JDK_Version::jdk(8) },
  { "ForceSharedSpaces",   JDK_Version::jdk_update(6,25), JDK_Version::jdk(8) },
  { "UseParallelOldGCCompacting",
                           JDK_Version::jdk_update(6,27), JDK_Version::jdk(8) },
  { "UseParallelDensePrefixUpdate",
                           JDK_Version::jdk_update(6,27), JDK_Version::jdk(8) },
  { "UseParallelOldGCDensePrefix",
                           JDK_Version::jdk_update(6,27), JDK_Version::jdk(8) },
  { "AllowTransitionalJSR292",       JDK_Version::jdk(7), JDK_Version::jdk(8) },
  { "UseCompressedStrings",          JDK_Version::jdk(7), JDK_Version::jdk(8) },
  { "CMSPermGenPrecleaningEnabled", JDK_Version::jdk(8),  JDK_Version::jdk(9) },
  { "CMSTriggerPermRatio", JDK_Version::jdk(8),  JDK_Version::jdk(9) },
  { "CMSInitiatingPermOccupancyFraction", JDK_Version::jdk(8),  JDK_Version::jdk(9) },
  { "AdaptivePermSizeWeight", JDK_Version::jdk(8),  JDK_Version::jdk(9) },
  { "PermGenPadding", JDK_Version::jdk(8),  JDK_Version::jdk(9) },
  { "PermMarkSweepDeadRatio", JDK_Version::jdk(8),  JDK_Version::jdk(9) },
  { "PermSize", JDK_Version::jdk(8),  JDK_Version::jdk(9) },
  { "MaxPermSize", JDK_Version::jdk(8),  JDK_Version::jdk(9) },
  { "MinPermHeapExpansion", JDK_Version::jdk(8),  JDK_Version::jdk(9) },
  { "MaxPermHeapExpansion", JDK_Version::jdk(8),  JDK_Version::jdk(9) },
  { "CMSRevisitStackSize",           JDK_Version::jdk(8), JDK_Version::jdk(9) },
  { "PrintRevisitStats",             JDK_Version::jdk(8), JDK_Version::jdk(9) },
  { "UseVectoredExceptions",         JDK_Version::jdk(8), JDK_Version::jdk(9) },
  { "UseSplitVerifier",              JDK_Version::jdk(8), JDK_Version::jdk(9) },
  { "UseISM",                        JDK_Version::jdk(8), JDK_Version::jdk(9) },
  { "UsePermISM",                    JDK_Version::jdk(8), JDK_Version::jdk(9) },
  { "UseMPSS",                       JDK_Version::jdk(8), JDK_Version::jdk(9) },
  { "UseStringCache",                JDK_Version::jdk(8), JDK_Version::jdk(9) },
  { "UseOldInlining",                JDK_Version::jdk(9), JDK_Version::jdk(10) },
  { "SafepointPollOffset",           JDK_Version::jdk(9), JDK_Version::jdk(10) },
#ifdef PRODUCT
  { "DesiredMethodLimit",
                           JDK_Version::jdk_update(7, 2), JDK_Version::jdk(8) },
#endif // PRODUCT
  { "UseVMInterruptibleIO",          JDK_Version::jdk(8), JDK_Version::jdk(9) },
  { "UseBoundThreads",               JDK_Version::jdk(9), JDK_Version::jdk(10) },
  { "DefaultThreadPriority",         JDK_Version::jdk(9), JDK_Version::jdk(10) },
  { "NoYieldsInMicrolock",           JDK_Version::jdk(9), JDK_Version::jdk(10) },
  { "BackEdgeThreshold",             JDK_Version::jdk(9), JDK_Version::jdk(10) },
  { "UseNewReflection",              JDK_Version::jdk(9), JDK_Version::jdk(10) },
  { "ReflectionWrapResolutionErrors",JDK_Version::jdk(9), JDK_Version::jdk(10) },
  { "VerifyReflectionBytecodes",     JDK_Version::jdk(9), JDK_Version::jdk(10) },
  { "AutoShutdownNMT",               JDK_Version::jdk(9), JDK_Version::jdk(10) },
  { "NmethodSweepFraction",          JDK_Version::jdk(9), JDK_Version::jdk(10) },
  { "NmethodSweepCheckInterval",     JDK_Version::jdk(9), JDK_Version::jdk(10) },
  { "CodeCacheMinimumFreeSpace",     JDK_Version::jdk(9), JDK_Version::jdk(10) },
#ifndef ZERO
  { "UseFastAccessorMethods",        JDK_Version::jdk(9), JDK_Version::jdk(10) },
  { "UseFastEmptyMethods",           JDK_Version::jdk(9), JDK_Version::jdk(10) },
#endif // ZERO
  { "UseCompilerSafepoints",         JDK_Version::jdk(9), JDK_Version::jdk(10) },
  { NULL, JDK_Version(0), JDK_Version(0) }
};

// Returns true if the flag is obsolete and fits into the range specified
// for being ignored.  In the case that the flag is ignored, the 'version'
// value is filled in with the version number when the flag became
// obsolete so that that value can be displayed to the user.
bool Arguments::is_newly_obsolete(const char *s, JDK_Version* version) {
  int i = 0;
  assert(version != NULL, "Must provide a version buffer");
  while (obsolete_jvm_flags[i].name != NULL) {
    const ObsoleteFlag& flag_status = obsolete_jvm_flags[i];
    // <flag>=xxx form
    // [-|+]<flag> form
    size_t len = strlen(flag_status.name);
    if (((strncmp(flag_status.name, s, len) == 0) &&
         (strlen(s) == len)) ||
        ((s[0] == '+' || s[0] == '-') &&
         (strncmp(flag_status.name, &s[1], len) == 0) &&
         (strlen(&s[1]) == len))) {
      if (JDK_Version::current().compare(flag_status.accept_until) == -1) {
          *version = flag_status.obsoleted_in;
          return true;
      }
    }
    i++;
  }
  return false;
}

// Constructs the system class path (aka boot class path) from the following
// components, in order:
//
//     prefix           // from -Xbootclasspath/p:...
//     base             // from os::get_system_properties() or -Xbootclasspath=
//     suffix           // from -Xbootclasspath/a:...
//
// This could be AllStatic, but it isn't needed after argument processing is
// complete.
class SysClassPath: public StackObj {
public:
  SysClassPath(const char* base);
  ~SysClassPath();

  inline void set_base(const char* base);
  inline void add_prefix(const char* prefix);
  inline void add_suffix_to_prefix(const char* suffix);
  inline void add_suffix(const char* suffix);
  inline void reset_path(const char* base);

  inline const char* get_base()     const { return _items[_scp_base]; }
  inline const char* get_prefix()   const { return _items[_scp_prefix]; }
  inline const char* get_suffix()   const { return _items[_scp_suffix]; }

  // Combine all the components into a single c-heap-allocated string; caller
  // must free the string if/when no longer needed.
  char* combined_path();

private:
  // Utility routines.
  static char* add_to_path(const char* path, const char* str, bool prepend);
  static char* add_jars_to_path(char* path, const char* directory);

  inline void reset_item_at(int index);

  // Array indices for the items that make up the sysclasspath.  All except the
  // base are allocated in the C heap and freed by this class.
  enum {
    _scp_prefix,        // from -Xbootclasspath/p:...
    _scp_base,          // the default sysclasspath
    _scp_suffix,        // from -Xbootclasspath/a:...
    _scp_nitems         // the number of items, must be last.
  };

  const char* _items[_scp_nitems];
};

SysClassPath::SysClassPath(const char* base) {
  memset(_items, 0, sizeof(_items));
  _items[_scp_base] = base;
}

SysClassPath::~SysClassPath() {
  // Free everything except the base.
  for (int i = 0; i < _scp_nitems; ++i) {
    if (i != _scp_base) reset_item_at(i);
  }
}

inline void SysClassPath::set_base(const char* base) {
  _items[_scp_base] = base;
}

inline void SysClassPath::add_prefix(const char* prefix) {
  _items[_scp_prefix] = add_to_path(_items[_scp_prefix], prefix, true);
}

inline void SysClassPath::add_suffix_to_prefix(const char* suffix) {
  _items[_scp_prefix] = add_to_path(_items[_scp_prefix], suffix, false);
}

inline void SysClassPath::add_suffix(const char* suffix) {
  _items[_scp_suffix] = add_to_path(_items[_scp_suffix], suffix, false);
}

inline void SysClassPath::reset_item_at(int index) {
  assert(index < _scp_nitems && index != _scp_base, "just checking");
  if (_items[index] != NULL) {
    FREE_C_HEAP_ARRAY(char, _items[index]);
    _items[index] = NULL;
  }
}

inline void SysClassPath::reset_path(const char* base) {
  // Clear the prefix and suffix.
  reset_item_at(_scp_prefix);
  reset_item_at(_scp_suffix);
  set_base(base);
}

//------------------------------------------------------------------------------

<<<<<<< HEAD
=======
void SysClassPath::expand_endorsed() {
  assert(_items[_scp_endorsed] == NULL, "can only be called once.");

  const char* path = Arguments::get_property("java.endorsed.dirs");
  if (path == NULL) {
    path = Arguments::get_endorsed_dir();
    assert(path != NULL, "no default for java.endorsed.dirs");
  }

  char* expanded_path = NULL;
  const char separator = *os::path_separator();
  const char* const end = path + strlen(path);
  while (path < end) {
    const char* tmp_end = strchr(path, separator);
    if (tmp_end == NULL) {
      expanded_path = add_jars_to_path(expanded_path, path);
      path = end;
    } else {
      char* dirpath = NEW_C_HEAP_ARRAY(char, tmp_end - path + 1, mtInternal);
      memcpy(dirpath, path, tmp_end - path);
      dirpath[tmp_end - path] = '\0';
      expanded_path = add_jars_to_path(expanded_path, dirpath);
      FREE_C_HEAP_ARRAY(char, dirpath);
      path = tmp_end + 1;
    }
  }
  _items[_scp_endorsed] = expanded_path;
  DEBUG_ONLY(_expansion_done = true;)
}
>>>>>>> 36ab0d5c

// Combine the bootclasspath elements, some of which may be null, into a single
// c-heap-allocated string.
char* SysClassPath::combined_path() {
  assert(_items[_scp_base] != NULL, "empty default sysclasspath");

  size_t lengths[_scp_nitems];
  size_t total_len = 0;

  const char separator = *os::path_separator();

  // Get the lengths.
  int i;
  for (i = 0; i < _scp_nitems; ++i) {
    if (_items[i] != NULL) {
      lengths[i] = strlen(_items[i]);
      // Include space for the separator char (or a NULL for the last item).
      total_len += lengths[i] + 1;
    }
  }
  assert(total_len > 0, "empty sysclasspath not allowed");

  // Copy the _items to a single string.
  char* cp = NEW_C_HEAP_ARRAY(char, total_len, mtInternal);
  char* cp_tmp = cp;
  for (i = 0; i < _scp_nitems; ++i) {
    if (_items[i] != NULL) {
      memcpy(cp_tmp, _items[i], lengths[i]);
      cp_tmp += lengths[i];
      *cp_tmp++ = separator;
    }
  }
  *--cp_tmp = '\0';     // Replace the extra separator.
  return cp;
}

// Note:  path must be c-heap-allocated (or NULL); it is freed if non-null.
char*
SysClassPath::add_to_path(const char* path, const char* str, bool prepend) {
  char *cp;

  assert(str != NULL, "just checking");
  if (path == NULL) {
    size_t len = strlen(str) + 1;
    cp = NEW_C_HEAP_ARRAY(char, len, mtInternal);
    memcpy(cp, str, len);                       // copy the trailing null
  } else {
    const char separator = *os::path_separator();
    size_t old_len = strlen(path);
    size_t str_len = strlen(str);
    size_t len = old_len + str_len + 2;

    if (prepend) {
      cp = NEW_C_HEAP_ARRAY(char, len, mtInternal);
      char* cp_tmp = cp;
      memcpy(cp_tmp, str, str_len);
      cp_tmp += str_len;
      *cp_tmp = separator;
      memcpy(++cp_tmp, path, old_len + 1);      // copy the trailing null
      FREE_C_HEAP_ARRAY(char, path);
    } else {
      cp = REALLOC_C_HEAP_ARRAY(char, path, len, mtInternal);
      char* cp_tmp = cp + old_len;
      *cp_tmp = separator;
      memcpy(++cp_tmp, str, str_len + 1);       // copy the trailing null
    }
  }
  return cp;
}

// Scan the directory and append any jar or zip files found to path.
// Note:  path must be c-heap-allocated (or NULL); it is freed if non-null.
char* SysClassPath::add_jars_to_path(char* path, const char* directory) {
  DIR* dir = os::opendir(directory);
  if (dir == NULL) return path;

  char dir_sep[2] = { '\0', '\0' };
  size_t directory_len = strlen(directory);
  const char fileSep = *os::file_separator();
  if (directory[directory_len - 1] != fileSep) dir_sep[0] = fileSep;

  /* Scan the directory for jars/zips, appending them to path. */
  struct dirent *entry;
  char *dbuf = NEW_C_HEAP_ARRAY(char, os::readdir_buf_size(directory), mtInternal);
  while ((entry = os::readdir(dir, (dirent *) dbuf)) != NULL) {
    const char* name = entry->d_name;
    const char* ext = name + strlen(name) - 4;
    bool isJarOrZip = ext > name &&
      (os::file_name_strcmp(ext, ".jar") == 0 ||
       os::file_name_strcmp(ext, ".zip") == 0);
    if (isJarOrZip) {
      char* jarpath = NEW_C_HEAP_ARRAY(char, directory_len + 2 + strlen(name), mtInternal);
      sprintf(jarpath, "%s%s%s", directory, dir_sep, name);
      path = add_to_path(path, jarpath, false);
      FREE_C_HEAP_ARRAY(char, jarpath);
    }
  }
  FREE_C_HEAP_ARRAY(char, dbuf);
  os::closedir(dir);
  return path;
}

// Parses a memory size specification string.
static bool atomull(const char *s, julong* result) {
  julong n = 0;
  int args_read = 0;
  bool is_hex = false;
  // Skip leading 0[xX] for hexadecimal
  if (*s =='0' && (*(s+1) == 'x' || *(s+1) == 'X')) {
    s += 2;
    is_hex = true;
    args_read = sscanf(s, JULONG_FORMAT_X, &n);
  } else {
    args_read = sscanf(s, JULONG_FORMAT, &n);
  }
  if (args_read != 1) {
    return false;
  }
  while (*s != '\0' && (isdigit(*s) || (is_hex && isxdigit(*s)))) {
    s++;
  }
  // 4705540: illegal if more characters are found after the first non-digit
  if (strlen(s) > 1) {
    return false;
  }
  switch (*s) {
    case 'T': case 't':
      *result = n * G * K;
      // Check for overflow.
      if (*result/((julong)G * K) != n) return false;
      return true;
    case 'G': case 'g':
      *result = n * G;
      if (*result/G != n) return false;
      return true;
    case 'M': case 'm':
      *result = n * M;
      if (*result/M != n) return false;
      return true;
    case 'K': case 'k':
      *result = n * K;
      if (*result/K != n) return false;
      return true;
    case '\0':
      *result = n;
      return true;
    default:
      return false;
  }
}

Arguments::ArgsRange Arguments::check_memory_size(julong size, julong min_size) {
  if (size < min_size) return arg_too_small;
  // Check that size will fit in a size_t (only relevant on 32-bit)
  if (size > max_uintx) return arg_too_big;
  return arg_in_range;
}

// Describe an argument out of range error
void Arguments::describe_range_error(ArgsRange errcode) {
  switch(errcode) {
  case arg_too_big:
    jio_fprintf(defaultStream::error_stream(),
                "The specified size exceeds the maximum "
                "representable size.\n");
    break;
  case arg_too_small:
  case arg_unreadable:
  case arg_in_range:
    // do nothing for now
    break;
  default:
    ShouldNotReachHere();
  }
}

static bool set_bool_flag(char* name, bool value, Flag::Flags origin) {
  return CommandLineFlags::boolAtPut(name, &value, origin);
}

static bool set_fp_numeric_flag(char* name, char* value, Flag::Flags origin) {
  double v;
  if (sscanf(value, "%lf", &v) != 1) {
    return false;
  }

  if (CommandLineFlags::doubleAtPut(name, &v, origin)) {
    return true;
  }
  return false;
}

static bool set_numeric_flag(char* name, char* value, Flag::Flags origin) {
  julong v;
  intx intx_v;
  bool is_neg = false;
  // Check the sign first since atomull() parses only unsigned values.
  if (*value == '-') {
    if (!CommandLineFlags::intxAt(name, &intx_v)) {
      return false;
    }
    value++;
    is_neg = true;
  }
  if (!atomull(value, &v)) {
    return false;
  }
  intx_v = (intx) v;
  if (is_neg) {
    intx_v = -intx_v;
  }
  if (CommandLineFlags::intxAtPut(name, &intx_v, origin)) {
    return true;
  }
  uintx uintx_v = (uintx) v;
  if (!is_neg && CommandLineFlags::uintxAtPut(name, &uintx_v, origin)) {
    return true;
  }
  uint64_t uint64_t_v = (uint64_t) v;
  if (!is_neg && CommandLineFlags::uint64_tAtPut(name, &uint64_t_v, origin)) {
    return true;
  }
  size_t size_t_v = (size_t) v;
  if (!is_neg && CommandLineFlags::size_tAtPut(name, &size_t_v, origin)) {
    return true;
  }
  return false;
}

static bool set_string_flag(char* name, const char* value, Flag::Flags origin) {
  if (!CommandLineFlags::ccstrAtPut(name, &value, origin))  return false;
  // Contract:  CommandLineFlags always returns a pointer that needs freeing.
  FREE_C_HEAP_ARRAY(char, value);
  return true;
}

static bool append_to_string_flag(char* name, const char* new_value, Flag::Flags origin) {
  const char* old_value = "";
  if (!CommandLineFlags::ccstrAt(name, &old_value))  return false;
  size_t old_len = old_value != NULL ? strlen(old_value) : 0;
  size_t new_len = strlen(new_value);
  const char* value;
  char* free_this_too = NULL;
  if (old_len == 0) {
    value = new_value;
  } else if (new_len == 0) {
    value = old_value;
  } else {
    char* buf = NEW_C_HEAP_ARRAY(char, old_len + 1 + new_len + 1, mtInternal);
    // each new setting adds another LINE to the switch:
    sprintf(buf, "%s\n%s", old_value, new_value);
    value = buf;
    free_this_too = buf;
  }
  (void) CommandLineFlags::ccstrAtPut(name, &value, origin);
  // CommandLineFlags always returns a pointer that needs freeing.
  FREE_C_HEAP_ARRAY(char, value);
  if (free_this_too != NULL) {
    // CommandLineFlags made its own copy, so I must delete my own temp. buffer.
    FREE_C_HEAP_ARRAY(char, free_this_too);
  }
  return true;
}

bool Arguments::parse_argument(const char* arg, Flag::Flags origin) {

  // range of acceptable characters spelled out for portability reasons
#define NAME_RANGE  "[abcdefghijklmnopqrstuvwxyzABCDEFGHIJKLMNOPQRSTUVWXYZ0123456789_]"
#define BUFLEN 255
  char name[BUFLEN+1];
  char dummy;

  if (sscanf(arg, "-%" XSTR(BUFLEN) NAME_RANGE "%c", name, &dummy) == 1) {
    return set_bool_flag(name, false, origin);
  }
  if (sscanf(arg, "+%" XSTR(BUFLEN) NAME_RANGE "%c", name, &dummy) == 1) {
    return set_bool_flag(name, true, origin);
  }

  char punct;
  if (sscanf(arg, "%" XSTR(BUFLEN) NAME_RANGE "%c", name, &punct) == 2 && punct == '=') {
    const char* value = strchr(arg, '=') + 1;
    Flag* flag = Flag::find_flag(name, strlen(name));
    if (flag != NULL && flag->is_ccstr()) {
      if (flag->ccstr_accumulates()) {
        return append_to_string_flag(name, value, origin);
      } else {
        if (value[0] == '\0') {
          value = NULL;
        }
        return set_string_flag(name, value, origin);
      }
    }
  }

  if (sscanf(arg, "%" XSTR(BUFLEN) NAME_RANGE ":%c", name, &punct) == 2 && punct == '=') {
    const char* value = strchr(arg, '=') + 1;
    // -XX:Foo:=xxx will reset the string flag to the given value.
    if (value[0] == '\0') {
      value = NULL;
    }
    return set_string_flag(name, value, origin);
  }

#define SIGNED_FP_NUMBER_RANGE "[-0123456789.]"
#define SIGNED_NUMBER_RANGE    "[-0123456789]"
#define        NUMBER_RANGE    "[0123456789]"
  char value[BUFLEN + 1];
  char value2[BUFLEN + 1];
  if (sscanf(arg, "%" XSTR(BUFLEN) NAME_RANGE "=" "%" XSTR(BUFLEN) SIGNED_NUMBER_RANGE "." "%" XSTR(BUFLEN) NUMBER_RANGE "%c", name, value, value2, &dummy) == 3) {
    // Looks like a floating-point number -- try again with more lenient format string
    if (sscanf(arg, "%" XSTR(BUFLEN) NAME_RANGE "=" "%" XSTR(BUFLEN) SIGNED_FP_NUMBER_RANGE "%c", name, value, &dummy) == 2) {
      return set_fp_numeric_flag(name, value, origin);
    }
  }

#define VALUE_RANGE "[-kmgtxKMGTX0123456789abcdefABCDEF]"
  if (sscanf(arg, "%" XSTR(BUFLEN) NAME_RANGE "=" "%" XSTR(BUFLEN) VALUE_RANGE "%c", name, value, &dummy) == 2) {
    return set_numeric_flag(name, value, origin);
  }

  return false;
}

void Arguments::add_string(char*** bldarray, int* count, const char* arg) {
  assert(bldarray != NULL, "illegal argument");

  if (arg == NULL) {
    return;
  }

  int new_count = *count + 1;

  // expand the array and add arg to the last element
  if (*bldarray == NULL) {
    *bldarray = NEW_C_HEAP_ARRAY(char*, new_count, mtInternal);
  } else {
    *bldarray = REALLOC_C_HEAP_ARRAY(char*, *bldarray, new_count, mtInternal);
  }
  (*bldarray)[*count] = os::strdup_check_oom(arg);
  *count = new_count;
}

void Arguments::build_jvm_args(const char* arg) {
  add_string(&_jvm_args_array, &_num_jvm_args, arg);
}

void Arguments::build_jvm_flags(const char* arg) {
  add_string(&_jvm_flags_array, &_num_jvm_flags, arg);
}

// utility function to return a string that concatenates all
// strings in a given char** array
const char* Arguments::build_resource_string(char** args, int count) {
  if (args == NULL || count == 0) {
    return NULL;
  }
  size_t length = strlen(args[0]) + 1; // add 1 for the null terminator
  for (int i = 1; i < count; i++) {
    length += strlen(args[i]) + 1; // add 1 for a space
  }
  char* s = NEW_RESOURCE_ARRAY(char, length);
  strcpy(s, args[0]);
  for (int j = 1; j < count; j++) {
    strcat(s, " ");
    strcat(s, args[j]);
  }
  return (const char*) s;
}

void Arguments::print_on(outputStream* st) {
  st->print_cr("VM Arguments:");
  if (num_jvm_flags() > 0) {
    st->print("jvm_flags: "); print_jvm_flags_on(st);
  }
  if (num_jvm_args() > 0) {
    st->print("jvm_args: "); print_jvm_args_on(st);
  }
  st->print_cr("java_command: %s", java_command() ? java_command() : "<unknown>");
  if (_java_class_path != NULL) {
    char* path = _java_class_path->value();
    st->print_cr("java_class_path (initial): %s", strlen(path) == 0 ? "<not set>" : path );
  }
  st->print_cr("Launcher Type: %s", _sun_java_launcher);
}

void Arguments::print_jvm_flags_on(outputStream* st) {
  if (_num_jvm_flags > 0) {
    for (int i=0; i < _num_jvm_flags; i++) {
      st->print("%s ", _jvm_flags_array[i]);
    }
    st->cr();
  }
}

void Arguments::print_jvm_args_on(outputStream* st) {
  if (_num_jvm_args > 0) {
    for (int i=0; i < _num_jvm_args; i++) {
      st->print("%s ", _jvm_args_array[i]);
    }
    st->cr();
  }
}

bool Arguments::process_argument(const char* arg,
    jboolean ignore_unrecognized, Flag::Flags origin) {

  JDK_Version since = JDK_Version();

  if (parse_argument(arg, origin) || ignore_unrecognized) {
    return true;
  }

  bool has_plus_minus = (*arg == '+' || *arg == '-');
  const char* const argname = has_plus_minus ? arg + 1 : arg;
  if (is_newly_obsolete(arg, &since)) {
    char version[256];
    since.to_string(version, sizeof(version));
    warning("ignoring option %s; support was removed in %s", argname, version);
    return true;
  }

  // For locked flags, report a custom error message if available.
  // Otherwise, report the standard unrecognized VM option.

  size_t arg_len;
  const char* equal_sign = strchr(argname, '=');
  if (equal_sign == NULL) {
    arg_len = strlen(argname);
  } else {
    arg_len = equal_sign - argname;
  }

  Flag* found_flag = Flag::find_flag((const char*)argname, arg_len, true, true);
  if (found_flag != NULL) {
    char locked_message_buf[BUFLEN];
    found_flag->get_locked_message(locked_message_buf, BUFLEN);
    if (strlen(locked_message_buf) == 0) {
      if (found_flag->is_bool() && !has_plus_minus) {
        jio_fprintf(defaultStream::error_stream(),
          "Missing +/- setting for VM option '%s'\n", argname);
      } else if (!found_flag->is_bool() && has_plus_minus) {
        jio_fprintf(defaultStream::error_stream(),
          "Unexpected +/- setting in VM option '%s'\n", argname);
      } else {
        jio_fprintf(defaultStream::error_stream(),
          "Improperly specified VM option '%s'\n", argname);
      }
    } else {
      jio_fprintf(defaultStream::error_stream(), "%s", locked_message_buf);
    }
  } else {
    jio_fprintf(defaultStream::error_stream(),
                "Unrecognized VM option '%s'\n", argname);
    Flag* fuzzy_matched = Flag::fuzzy_match((const char*)argname, arg_len, true);
    if (fuzzy_matched != NULL) {
      jio_fprintf(defaultStream::error_stream(),
                  "Did you mean '%s%s%s'? ",
                  (fuzzy_matched->is_bool()) ? "(+/-)" : "",
                  fuzzy_matched->_name,
                  (fuzzy_matched->is_bool()) ? "" : "=<value>");
      if (is_newly_obsolete(fuzzy_matched->_name, &since)) {
        char version[256];
        since.to_string(version, sizeof(version));
        jio_fprintf(defaultStream::error_stream(),
                    "Warning: support for %s was removed in %s\n",
                    fuzzy_matched->_name,
                    version);
      }
    }
  }

  // allow for commandline "commenting out" options like -XX:#+Verbose
  return arg[0] == '#';
}

bool Arguments::process_settings_file(const char* file_name, bool should_exist, jboolean ignore_unrecognized) {
  FILE* stream = fopen(file_name, "rb");
  if (stream == NULL) {
    if (should_exist) {
      jio_fprintf(defaultStream::error_stream(),
                  "Could not open settings file %s\n", file_name);
      return false;
    } else {
      return true;
    }
  }

  char token[1024];
  int  pos = 0;

  bool in_white_space = true;
  bool in_comment     = false;
  bool in_quote       = false;
  char quote_c        = 0;
  bool result         = true;

  int c = getc(stream);
  while(c != EOF && pos < (int)(sizeof(token)-1)) {
    if (in_white_space) {
      if (in_comment) {
        if (c == '\n') in_comment = false;
      } else {
        if (c == '#') in_comment = true;
        else if (!isspace(c)) {
          in_white_space = false;
          token[pos++] = c;
        }
      }
    } else {
      if (c == '\n' || (!in_quote && isspace(c))) {
        // token ends at newline, or at unquoted whitespace
        // this allows a way to include spaces in string-valued options
        token[pos] = '\0';
        logOption(token);
        result &= process_argument(token, ignore_unrecognized, Flag::CONFIG_FILE);
        build_jvm_flags(token);
        pos = 0;
        in_white_space = true;
        in_quote = false;
      } else if (!in_quote && (c == '\'' || c == '"')) {
        in_quote = true;
        quote_c = c;
      } else if (in_quote && (c == quote_c)) {
        in_quote = false;
      } else {
        token[pos++] = c;
      }
    }
    c = getc(stream);
  }
  if (pos > 0) {
    token[pos] = '\0';
    result &= process_argument(token, ignore_unrecognized, Flag::CONFIG_FILE);
    build_jvm_flags(token);
  }
  fclose(stream);
  return result;
}

//=============================================================================================================
// Parsing of properties (-D)

const char* Arguments::get_property(const char* key) {
  return PropertyList_get_value(system_properties(), key);
}

bool Arguments::add_property(const char* prop) {
  const char* eq = strchr(prop, '=');
  char* key;
  // ns must be static--its address may be stored in a SystemProperty object.
  const static char ns[1] = {0};
  char* value = (char *)ns;

  size_t key_len = (eq == NULL) ? strlen(prop) : (eq - prop);
  key = AllocateHeap(key_len + 1, mtInternal);
  strncpy(key, prop, key_len);
  key[key_len] = '\0';

  if (eq != NULL) {
    size_t value_len = strlen(prop) - key_len - 1;
    value = AllocateHeap(value_len + 1, mtInternal);
    strncpy(value, &prop[key_len + 1], value_len + 1);
  }

  if (strcmp(key, "java.compiler") == 0) {
    process_java_compiler_argument(value);
    FreeHeap(key);
    if (eq != NULL) {
      FreeHeap(value);
    }
    return true;
  } else if (strcmp(key, "sun.java.command") == 0) {
    _java_command = value;

    // Record value in Arguments, but let it get passed to Java.
  } else if (strcmp(key, "sun.java.launcher.is_altjvm") == 0 ||
             strcmp(key, "sun.java.launcher.pid") == 0) {
    // sun.java.launcher.is_altjvm and sun.java.launcher.pid property are
    // private and are processed in process_sun_java_launcher_properties();
    // the sun.java.launcher property is passed on to the java application
    FreeHeap(key);
    if (eq != NULL) {
      FreeHeap(value);
    }
    return true;
  } else if (strcmp(key, "java.vendor.url.bug") == 0) {
    // save it in _java_vendor_url_bug, so JVM fatal error handler can access
    // its value without going through the property list or making a Java call.
    _java_vendor_url_bug = value;
  } else if (strcmp(key, "sun.boot.library.path") == 0) {
    PropertyList_unique_add(&_system_properties, key, value, true);
    return true;
  }
  // Create new property and add at the end of the list
  PropertyList_unique_add(&_system_properties, key, value);
  return true;
}

//===========================================================================================================
// Setting int/mixed/comp mode flags

void Arguments::set_mode_flags(Mode mode) {
  // Set up default values for all flags.
  // If you add a flag to any of the branches below,
  // add a default value for it here.
  set_java_compiler(false);
  _mode                      = mode;

  // Ensure Agent_OnLoad has the correct initial values.
  // This may not be the final mode; mode may change later in onload phase.
  PropertyList_unique_add(&_system_properties, "java.vm.info",
                          (char*)VM_Version::vm_info_string(), false);

  UseInterpreter             = true;
  UseCompiler                = true;
  UseLoopCounter             = true;

  // Default values may be platform/compiler dependent -
  // use the saved values
  ClipInlining               = Arguments::_ClipInlining;
  AlwaysCompileLoopMethods   = Arguments::_AlwaysCompileLoopMethods;
  UseOnStackReplacement      = Arguments::_UseOnStackReplacement;
  BackgroundCompilation      = Arguments::_BackgroundCompilation;

  // Change from defaults based on mode
  switch (mode) {
  default:
    ShouldNotReachHere();
    break;
  case _int:
    UseCompiler              = false;
    UseLoopCounter           = false;
    AlwaysCompileLoopMethods = false;
    UseOnStackReplacement    = false;
    break;
  case _mixed:
    // same as default
    break;
  case _comp:
    UseInterpreter           = false;
    BackgroundCompilation    = false;
    ClipInlining             = false;
    // Be much more aggressive in tiered mode with -Xcomp and exercise C2 more.
    // We will first compile a level 3 version (C1 with full profiling), then do one invocation of it and
    // compile a level 4 (C2) and then continue executing it.
    if (TieredCompilation) {
      Tier3InvokeNotifyFreqLog = 0;
      Tier4InvocationThreshold = 0;
    }
    break;
  }
}

#if defined(COMPILER2) || defined(_LP64) || !INCLUDE_CDS
// Conflict: required to use shared spaces (-Xshare:on), but
// incompatible command line options were chosen.

static void no_shared_spaces(const char* message) {
  if (RequireSharedSpaces) {
    jio_fprintf(defaultStream::error_stream(),
      "Class data sharing is inconsistent with other specified options.\n");
    vm_exit_during_initialization("Unable to use shared archive.", message);
  } else {
    FLAG_SET_DEFAULT(UseSharedSpaces, false);
  }
}
#endif

// Returns threshold scaled with CompileThresholdScaling
intx Arguments::get_scaled_compile_threshold(intx threshold) {
  return (intx)(threshold * CompileThresholdScaling);
}

// Returns freq_log scaled with CompileThresholdScaling
intx Arguments::get_scaled_freq_log(intx freq_log) {
  intx scaled_freq = get_scaled_compile_threshold((intx)1 << freq_log);
  if (scaled_freq == 0) {
    return 0;
  } else {
    return log2_intptr(scaled_freq);
  }
}

void Arguments::set_tiered_flags() {
  // With tiered, set default policy to AdvancedThresholdPolicy, which is 3.
  if (FLAG_IS_DEFAULT(CompilationPolicyChoice)) {
    FLAG_SET_DEFAULT(CompilationPolicyChoice, 3);
  }
  if (CompilationPolicyChoice < 2) {
    vm_exit_during_initialization(
      "Incompatible compilation policy selected", NULL);
  }
  // Increase the code cache size - tiered compiles a lot more.
  if (FLAG_IS_DEFAULT(ReservedCodeCacheSize)) {
    FLAG_SET_ERGO(uintx, ReservedCodeCacheSize, ReservedCodeCacheSize * 5);
  }
  // Enable SegmentedCodeCache if TieredCompilation is enabled and ReservedCodeCacheSize >= 240M
  if (FLAG_IS_DEFAULT(SegmentedCodeCache) && ReservedCodeCacheSize >= 240*M) {
    FLAG_SET_ERGO(bool, SegmentedCodeCache, true);

    if (FLAG_IS_DEFAULT(ReservedCodeCacheSize)) {
      // Multiply sizes by 5 but fix NonNMethodCodeHeapSize (distribute among non-profiled and profiled code heap)
      if (FLAG_IS_DEFAULT(ProfiledCodeHeapSize)) {
        FLAG_SET_ERGO(uintx, ProfiledCodeHeapSize, ProfiledCodeHeapSize * 5 + NonNMethodCodeHeapSize * 2);
      }
      if (FLAG_IS_DEFAULT(NonProfiledCodeHeapSize)) {
        FLAG_SET_ERGO(uintx, NonProfiledCodeHeapSize, NonProfiledCodeHeapSize * 5 + NonNMethodCodeHeapSize * 2);
      }
      // Check consistency of code heap sizes
      if ((NonNMethodCodeHeapSize + NonProfiledCodeHeapSize + ProfiledCodeHeapSize) != ReservedCodeCacheSize) {
        jio_fprintf(defaultStream::error_stream(),
                    "Invalid code heap sizes: NonNMethodCodeHeapSize(%dK) + ProfiledCodeHeapSize(%dK) + NonProfiledCodeHeapSize(%dK) = %dK. Must be equal to ReservedCodeCacheSize = %uK.\n",
                    NonNMethodCodeHeapSize/K, ProfiledCodeHeapSize/K, NonProfiledCodeHeapSize/K,
                    (NonNMethodCodeHeapSize + ProfiledCodeHeapSize + NonProfiledCodeHeapSize)/K, ReservedCodeCacheSize/K);
        vm_exit(1);
      }
    }
  }
  if (!UseInterpreter) { // -Xcomp
    Tier3InvokeNotifyFreqLog = 0;
    Tier4InvocationThreshold = 0;
  }
  // Scale tiered compilation thresholds
  if (!FLAG_IS_DEFAULT(CompileThresholdScaling)) {
    FLAG_SET_ERGO(intx, Tier0InvokeNotifyFreqLog, get_scaled_freq_log(Tier0InvokeNotifyFreqLog));
    FLAG_SET_ERGO(intx, Tier0BackedgeNotifyFreqLog, get_scaled_freq_log(Tier0BackedgeNotifyFreqLog));

    FLAG_SET_ERGO(intx, Tier3InvocationThreshold, get_scaled_compile_threshold(Tier3InvocationThreshold));
    FLAG_SET_ERGO(intx, Tier3MinInvocationThreshold, get_scaled_compile_threshold(Tier3MinInvocationThreshold));
    FLAG_SET_ERGO(intx, Tier3CompileThreshold, get_scaled_compile_threshold(Tier3CompileThreshold));
    FLAG_SET_ERGO(intx, Tier3BackEdgeThreshold, get_scaled_compile_threshold(Tier3BackEdgeThreshold));

    // Tier2{Invocation,MinInvocation,Compile,Backedge}Threshold should be scaled here
    // once these thresholds become supported.

    FLAG_SET_ERGO(intx, Tier2InvokeNotifyFreqLog, get_scaled_freq_log(Tier2InvokeNotifyFreqLog));
    FLAG_SET_ERGO(intx, Tier2BackedgeNotifyFreqLog, get_scaled_freq_log(Tier2BackedgeNotifyFreqLog));

    FLAG_SET_ERGO(intx, Tier3InvokeNotifyFreqLog, get_scaled_freq_log(Tier3InvokeNotifyFreqLog));
    FLAG_SET_ERGO(intx, Tier3BackedgeNotifyFreqLog, get_scaled_freq_log(Tier3BackedgeNotifyFreqLog));

    FLAG_SET_ERGO(intx, Tier23InlineeNotifyFreqLog, get_scaled_freq_log(Tier23InlineeNotifyFreqLog));

    FLAG_SET_ERGO(intx, Tier4InvocationThreshold, get_scaled_compile_threshold(Tier4InvocationThreshold));
    FLAG_SET_ERGO(intx, Tier4MinInvocationThreshold, get_scaled_compile_threshold(Tier4MinInvocationThreshold));
    FLAG_SET_ERGO(intx, Tier4CompileThreshold, get_scaled_compile_threshold(Tier4CompileThreshold));
    FLAG_SET_ERGO(intx, Tier4BackEdgeThreshold, get_scaled_compile_threshold(Tier4BackEdgeThreshold));
  }
}

/**
 * Returns the minimum number of compiler threads needed to run the JVM. The following
 * configurations are possible.
 *
 * 1) The JVM is build using an interpreter only. As a result, the minimum number of
 *    compiler threads is 0.
 * 2) The JVM is build using the compiler(s) and tiered compilation is disabled. As
 *    a result, either C1 or C2 is used, so the minimum number of compiler threads is 1.
 * 3) The JVM is build using the compiler(s) and tiered compilation is enabled. However,
 *    the option "TieredStopAtLevel < CompLevel_full_optimization". As a result, only
 *    C1 can be used, so the minimum number of compiler threads is 1.
 * 4) The JVM is build using the compilers and tiered compilation is enabled. The option
 *    'TieredStopAtLevel = CompLevel_full_optimization' (the default value). As a result,
 *    the minimum number of compiler threads is 2.
 */
int Arguments::get_min_number_of_compiler_threads() {
#if !defined(COMPILER1) && !defined(COMPILER2) && !defined(SHARK)
  return 0;   // case 1
#else
  if (!TieredCompilation || (TieredStopAtLevel < CompLevel_full_optimization)) {
    return 1; // case 2 or case 3
  }
  return 2;   // case 4 (tiered)
#endif
}

#if INCLUDE_ALL_GCS
static void disable_adaptive_size_policy(const char* collector_name) {
  if (UseAdaptiveSizePolicy) {
    if (FLAG_IS_CMDLINE(UseAdaptiveSizePolicy)) {
      warning("disabling UseAdaptiveSizePolicy; it is incompatible with %s.",
              collector_name);
    }
    FLAG_SET_DEFAULT(UseAdaptiveSizePolicy, false);
  }
}

void Arguments::set_parnew_gc_flags() {
  assert(!UseSerialGC && !UseParallelOldGC && !UseParallelGC && !UseG1GC,
         "control point invariant");
  assert(UseConcMarkSweepGC, "CMS is expected to be on here");
  assert(UseParNewGC, "ParNew should always be used with CMS");

  if (FLAG_IS_DEFAULT(ParallelGCThreads)) {
    FLAG_SET_DEFAULT(ParallelGCThreads, Abstract_VM_Version::parallel_worker_threads());
    assert(ParallelGCThreads > 0, "We should always have at least one thread by default");
  } else if (ParallelGCThreads == 0) {
    jio_fprintf(defaultStream::error_stream(),
        "The ParNew GC can not be combined with -XX:ParallelGCThreads=0\n");
    vm_exit(1);
  }

  // By default YoungPLABSize and OldPLABSize are set to 4096 and 1024 respectively,
  // these settings are default for Parallel Scavenger. For ParNew+Tenured configuration
  // we set them to 1024 and 1024.
  // See CR 6362902.
  if (FLAG_IS_DEFAULT(YoungPLABSize)) {
    FLAG_SET_DEFAULT(YoungPLABSize, (intx)1024);
  }
  if (FLAG_IS_DEFAULT(OldPLABSize)) {
    FLAG_SET_DEFAULT(OldPLABSize, (intx)1024);
  }

  // When using compressed oops, we use local overflow stacks,
  // rather than using a global overflow list chained through
  // the klass word of the object's pre-image.
  if (UseCompressedOops && !ParGCUseLocalOverflow) {
    if (!FLAG_IS_DEFAULT(ParGCUseLocalOverflow)) {
      warning("Forcing +ParGCUseLocalOverflow: needed if using compressed references");
    }
    FLAG_SET_DEFAULT(ParGCUseLocalOverflow, true);
  }
  assert(ParGCUseLocalOverflow || !UseCompressedOops, "Error");
}

// Adjust some sizes to suit CMS and/or ParNew needs; these work well on
// sparc/solaris for certain applications, but would gain from
// further optimization and tuning efforts, and would almost
// certainly gain from analysis of platform and environment.
void Arguments::set_cms_and_parnew_gc_flags() {
  assert(!UseSerialGC && !UseParallelOldGC && !UseParallelGC, "Error");
  assert(UseConcMarkSweepGC, "CMS is expected to be on here");
  assert(UseParNewGC, "ParNew should always be used with CMS");

  // Turn off AdaptiveSizePolicy by default for cms until it is complete.
  disable_adaptive_size_policy("UseConcMarkSweepGC");

  set_parnew_gc_flags();

  size_t max_heap = align_size_down(MaxHeapSize,
                                    CardTableRS::ct_max_alignment_constraint());

  // Now make adjustments for CMS
  intx   tenuring_default = (intx)6;
  size_t young_gen_per_worker = CMSYoungGenPerWorker;

  // Preferred young gen size for "short" pauses:
  // upper bound depends on # of threads and NewRatio.
  const uintx parallel_gc_threads =
    (ParallelGCThreads == 0 ? 1 : ParallelGCThreads);
  const size_t preferred_max_new_size_unaligned =
    MIN2(max_heap/(NewRatio+1), ScaleForWordSize(young_gen_per_worker * parallel_gc_threads));
  size_t preferred_max_new_size =
    align_size_up(preferred_max_new_size_unaligned, os::vm_page_size());

  // Unless explicitly requested otherwise, size young gen
  // for "short" pauses ~ CMSYoungGenPerWorker*ParallelGCThreads

  // If either MaxNewSize or NewRatio is set on the command line,
  // assume the user is trying to set the size of the young gen.
  if (FLAG_IS_DEFAULT(MaxNewSize) && FLAG_IS_DEFAULT(NewRatio)) {

    // Set MaxNewSize to our calculated preferred_max_new_size unless
    // NewSize was set on the command line and it is larger than
    // preferred_max_new_size.
    if (!FLAG_IS_DEFAULT(NewSize)) {   // NewSize explicitly set at command-line
      FLAG_SET_ERGO(uintx, MaxNewSize, MAX2(NewSize, preferred_max_new_size));
    } else {
      FLAG_SET_ERGO(uintx, MaxNewSize, preferred_max_new_size);
    }
    if (PrintGCDetails && Verbose) {
      // Too early to use gclog_or_tty
      tty->print_cr("CMS ergo set MaxNewSize: " SIZE_FORMAT, MaxNewSize);
    }

    // Code along this path potentially sets NewSize and OldSize
    if (PrintGCDetails && Verbose) {
      // Too early to use gclog_or_tty
      tty->print_cr("CMS set min_heap_size: " SIZE_FORMAT
           " initial_heap_size:  " SIZE_FORMAT
           " max_heap: " SIZE_FORMAT,
           min_heap_size(), InitialHeapSize, max_heap);
    }
    size_t min_new = preferred_max_new_size;
    if (FLAG_IS_CMDLINE(NewSize)) {
      min_new = NewSize;
    }
    if (max_heap > min_new && min_heap_size() > min_new) {
      // Unless explicitly requested otherwise, make young gen
      // at least min_new, and at most preferred_max_new_size.
      if (FLAG_IS_DEFAULT(NewSize)) {
        FLAG_SET_ERGO(uintx, NewSize, MAX2(NewSize, min_new));
        FLAG_SET_ERGO(uintx, NewSize, MIN2(preferred_max_new_size, NewSize));
        if (PrintGCDetails && Verbose) {
          // Too early to use gclog_or_tty
          tty->print_cr("CMS ergo set NewSize: " SIZE_FORMAT, NewSize);
        }
      }
      // Unless explicitly requested otherwise, size old gen
      // so it's NewRatio x of NewSize.
      if (FLAG_IS_DEFAULT(OldSize)) {
        if (max_heap > NewSize) {
          FLAG_SET_ERGO(uintx, OldSize, MIN2(NewRatio*NewSize, max_heap - NewSize));
          if (PrintGCDetails && Verbose) {
            // Too early to use gclog_or_tty
            tty->print_cr("CMS ergo set OldSize: " SIZE_FORMAT, OldSize);
          }
        }
      }
    }
  }
  // Unless explicitly requested otherwise, definitely
  // promote all objects surviving "tenuring_default" scavenges.
  if (FLAG_IS_DEFAULT(MaxTenuringThreshold) &&
      FLAG_IS_DEFAULT(SurvivorRatio)) {
    FLAG_SET_ERGO(uintx, MaxTenuringThreshold, tenuring_default);
  }
  // If we decided above (or user explicitly requested)
  // `promote all' (via MaxTenuringThreshold := 0),
  // prefer minuscule survivor spaces so as not to waste
  // space for (non-existent) survivors
  if (FLAG_IS_DEFAULT(SurvivorRatio) && MaxTenuringThreshold == 0) {
    FLAG_SET_ERGO(uintx, SurvivorRatio, MAX2((uintx)1024, SurvivorRatio));
  }
  // If OldPLABSize is set and CMSParPromoteBlocksToClaim is not,
  // set CMSParPromoteBlocksToClaim equal to OldPLABSize.
  // This is done in order to make ParNew+CMS configuration to work
  // with YoungPLABSize and OldPLABSize options.
  // See CR 6362902.
  if (!FLAG_IS_DEFAULT(OldPLABSize)) {
    if (FLAG_IS_DEFAULT(CMSParPromoteBlocksToClaim)) {
      // OldPLABSize is not the default value but CMSParPromoteBlocksToClaim
      // is.  In this situation let CMSParPromoteBlocksToClaim follow
      // the value (either from the command line or ergonomics) of
      // OldPLABSize.  Following OldPLABSize is an ergonomics decision.
      FLAG_SET_ERGO(uintx, CMSParPromoteBlocksToClaim, OldPLABSize);
    } else {
      // OldPLABSize and CMSParPromoteBlocksToClaim are both set.
      // CMSParPromoteBlocksToClaim is a collector-specific flag, so
      // we'll let it to take precedence.
      jio_fprintf(defaultStream::error_stream(),
                  "Both OldPLABSize and CMSParPromoteBlocksToClaim"
                  " options are specified for the CMS collector."
                  " CMSParPromoteBlocksToClaim will take precedence.\n");
    }
  }
  if (!FLAG_IS_DEFAULT(ResizeOldPLAB) && !ResizeOldPLAB) {
    // OldPLAB sizing manually turned off: Use a larger default setting,
    // unless it was manually specified. This is because a too-low value
    // will slow down scavenges.
    if (FLAG_IS_DEFAULT(CMSParPromoteBlocksToClaim)) {
      FLAG_SET_ERGO(uintx, CMSParPromoteBlocksToClaim, 50); // default value before 6631166
    }
  }
  // Overwrite OldPLABSize which is the variable we will internally use everywhere.
  FLAG_SET_ERGO(uintx, OldPLABSize, CMSParPromoteBlocksToClaim);
  // If either of the static initialization defaults have changed, note this
  // modification.
  if (!FLAG_IS_DEFAULT(CMSParPromoteBlocksToClaim) || !FLAG_IS_DEFAULT(OldPLABWeight)) {
    CFLS_LAB::modify_initialization(OldPLABSize, OldPLABWeight);
  }
  if (PrintGCDetails && Verbose) {
    tty->print_cr("MarkStackSize: %uk  MarkStackSizeMax: %uk",
      (unsigned int) (MarkStackSize / K), (uint) (MarkStackSizeMax / K));
    tty->print_cr("ConcGCThreads: %u", (uint) ConcGCThreads);
  }
}
#endif // INCLUDE_ALL_GCS

void set_object_alignment() {
  // Object alignment.
  assert(is_power_of_2(ObjectAlignmentInBytes), "ObjectAlignmentInBytes must be power of 2");
  MinObjAlignmentInBytes     = ObjectAlignmentInBytes;
  assert(MinObjAlignmentInBytes >= HeapWordsPerLong * HeapWordSize, "ObjectAlignmentInBytes value is too small");
  MinObjAlignment            = MinObjAlignmentInBytes / HeapWordSize;
  assert(MinObjAlignmentInBytes == MinObjAlignment * HeapWordSize, "ObjectAlignmentInBytes value is incorrect");
  MinObjAlignmentInBytesMask = MinObjAlignmentInBytes - 1;

  LogMinObjAlignmentInBytes  = exact_log2(ObjectAlignmentInBytes);
  LogMinObjAlignment         = LogMinObjAlignmentInBytes - LogHeapWordSize;

  // Oop encoding heap max
  OopEncodingHeapMax = (uint64_t(max_juint) + 1) << LogMinObjAlignmentInBytes;

#if INCLUDE_ALL_GCS
  // Set CMS global values
  CompactibleFreeListSpace::set_cms_values();
#endif // INCLUDE_ALL_GCS
}

bool verify_object_alignment() {
  // Object alignment.
  if (!is_power_of_2(ObjectAlignmentInBytes)) {
    jio_fprintf(defaultStream::error_stream(),
                "error: ObjectAlignmentInBytes=%d must be power of 2\n",
                (int)ObjectAlignmentInBytes);
    return false;
  }
  if ((int)ObjectAlignmentInBytes < BytesPerLong) {
    jio_fprintf(defaultStream::error_stream(),
                "error: ObjectAlignmentInBytes=%d must be greater or equal %d\n",
                (int)ObjectAlignmentInBytes, BytesPerLong);
    return false;
  }
  // It does not make sense to have big object alignment
  // since a space lost due to alignment will be greater
  // then a saved space from compressed oops.
  if ((int)ObjectAlignmentInBytes > 256) {
    jio_fprintf(defaultStream::error_stream(),
                "error: ObjectAlignmentInBytes=%d must not be greater than 256\n",
                (int)ObjectAlignmentInBytes);
    return false;
  }
  // In case page size is very small.
  if ((int)ObjectAlignmentInBytes >= os::vm_page_size()) {
    jio_fprintf(defaultStream::error_stream(),
                "error: ObjectAlignmentInBytes=%d must be less than page size %d\n",
                (int)ObjectAlignmentInBytes, os::vm_page_size());
    return false;
  }
  if(SurvivorAlignmentInBytes == 0) {
    SurvivorAlignmentInBytes = ObjectAlignmentInBytes;
  } else {
    if (!is_power_of_2(SurvivorAlignmentInBytes)) {
      jio_fprintf(defaultStream::error_stream(),
            "error: SurvivorAlignmentInBytes=%d must be power of 2\n",
            (int)SurvivorAlignmentInBytes);
      return false;
    }
    if (SurvivorAlignmentInBytes < ObjectAlignmentInBytes) {
      jio_fprintf(defaultStream::error_stream(),
          "error: SurvivorAlignmentInBytes=%d must be greater than ObjectAlignmentInBytes=%d \n",
          (int)SurvivorAlignmentInBytes, (int)ObjectAlignmentInBytes);
      return false;
    }
  }
  return true;
}

size_t Arguments::max_heap_for_compressed_oops() {
  // Avoid sign flip.
  assert(OopEncodingHeapMax > (uint64_t)os::vm_page_size(), "Unusual page size");
  // We need to fit both the NULL page and the heap into the memory budget, while
  // keeping alignment constraints of the heap. To guarantee the latter, as the
  // NULL page is located before the heap, we pad the NULL page to the conservative
  // maximum alignment that the GC may ever impose upon the heap.
  size_t displacement_due_to_null_page = align_size_up_(os::vm_page_size(),
                                                        _conservative_max_heap_alignment);

  LP64_ONLY(return OopEncodingHeapMax - displacement_due_to_null_page);
  NOT_LP64(ShouldNotReachHere(); return 0);
}

bool Arguments::should_auto_select_low_pause_collector() {
  if (UseAutoGCSelectPolicy &&
      !FLAG_IS_DEFAULT(MaxGCPauseMillis) &&
      (MaxGCPauseMillis <= AutoGCSelectPauseMillis)) {
    if (PrintGCDetails) {
      // Cannot use gclog_or_tty yet.
      tty->print_cr("Automatic selection of the low pause collector"
       " based on pause goal of %d (ms)", (int) MaxGCPauseMillis);
    }
    return true;
  }
  return false;
}

void Arguments::set_use_compressed_oops() {
#ifndef ZERO
#ifdef _LP64
  // MaxHeapSize is not set up properly at this point, but
  // the only value that can override MaxHeapSize if we are
  // to use UseCompressedOops is InitialHeapSize.
  size_t max_heap_size = MAX2(MaxHeapSize, InitialHeapSize);

  if (max_heap_size <= max_heap_for_compressed_oops()) {
#if !defined(COMPILER1) || defined(TIERED)
    if (FLAG_IS_DEFAULT(UseCompressedOops)) {
      FLAG_SET_ERGO(bool, UseCompressedOops, true);
    }
#endif
#ifdef _WIN64
    if (UseLargePages && UseCompressedOops) {
      // Cannot allocate guard pages for implicit checks in indexed addressing
      // mode, when large pages are specified on windows.
      // This flag could be switched ON if narrow oop base address is set to 0,
      // see code in Universe::initialize_heap().
      Universe::set_narrow_oop_use_implicit_null_checks(false);
    }
#endif //  _WIN64
  } else {
    if (UseCompressedOops && !FLAG_IS_DEFAULT(UseCompressedOops)) {
      warning("Max heap size too large for Compressed Oops");
      FLAG_SET_DEFAULT(UseCompressedOops, false);
      FLAG_SET_DEFAULT(UseCompressedClassPointers, false);
    }
  }
#endif // _LP64
#endif // ZERO
}


// NOTE: set_use_compressed_klass_ptrs() must be called after calling
// set_use_compressed_oops().
void Arguments::set_use_compressed_klass_ptrs() {
#ifndef ZERO
#ifdef _LP64
  // UseCompressedOops must be on for UseCompressedClassPointers to be on.
  if (!UseCompressedOops) {
    if (UseCompressedClassPointers) {
      warning("UseCompressedClassPointers requires UseCompressedOops");
    }
    FLAG_SET_DEFAULT(UseCompressedClassPointers, false);
  } else {
    // Turn on UseCompressedClassPointers too
    if (FLAG_IS_DEFAULT(UseCompressedClassPointers)) {
      FLAG_SET_ERGO(bool, UseCompressedClassPointers, true);
    }
    // Check the CompressedClassSpaceSize to make sure we use compressed klass ptrs.
    if (UseCompressedClassPointers) {
      if (CompressedClassSpaceSize > KlassEncodingMetaspaceMax) {
        warning("CompressedClassSpaceSize is too large for UseCompressedClassPointers");
        FLAG_SET_DEFAULT(UseCompressedClassPointers, false);
      }
    }
  }
#endif // _LP64
#endif // !ZERO
}

void Arguments::set_conservative_max_heap_alignment() {
  // The conservative maximum required alignment for the heap is the maximum of
  // the alignments imposed by several sources: any requirements from the heap
  // itself, the collector policy and the maximum page size we may run the VM
  // with.
  size_t heap_alignment = GenCollectedHeap::conservative_max_heap_alignment();
#if INCLUDE_ALL_GCS
  if (UseParallelGC) {
    heap_alignment = ParallelScavengeHeap::conservative_max_heap_alignment();
  } else if (UseG1GC) {
    heap_alignment = G1CollectedHeap::conservative_max_heap_alignment();
  }
#endif // INCLUDE_ALL_GCS
  _conservative_max_heap_alignment = MAX4(heap_alignment,
                                          (size_t)os::vm_allocation_granularity(),
                                          os::max_page_size(),
                                          CollectorPolicy::compute_heap_alignment());
}

void Arguments::select_gc_ergonomically() {
  if (os::is_server_class_machine()) {
    if (should_auto_select_low_pause_collector()) {
      FLAG_SET_ERGO(bool, UseConcMarkSweepGC, true);
    } else {
      FLAG_SET_ERGO(bool, UseParallelGC, true);
    }
  }
}

void Arguments::select_gc() {
  if (!gc_selected()) {
    ArgumentsExt::select_gc_ergonomically();
  }
}

void Arguments::set_ergonomics_flags() {
  select_gc();

#ifdef COMPILER2
  // Shared spaces work fine with other GCs but causes bytecode rewriting
  // to be disabled, which hurts interpreter performance and decreases
  // server performance.  When -server is specified, keep the default off
  // unless it is asked for.  Future work: either add bytecode rewriting
  // at link time, or rewrite bytecodes in non-shared methods.
  if (!DumpSharedSpaces && !RequireSharedSpaces &&
      (FLAG_IS_DEFAULT(UseSharedSpaces) || !UseSharedSpaces)) {
    no_shared_spaces("COMPILER2 default: -Xshare:auto | off, have to manually setup to on.");
  }
#endif

  set_conservative_max_heap_alignment();

#ifndef ZERO
#ifdef _LP64
  set_use_compressed_oops();

  // set_use_compressed_klass_ptrs() must be called after calling
  // set_use_compressed_oops().
  set_use_compressed_klass_ptrs();

  // Also checks that certain machines are slower with compressed oops
  // in vm_version initialization code.
#endif // _LP64
#endif // !ZERO
}

void Arguments::set_parallel_gc_flags() {
  assert(UseParallelGC || UseParallelOldGC, "Error");
  // Enable ParallelOld unless it was explicitly disabled (cmd line or rc file).
  if (FLAG_IS_DEFAULT(UseParallelOldGC)) {
    FLAG_SET_DEFAULT(UseParallelOldGC, true);
  }
  FLAG_SET_DEFAULT(UseParallelGC, true);

  // If no heap maximum was requested explicitly, use some reasonable fraction
  // of the physical memory, up to a maximum of 1GB.
  FLAG_SET_DEFAULT(ParallelGCThreads,
                   Abstract_VM_Version::parallel_worker_threads());
  if (ParallelGCThreads == 0) {
    jio_fprintf(defaultStream::error_stream(),
        "The Parallel GC can not be combined with -XX:ParallelGCThreads=0\n");
    vm_exit(1);
  }

  if (UseAdaptiveSizePolicy) {
    // We don't want to limit adaptive heap sizing's freedom to adjust the heap
    // unless the user actually sets these flags.
    if (FLAG_IS_DEFAULT(MinHeapFreeRatio)) {
      FLAG_SET_DEFAULT(MinHeapFreeRatio, 0);
      _min_heap_free_ratio = MinHeapFreeRatio;
    }
    if (FLAG_IS_DEFAULT(MaxHeapFreeRatio)) {
      FLAG_SET_DEFAULT(MaxHeapFreeRatio, 100);
      _max_heap_free_ratio = MaxHeapFreeRatio;
    }
  }

  // If InitialSurvivorRatio or MinSurvivorRatio were not specified, but the
  // SurvivorRatio has been set, reset their default values to SurvivorRatio +
  // 2.  By doing this we make SurvivorRatio also work for Parallel Scavenger.
  // See CR 6362902 for details.
  if (!FLAG_IS_DEFAULT(SurvivorRatio)) {
    if (FLAG_IS_DEFAULT(InitialSurvivorRatio)) {
       FLAG_SET_DEFAULT(InitialSurvivorRatio, SurvivorRatio + 2);
    }
    if (FLAG_IS_DEFAULT(MinSurvivorRatio)) {
      FLAG_SET_DEFAULT(MinSurvivorRatio, SurvivorRatio + 2);
    }
  }

  if (UseParallelOldGC) {
    // Par compact uses lower default values since they are treated as
    // minimums.  These are different defaults because of the different
    // interpretation and are not ergonomically set.
    if (FLAG_IS_DEFAULT(MarkSweepDeadRatio)) {
      FLAG_SET_DEFAULT(MarkSweepDeadRatio, 1);
    }
  }
}

void Arguments::set_g1_gc_flags() {
  assert(UseG1GC, "Error");
#ifdef COMPILER1
  FastTLABRefill = false;
#endif
  FLAG_SET_DEFAULT(ParallelGCThreads, Abstract_VM_Version::parallel_worker_threads());
  if (ParallelGCThreads == 0) {
    assert(!FLAG_IS_DEFAULT(ParallelGCThreads), "The default value for ParallelGCThreads should not be 0.");
    vm_exit_during_initialization("The flag -XX:+UseG1GC can not be combined with -XX:ParallelGCThreads=0", NULL);
  }

#if INCLUDE_ALL_GCS
  if (G1ConcRefinementThreads == 0) {
    FLAG_SET_DEFAULT(G1ConcRefinementThreads, ParallelGCThreads);
  }
#endif

  // MarkStackSize will be set (if it hasn't been set by the user)
  // when concurrent marking is initialized.
  // Its value will be based upon the number of parallel marking threads.
  // But we do set the maximum mark stack size here.
  if (FLAG_IS_DEFAULT(MarkStackSizeMax)) {
    FLAG_SET_DEFAULT(MarkStackSizeMax, 128 * TASKQUEUE_SIZE);
  }

  if (FLAG_IS_DEFAULT(GCTimeRatio) || GCTimeRatio == 0) {
    // In G1, we want the default GC overhead goal to be higher than
    // say in PS. So we set it here to 10%. Otherwise the heap might
    // be expanded more aggressively than we would like it to. In
    // fact, even 10% seems to not be high enough in some cases
    // (especially small GC stress tests that the main thing they do
    // is allocation). We might consider increase it further.
    FLAG_SET_DEFAULT(GCTimeRatio, 9);
  }

  if (PrintGCDetails && Verbose) {
    tty->print_cr("MarkStackSize: %uk  MarkStackSizeMax: %uk",
      (unsigned int) (MarkStackSize / K), (uint) (MarkStackSizeMax / K));
    tty->print_cr("ConcGCThreads: %u", (uint) ConcGCThreads);
  }
}

#if !INCLUDE_ALL_GCS
#ifdef ASSERT
static bool verify_serial_gc_flags() {
  return (UseSerialGC &&
        !(UseParNewGC || (UseConcMarkSweepGC) || UseG1GC ||
          UseParallelGC || UseParallelOldGC));
}
#endif // ASSERT
#endif // INCLUDE_ALL_GCS

void Arguments::set_gc_specific_flags() {
#if INCLUDE_ALL_GCS
  // Set per-collector flags
  if (UseParallelGC || UseParallelOldGC) {
    set_parallel_gc_flags();
  } else if (UseConcMarkSweepGC) {
    set_cms_and_parnew_gc_flags();
  } else if (UseG1GC) {
    set_g1_gc_flags();
  }
  check_deprecated_gc_flags();
  if (AssumeMP && !UseSerialGC) {
    if (FLAG_IS_DEFAULT(ParallelGCThreads) && ParallelGCThreads == 1) {
      warning("If the number of processors is expected to increase from one, then"
              " you should configure the number of parallel GC threads appropriately"
              " using -XX:ParallelGCThreads=N");
    }
  }
  if (MinHeapFreeRatio == 100) {
    // Keeping the heap 100% free is hard ;-) so limit it to 99%.
    FLAG_SET_ERGO(uintx, MinHeapFreeRatio, 99);
  }
#else // INCLUDE_ALL_GCS
  assert(verify_serial_gc_flags(), "SerialGC unset");
#endif // INCLUDE_ALL_GCS
}

julong Arguments::limit_by_allocatable_memory(julong limit) {
  julong max_allocatable;
  julong result = limit;
  if (os::has_allocatable_memory_limit(&max_allocatable)) {
    result = MIN2(result, max_allocatable / MaxVirtMemFraction);
  }
  return result;
}

// Use static initialization to get the default before parsing
static const uintx DefaultHeapBaseMinAddress = HeapBaseMinAddress;

void Arguments::set_heap_size() {
  if (!FLAG_IS_DEFAULT(DefaultMaxRAMFraction)) {
    // Deprecated flag
    FLAG_SET_CMDLINE(uintx, MaxRAMFraction, DefaultMaxRAMFraction);
  }

  const julong phys_mem =
    FLAG_IS_DEFAULT(MaxRAM) ? MIN2(os::physical_memory(), (julong)MaxRAM)
                            : (julong)MaxRAM;

  // If the maximum heap size has not been set with -Xmx,
  // then set it as fraction of the size of physical memory,
  // respecting the maximum and minimum sizes of the heap.
  if (FLAG_IS_DEFAULT(MaxHeapSize)) {
    julong reasonable_max = phys_mem / MaxRAMFraction;

    if (phys_mem <= MaxHeapSize * MinRAMFraction) {
      // Small physical memory, so use a minimum fraction of it for the heap
      reasonable_max = phys_mem / MinRAMFraction;
    } else {
      // Not-small physical memory, so require a heap at least
      // as large as MaxHeapSize
      reasonable_max = MAX2(reasonable_max, (julong)MaxHeapSize);
    }
    if (!FLAG_IS_DEFAULT(ErgoHeapSizeLimit) && ErgoHeapSizeLimit != 0) {
      // Limit the heap size to ErgoHeapSizeLimit
      reasonable_max = MIN2(reasonable_max, (julong)ErgoHeapSizeLimit);
    }
    if (UseCompressedOops) {
      // Limit the heap size to the maximum possible when using compressed oops
      julong max_coop_heap = (julong)max_heap_for_compressed_oops();

      // HeapBaseMinAddress can be greater than default but not less than.
      if (!FLAG_IS_DEFAULT(HeapBaseMinAddress)) {
        if (HeapBaseMinAddress < DefaultHeapBaseMinAddress) {
          // matches compressed oops printing flags
          if (PrintCompressedOopsMode || (PrintMiscellaneous && Verbose)) {
            jio_fprintf(defaultStream::error_stream(),
                        "HeapBaseMinAddress must be at least " UINTX_FORMAT
                        " (" UINTX_FORMAT "G) which is greater than value given "
                        UINTX_FORMAT "\n",
                        DefaultHeapBaseMinAddress,
                        DefaultHeapBaseMinAddress/G,
                        HeapBaseMinAddress);
          }
          FLAG_SET_ERGO(uintx, HeapBaseMinAddress, DefaultHeapBaseMinAddress);
        }
      }

      if (HeapBaseMinAddress + MaxHeapSize < max_coop_heap) {
        // Heap should be above HeapBaseMinAddress to get zero based compressed oops
        // but it should be not less than default MaxHeapSize.
        max_coop_heap -= HeapBaseMinAddress;
      }
      reasonable_max = MIN2(reasonable_max, max_coop_heap);
    }
    reasonable_max = limit_by_allocatable_memory(reasonable_max);

    if (!FLAG_IS_DEFAULT(InitialHeapSize)) {
      // An initial heap size was specified on the command line,
      // so be sure that the maximum size is consistent.  Done
      // after call to limit_by_allocatable_memory because that
      // method might reduce the allocation size.
      reasonable_max = MAX2(reasonable_max, (julong)InitialHeapSize);
    }

    if (PrintGCDetails && Verbose) {
      // Cannot use gclog_or_tty yet.
      tty->print_cr("  Maximum heap size " SIZE_FORMAT, (size_t) reasonable_max);
    }
    FLAG_SET_ERGO(uintx, MaxHeapSize, (uintx)reasonable_max);
  }

  // If the minimum or initial heap_size have not been set or requested to be set
  // ergonomically, set them accordingly.
  if (InitialHeapSize == 0 || min_heap_size() == 0) {
    julong reasonable_minimum = (julong)(OldSize + NewSize);

    reasonable_minimum = MIN2(reasonable_minimum, (julong)MaxHeapSize);

    reasonable_minimum = limit_by_allocatable_memory(reasonable_minimum);

    if (InitialHeapSize == 0) {
      julong reasonable_initial = phys_mem / InitialRAMFraction;

      reasonable_initial = MAX3(reasonable_initial, reasonable_minimum, (julong)min_heap_size());
      reasonable_initial = MIN2(reasonable_initial, (julong)MaxHeapSize);

      reasonable_initial = limit_by_allocatable_memory(reasonable_initial);

      if (PrintGCDetails && Verbose) {
        // Cannot use gclog_or_tty yet.
        tty->print_cr("  Initial heap size " SIZE_FORMAT, (uintx)reasonable_initial);
      }
      FLAG_SET_ERGO(uintx, InitialHeapSize, (uintx)reasonable_initial);
    }
    // If the minimum heap size has not been set (via -Xms),
    // synchronize with InitialHeapSize to avoid errors with the default value.
    if (min_heap_size() == 0) {
      set_min_heap_size(MIN2((uintx)reasonable_minimum, InitialHeapSize));
      if (PrintGCDetails && Verbose) {
        // Cannot use gclog_or_tty yet.
        tty->print_cr("  Minimum heap size " SIZE_FORMAT, min_heap_size());
      }
    }
  }
}

// This must be called after ergonomics because we want bytecode rewriting
// if the server compiler is used, or if UseSharedSpaces is disabled.
void Arguments::set_bytecode_flags() {
  // Better not attempt to store into a read-only space.
  if (UseSharedSpaces) {
    FLAG_SET_DEFAULT(RewriteBytecodes, false);
    FLAG_SET_DEFAULT(RewriteFrequentPairs, false);
  }

  if (!RewriteBytecodes) {
    FLAG_SET_DEFAULT(RewriteFrequentPairs, false);
  }
}

// Aggressive optimization flags  -XX:+AggressiveOpts
void Arguments::set_aggressive_opts_flags() {
#ifdef COMPILER2
  if (AggressiveUnboxing) {
    if (FLAG_IS_DEFAULT(EliminateAutoBox)) {
      FLAG_SET_DEFAULT(EliminateAutoBox, true);
    } else if (!EliminateAutoBox) {
      // warning("AggressiveUnboxing is disabled because EliminateAutoBox is disabled");
      AggressiveUnboxing = false;
    }
    if (FLAG_IS_DEFAULT(DoEscapeAnalysis)) {
      FLAG_SET_DEFAULT(DoEscapeAnalysis, true);
    } else if (!DoEscapeAnalysis) {
      // warning("AggressiveUnboxing is disabled because DoEscapeAnalysis is disabled");
      AggressiveUnboxing = false;
    }
  }
  if (AggressiveOpts || !FLAG_IS_DEFAULT(AutoBoxCacheMax)) {
    if (FLAG_IS_DEFAULT(EliminateAutoBox)) {
      FLAG_SET_DEFAULT(EliminateAutoBox, true);
    }
    if (FLAG_IS_DEFAULT(AutoBoxCacheMax)) {
      FLAG_SET_DEFAULT(AutoBoxCacheMax, 20000);
    }

    // Feed the cache size setting into the JDK
    char buffer[1024];
    sprintf(buffer, "java.lang.Integer.IntegerCache.high=" INTX_FORMAT, AutoBoxCacheMax);
    add_property(buffer);
  }
  if (AggressiveOpts && FLAG_IS_DEFAULT(BiasedLockingStartupDelay)) {
    FLAG_SET_DEFAULT(BiasedLockingStartupDelay, 500);
  }
#endif

  if (AggressiveOpts) {
// Sample flag setting code
//    if (FLAG_IS_DEFAULT(EliminateZeroing)) {
//      FLAG_SET_DEFAULT(EliminateZeroing, true);
//    }
  }
}

//===========================================================================================================
// Parsing of java.compiler property

void Arguments::process_java_compiler_argument(char* arg) {
  // For backwards compatibility, Djava.compiler=NONE or ""
  // causes us to switch to -Xint mode UNLESS -Xdebug
  // is also specified.
  if (strlen(arg) == 0 || strcasecmp(arg, "NONE") == 0) {
    set_java_compiler(true);    // "-Djava.compiler[=...]" most recently seen.
  }
}

void Arguments::process_java_launcher_argument(const char* launcher, void* extra_info) {
  _sun_java_launcher = os::strdup_check_oom(launcher);
}

bool Arguments::created_by_java_launcher() {
  assert(_sun_java_launcher != NULL, "property must have value");
  return strcmp(DEFAULT_JAVA_LAUNCHER, _sun_java_launcher) != 0;
}

bool Arguments::sun_java_launcher_is_altjvm() {
  return _sun_java_launcher_is_altjvm;
}

//===========================================================================================================
// Parsing of main arguments

bool Arguments::verify_interval(uintx val, uintx min,
                                uintx max, const char* name) {
  // Returns true iff value is in the inclusive interval [min..max]
  // false, otherwise.
  if (val >= min && val <= max) {
    return true;
  }
  jio_fprintf(defaultStream::error_stream(),
              "%s of " UINTX_FORMAT " is invalid; must be between " UINTX_FORMAT
              " and " UINTX_FORMAT "\n",
              name, val, min, max);
  return false;
}

bool Arguments::verify_min_value(intx val, intx min, const char* name) {
  // Returns true if given value is at least specified min threshold
  // false, otherwise.
  if (val >= min ) {
      return true;
  }
  jio_fprintf(defaultStream::error_stream(),
              "%s of " INTX_FORMAT " is invalid; must be at least " INTX_FORMAT "\n",
              name, val, min);
  return false;
}

bool Arguments::verify_percentage(uintx value, const char* name) {
  if (is_percentage(value)) {
    return true;
  }
  jio_fprintf(defaultStream::error_stream(),
              "%s of " UINTX_FORMAT " is invalid; must be between 0 and 100\n",
              name, value);
  return false;
}

// check if do gclog rotation
// +UseGCLogFileRotation is a must,
// no gc log rotation when log file not supplied or
// NumberOfGCLogFiles is 0
void check_gclog_consistency() {
  if (UseGCLogFileRotation) {
    if ((Arguments::gc_log_filename() == NULL) || (NumberOfGCLogFiles == 0)) {
      jio_fprintf(defaultStream::output_stream(),
                  "To enable GC log rotation, use -Xloggc:<filename> -XX:+UseGCLogFileRotation -XX:NumberOfGCLogFiles=<num_of_files>\n"
                  "where num_of_file > 0\n"
                  "GC log rotation is turned off\n");
      UseGCLogFileRotation = false;
    }
  }

  if (UseGCLogFileRotation && (GCLogFileSize != 0) && (GCLogFileSize < 8*K)) {
    FLAG_SET_CMDLINE(uintx, GCLogFileSize, 8*K);
    jio_fprintf(defaultStream::output_stream(),
                "GCLogFileSize changed to minimum 8K\n");
  }
}

// This function is called for -Xloggc:<filename>, it can be used
// to check if a given file name(or string) conforms to the following
// specification:
// A valid string only contains "[A-Z][a-z][0-9].-_%[p|t]"
// %p and %t only allowed once. We only limit usage of filename not path
bool is_filename_valid(const char *file_name) {
  const char* p = file_name;
  char file_sep = os::file_separator()[0];
  const char* cp;
  // skip prefix path
  for (cp = file_name; *cp != '\0'; cp++) {
    if (*cp == '/' || *cp == file_sep) {
      p = cp + 1;
    }
  }

  int count_p = 0;
  int count_t = 0;
  while (*p != '\0') {
    if ((*p >= '0' && *p <= '9') ||
        (*p >= 'A' && *p <= 'Z') ||
        (*p >= 'a' && *p <= 'z') ||
         *p == '-'               ||
         *p == '_'               ||
         *p == '.') {
       p++;
       continue;
    }
    if (*p == '%') {
      if(*(p + 1) == 'p') {
        p += 2;
        count_p ++;
        continue;
      }
      if (*(p + 1) == 't') {
        p += 2;
        count_t ++;
        continue;
      }
    }
    return false;
  }
  return count_p < 2 && count_t < 2;
}

bool Arguments::verify_MinHeapFreeRatio(FormatBuffer<80>& err_msg, uintx min_heap_free_ratio) {
  if (!is_percentage(min_heap_free_ratio)) {
    err_msg.print("MinHeapFreeRatio must have a value between 0 and 100");
    return false;
  }
  if (min_heap_free_ratio > MaxHeapFreeRatio) {
    err_msg.print("MinHeapFreeRatio (" UINTX_FORMAT ") must be less than or "
                  "equal to MaxHeapFreeRatio (" UINTX_FORMAT ")", min_heap_free_ratio,
                  MaxHeapFreeRatio);
    return false;
  }
  // This does not set the flag itself, but stores the value in a safe place for later usage.
  _min_heap_free_ratio = min_heap_free_ratio;
  return true;
}

bool Arguments::verify_MaxHeapFreeRatio(FormatBuffer<80>& err_msg, uintx max_heap_free_ratio) {
  if (!is_percentage(max_heap_free_ratio)) {
    err_msg.print("MaxHeapFreeRatio must have a value between 0 and 100");
    return false;
  }
  if (max_heap_free_ratio < MinHeapFreeRatio) {
    err_msg.print("MaxHeapFreeRatio (" UINTX_FORMAT ") must be greater than or "
                  "equal to MinHeapFreeRatio (" UINTX_FORMAT ")", max_heap_free_ratio,
                  MinHeapFreeRatio);
    return false;
  }
  // This does not set the flag itself, but stores the value in a safe place for later usage.
  _max_heap_free_ratio = max_heap_free_ratio;
  return true;
}

// Check consistency of GC selection
bool Arguments::check_gc_consistency_user() {
  check_gclog_consistency();
  // Ensure that the user has not selected conflicting sets
  // of collectors.
  uint i = 0;
  if (UseSerialGC)                       i++;
  if (UseConcMarkSweepGC)                i++;
  if (UseParallelGC || UseParallelOldGC) i++;
  if (UseG1GC)                           i++;
  if (i > 1) {
    jio_fprintf(defaultStream::error_stream(),
                "Conflicting collector combinations in option list; "
                "please refer to the release notes for the combinations "
                "allowed\n");
    return false;
  }

  if (UseConcMarkSweepGC && !UseParNewGC) {
    jio_fprintf(defaultStream::error_stream(),
        "It is not possible to combine the DefNew young collector with the CMS collector.\n");
    return false;
  }

  if (UseParNewGC && !UseConcMarkSweepGC) {
    // !UseConcMarkSweepGC means that we are using serial old gc. Unfortunately we don't
    // set up UseSerialGC properly, so that can't be used in the check here.
    jio_fprintf(defaultStream::error_stream(),
        "It is not possible to combine the ParNew young collector with the Serial old collector.\n");
    return false;
  }

  return true;
}

void Arguments::check_deprecated_gc_flags() {
  if (FLAG_IS_CMDLINE(UseParNewGC)) {
    warning("The UseParNewGC flag is deprecated and will likely be removed in a future release");
  }
  if (FLAG_IS_CMDLINE(MaxGCMinorPauseMillis)) {
    warning("Using MaxGCMinorPauseMillis as minor pause goal is deprecated"
            "and will likely be removed in future release");
  }
  if (FLAG_IS_CMDLINE(DefaultMaxRAMFraction)) {
    warning("DefaultMaxRAMFraction is deprecated and will likely be removed in a future release. "
        "Use MaxRAMFraction instead.");
  }
}

// Check stack pages settings
bool Arguments::check_stack_pages()
{
  bool status = true;
  status = status && verify_min_value(StackYellowPages, 1, "StackYellowPages");
  status = status && verify_min_value(StackRedPages, 1, "StackRedPages");
  // greater stack shadow pages can't generate instruction to bang stack
  status = status && verify_interval(StackShadowPages, 1, 50, "StackShadowPages");
  return status;
}

// Check the consistency of vm_init_args
bool Arguments::check_vm_args_consistency() {
  // Method for adding checks for flag consistency.
  // The intent is to warn the user of all possible conflicts,
  // before returning an error.
  // Note: Needs platform-dependent factoring.
  bool status = true;

  if (TLABRefillWasteFraction == 0) {
    jio_fprintf(defaultStream::error_stream(),
                "TLABRefillWasteFraction should be a denominator, "
                "not " SIZE_FORMAT "\n",
                TLABRefillWasteFraction);
    status = false;
  }

  status = status && verify_interval(AdaptiveSizePolicyWeight, 0, 100,
                              "AdaptiveSizePolicyWeight");
  status = status && verify_percentage(ThresholdTolerance, "ThresholdTolerance");

  // Divide by bucket size to prevent a large size from causing rollover when
  // calculating amount of memory needed to be allocated for the String table.
  status = status && verify_interval(StringTableSize, minimumStringTableSize,
    (max_uintx / StringTable::bucket_size()), "StringTable size");

  status = status && verify_interval(SymbolTableSize, minimumSymbolTableSize,
    (max_uintx / SymbolTable::bucket_size()), "SymbolTable size");

  {
    // Using "else if" below to avoid printing two error messages if min > max.
    // This will also prevent us from reporting both min>100 and max>100 at the
    // same time, but that is less annoying than printing two identical errors IMHO.
    FormatBuffer<80> err_msg("%s","");
    if (!verify_MinHeapFreeRatio(err_msg, MinHeapFreeRatio)) {
      jio_fprintf(defaultStream::error_stream(), "%s\n", err_msg.buffer());
      status = false;
    } else if (!verify_MaxHeapFreeRatio(err_msg, MaxHeapFreeRatio)) {
      jio_fprintf(defaultStream::error_stream(), "%s\n", err_msg.buffer());
      status = false;
    }
  }

  // Min/MaxMetaspaceFreeRatio
  status = status && verify_percentage(MinMetaspaceFreeRatio, "MinMetaspaceFreeRatio");
  status = status && verify_percentage(MaxMetaspaceFreeRatio, "MaxMetaspaceFreeRatio");

  if (MinMetaspaceFreeRatio > MaxMetaspaceFreeRatio) {
    jio_fprintf(defaultStream::error_stream(),
                "MinMetaspaceFreeRatio (%s" UINTX_FORMAT ") must be less than or "
                "equal to MaxMetaspaceFreeRatio (%s" UINTX_FORMAT ")\n",
                FLAG_IS_DEFAULT(MinMetaspaceFreeRatio) ? "Default: " : "",
                MinMetaspaceFreeRatio,
                FLAG_IS_DEFAULT(MaxMetaspaceFreeRatio) ? "Default: " : "",
                MaxMetaspaceFreeRatio);
    status = false;
  }

  // Trying to keep 100% free is not practical
  MinMetaspaceFreeRatio = MIN2(MinMetaspaceFreeRatio, (uintx) 99);

  if (FullGCALot && FLAG_IS_DEFAULT(MarkSweepAlwaysCompactCount)) {
    MarkSweepAlwaysCompactCount = 1;  // Move objects every gc.
  }

  if (UseParallelOldGC && ParallelOldGCSplitALot) {
    // Settings to encourage splitting.
    if (!FLAG_IS_CMDLINE(NewRatio)) {
      FLAG_SET_CMDLINE(uintx, NewRatio, 2);
    }
    if (!FLAG_IS_CMDLINE(ScavengeBeforeFullGC)) {
      FLAG_SET_CMDLINE(bool, ScavengeBeforeFullGC, false);
    }
  }

  if (!(UseParallelGC || UseParallelOldGC) && FLAG_IS_DEFAULT(ScavengeBeforeFullGC)) {
    FLAG_SET_DEFAULT(ScavengeBeforeFullGC, false);
  }

  status = status && verify_percentage(GCHeapFreeLimit, "GCHeapFreeLimit");
  status = status && verify_percentage(GCTimeLimit, "GCTimeLimit");
  if (GCTimeLimit == 100) {
    // Turn off gc-overhead-limit-exceeded checks
    FLAG_SET_DEFAULT(UseGCOverheadLimit, false);
  }

  status = status && check_gc_consistency_user();
  status = status && check_stack_pages();

  status = status && verify_percentage(CMSIncrementalSafetyFactor,
                                    "CMSIncrementalSafetyFactor");

  // CMS space iteration, which FLSVerifyAllHeapreferences entails,
  // insists that we hold the requisite locks so that the iteration is
  // MT-safe. For the verification at start-up and shut-down, we don't
  // yet have a good way of acquiring and releasing these locks,
  // which are not visible at the CollectedHeap level. We want to
  // be able to acquire these locks and then do the iteration rather
  // than just disable the lock verification. This will be fixed under
  // bug 4788986.
  if (UseConcMarkSweepGC && FLSVerifyAllHeapReferences) {
    if (VerifyDuringStartup) {
      warning("Heap verification at start-up disabled "
              "(due to current incompatibility with FLSVerifyAllHeapReferences)");
      VerifyDuringStartup = false; // Disable verification at start-up
    }

    if (VerifyBeforeExit) {
      warning("Heap verification at shutdown disabled "
              "(due to current incompatibility with FLSVerifyAllHeapReferences)");
      VerifyBeforeExit = false; // Disable verification at shutdown
    }
  }

  // Note: only executed in non-PRODUCT mode
  if (!UseAsyncConcMarkSweepGC &&
      (ExplicitGCInvokesConcurrent ||
       ExplicitGCInvokesConcurrentAndUnloadsClasses)) {
    jio_fprintf(defaultStream::error_stream(),
                "error: +ExplicitGCInvokesConcurrent[AndUnloadsClasses] conflicts"
                " with -UseAsyncConcMarkSweepGC");
    status = false;
  }

  status = status && verify_min_value(ParGCArrayScanChunk, 1, "ParGCArrayScanChunk");

#if INCLUDE_ALL_GCS
  if (UseG1GC) {
    status = status && verify_percentage(G1NewSizePercent, "G1NewSizePercent");
    status = status && verify_percentage(G1MaxNewSizePercent, "G1MaxNewSizePercent");
    status = status && verify_interval(G1NewSizePercent, 0, G1MaxNewSizePercent, "G1NewSizePercent");

    status = status && verify_percentage(InitiatingHeapOccupancyPercent,
                                         "InitiatingHeapOccupancyPercent");
    status = status && verify_min_value(G1RefProcDrainInterval, 1,
                                        "G1RefProcDrainInterval");
    status = status && verify_min_value((intx)G1ConcMarkStepDurationMillis, 1,
                                        "G1ConcMarkStepDurationMillis");
    status = status && verify_interval(G1ConcRSHotCardLimit, 0, max_jubyte,
                                       "G1ConcRSHotCardLimit");
    status = status && verify_interval(G1ConcRSLogCacheSize, 0, 31,
                                       "G1ConcRSLogCacheSize");
    status = status && verify_interval(StringDeduplicationAgeThreshold, 1, markOopDesc::max_age,
                                       "StringDeduplicationAgeThreshold");
  }
  if (UseConcMarkSweepGC) {
    status = status && verify_min_value(CMSOldPLABNumRefills, 1, "CMSOldPLABNumRefills");
    status = status && verify_min_value(CMSOldPLABToleranceFactor, 1, "CMSOldPLABToleranceFactor");
    status = status && verify_min_value(CMSOldPLABMax, 1, "CMSOldPLABMax");
    status = status && verify_interval(CMSOldPLABMin, 1, CMSOldPLABMax, "CMSOldPLABMin");

    status = status && verify_min_value(CMSYoungGenPerWorker, 1, "CMSYoungGenPerWorker");

    status = status && verify_min_value(CMSSamplingGrain, 1, "CMSSamplingGrain");
    status = status && verify_interval(CMS_SweepWeight, 0, 100, "CMS_SweepWeight");
    status = status && verify_interval(CMS_FLSWeight, 0, 100, "CMS_FLSWeight");

    status = status && verify_interval(FLSCoalescePolicy, 0, 4, "FLSCoalescePolicy");

    status = status && verify_min_value(CMSRescanMultiple, 1, "CMSRescanMultiple");
    status = status && verify_min_value(CMSConcMarkMultiple, 1, "CMSConcMarkMultiple");

    status = status && verify_interval(CMSPrecleanIter, 0, 9, "CMSPrecleanIter");
    status = status && verify_min_value(CMSPrecleanDenominator, 1, "CMSPrecleanDenominator");
    status = status && verify_interval(CMSPrecleanNumerator, 0, CMSPrecleanDenominator - 1, "CMSPrecleanNumerator");

    status = status && verify_percentage(CMSBootstrapOccupancy, "CMSBootstrapOccupancy");

    status = status && verify_min_value(CMSPrecleanThreshold, 100, "CMSPrecleanThreshold");

    status = status && verify_percentage(CMSScheduleRemarkEdenPenetration, "CMSScheduleRemarkEdenPenetration");
    status = status && verify_min_value(CMSScheduleRemarkSamplingRatio, 1, "CMSScheduleRemarkSamplingRatio");
    status = status && verify_min_value(CMSBitMapYieldQuantum, 1, "CMSBitMapYieldQuantum");
    status = status && verify_percentage(CMSTriggerRatio, "CMSTriggerRatio");
    status = status && verify_percentage(CMSIsTooFullPercentage, "CMSIsTooFullPercentage");
  }

  if (UseParallelGC || UseParallelOldGC) {
    status = status && verify_interval(ParallelOldDeadWoodLimiterMean, 0, 100, "ParallelOldDeadWoodLimiterMean");
    status = status && verify_interval(ParallelOldDeadWoodLimiterStdDev, 0, 100, "ParallelOldDeadWoodLimiterStdDev");

    status = status && verify_percentage(YoungGenerationSizeIncrement, "YoungGenerationSizeIncrement");
    status = status && verify_percentage(TenuredGenerationSizeIncrement, "TenuredGenerationSizeIncrement");

    status = status && verify_min_value(YoungGenerationSizeSupplementDecay, 1, "YoungGenerationSizeSupplementDecay");
    status = status && verify_min_value(TenuredGenerationSizeSupplementDecay, 1, "TenuredGenerationSizeSupplementDecay");

    status = status && verify_min_value(ParGCCardsPerStrideChunk, 1, "ParGCCardsPerStrideChunk");

    status = status && verify_min_value(ParallelOldGCSplitInterval, 0, "ParallelOldGCSplitInterval");
  }
#endif // INCLUDE_ALL_GCS

  status = status && verify_interval(RefDiscoveryPolicy,
                                     ReferenceProcessor::DiscoveryPolicyMin,
                                     ReferenceProcessor::DiscoveryPolicyMax,
                                     "RefDiscoveryPolicy");

  // Limit the lower bound of this flag to 1 as it is used in a division
  // expression.
  status = status && verify_interval(TLABWasteTargetPercent,
                                     1, 100, "TLABWasteTargetPercent");

  status = status && verify_object_alignment();

  status = status && verify_interval(CompressedClassSpaceSize, 1*M, 3*G,
                                      "CompressedClassSpaceSize");

  status = status && verify_interval(MarkStackSizeMax,
                                  1, (max_jint - 1), "MarkStackSizeMax");
  status = status && verify_interval(NUMAChunkResizeWeight, 0, 100, "NUMAChunkResizeWeight");

  status = status && verify_min_value(LogEventsBufferEntries, 1, "LogEventsBufferEntries");

  status = status && verify_min_value(HeapSizePerGCThread, (uintx) os::vm_page_size(), "HeapSizePerGCThread");

  status = status && verify_min_value(GCTaskTimeStampEntries, 1, "GCTaskTimeStampEntries");

  status = status && verify_percentage(ParallelGCBufferWastePct, "ParallelGCBufferWastePct");
  status = status && verify_interval(TargetPLABWastePct, 1, 100, "TargetPLABWastePct");

  status = status && verify_min_value(ParGCStridesPerThread, 1, "ParGCStridesPerThread");

  status = status && verify_min_value(MinRAMFraction, 1, "MinRAMFraction");
  status = status && verify_min_value(InitialRAMFraction, 1, "InitialRAMFraction");
  status = status && verify_min_value(MaxRAMFraction, 1, "MaxRAMFraction");
  status = status && verify_min_value(DefaultMaxRAMFraction, 1, "DefaultMaxRAMFraction");

  status = status && verify_interval(AdaptiveTimeWeight, 0, 100, "AdaptiveTimeWeight");
  status = status && verify_min_value(AdaptiveSizeDecrementScaleFactor, 1, "AdaptiveSizeDecrementScaleFactor");

  status = status && verify_interval(TLABAllocationWeight, 0, 100, "TLABAllocationWeight");
  status = status && verify_min_value(MinTLABSize, 1, "MinTLABSize");
  status = status && verify_min_value(TLABRefillWasteFraction, 1, "TLABRefillWasteFraction");

  status = status && verify_percentage(YoungGenerationSizeSupplement, "YoungGenerationSizeSupplement");
  status = status && verify_percentage(TenuredGenerationSizeSupplement, "TenuredGenerationSizeSupplement");

  status = status && verify_interval(MaxTenuringThreshold, 0, markOopDesc::max_age + 1, "MaxTenuringThreshold");
  status = status && verify_interval(InitialTenuringThreshold, 0, MaxTenuringThreshold, "InitialTenuringThreshold");
  status = status && verify_percentage(TargetSurvivorRatio, "TargetSurvivorRatio");
  status = status && verify_percentage(MarkSweepDeadRatio, "MarkSweepDeadRatio");

  status = status && verify_min_value(MarkSweepAlwaysCompactCount, 1, "MarkSweepAlwaysCompactCount");
#ifdef COMPILER1
  status = status && verify_min_value(ValueMapInitialSize, 1, "ValueMapInitialSize");
#endif

  if (PrintNMTStatistics) {
#if INCLUDE_NMT
    if (MemTracker::tracking_level() == NMT_off) {
#endif // INCLUDE_NMT
      warning("PrintNMTStatistics is disabled, because native memory tracking is not enabled");
      PrintNMTStatistics = false;
#if INCLUDE_NMT
    }
#endif
  }

  // Need to limit the extent of the padding to reasonable size.
  // 8K is well beyond the reasonable HW cache line size, even with the
  // aggressive prefetching, while still leaving the room for segregating
  // among the distinct pages.
  if (ContendedPaddingWidth < 0 || ContendedPaddingWidth > 8192) {
    jio_fprintf(defaultStream::error_stream(),
                "ContendedPaddingWidth=" INTX_FORMAT " must be in between %d and %d\n",
                ContendedPaddingWidth, 0, 8192);
    status = false;
  }

  // Need to enforce the padding not to break the existing field alignments.
  // It is sufficient to check against the largest type size.
  if ((ContendedPaddingWidth % BytesPerLong) != 0) {
    jio_fprintf(defaultStream::error_stream(),
                "ContendedPaddingWidth=" INTX_FORMAT " must be a multiple of %d\n",
                ContendedPaddingWidth, BytesPerLong);
    status = false;
  }

  // Check lower bounds of the code cache
  // Template Interpreter code is approximately 3X larger in debug builds.
  uint min_code_cache_size = CodeCacheMinimumUseSpace DEBUG_ONLY(* 3);
  if (InitialCodeCacheSize < (uintx)os::vm_page_size()) {
    jio_fprintf(defaultStream::error_stream(),
                "Invalid InitialCodeCacheSize=%dK. Must be at least %dK.\n", InitialCodeCacheSize/K,
                os::vm_page_size()/K);
    status = false;
  } else if (ReservedCodeCacheSize < InitialCodeCacheSize) {
    jio_fprintf(defaultStream::error_stream(),
                "Invalid ReservedCodeCacheSize: %dK. Must be at least InitialCodeCacheSize=%dK.\n",
                ReservedCodeCacheSize/K, InitialCodeCacheSize/K);
    status = false;
  } else if (ReservedCodeCacheSize < min_code_cache_size) {
    jio_fprintf(defaultStream::error_stream(),
                "Invalid ReservedCodeCacheSize=%dK. Must be at least %uK.\n", ReservedCodeCacheSize/K,
                min_code_cache_size/K);
    status = false;
  } else if (ReservedCodeCacheSize > 2*G) {
    // Code cache size larger than MAXINT is not supported.
    jio_fprintf(defaultStream::error_stream(),
                "Invalid ReservedCodeCacheSize=%dM. Must be at most %uM.\n", ReservedCodeCacheSize/M,
                (2*G)/M);
    status = false;
  } else if (NonNMethodCodeHeapSize < min_code_cache_size){
    jio_fprintf(defaultStream::error_stream(),
                "Invalid NonNMethodCodeHeapSize=%dK. Must be at least %uK.\n", NonNMethodCodeHeapSize/K,
                min_code_cache_size/K);
    status = false;
  } else if ((!FLAG_IS_DEFAULT(NonNMethodCodeHeapSize) || !FLAG_IS_DEFAULT(ProfiledCodeHeapSize) || !FLAG_IS_DEFAULT(NonProfiledCodeHeapSize))
             && (NonNMethodCodeHeapSize + NonProfiledCodeHeapSize + ProfiledCodeHeapSize) != ReservedCodeCacheSize) {
    jio_fprintf(defaultStream::error_stream(),
                "Invalid code heap sizes: NonNMethodCodeHeapSize(%dK) + ProfiledCodeHeapSize(%dK) + NonProfiledCodeHeapSize(%dK) = %dK. Must be equal to ReservedCodeCacheSize = %uK.\n",
                NonNMethodCodeHeapSize/K, ProfiledCodeHeapSize/K, NonProfiledCodeHeapSize/K,
                (NonNMethodCodeHeapSize + ProfiledCodeHeapSize + NonProfiledCodeHeapSize)/K, ReservedCodeCacheSize/K);
    status = false;
  }

  status &= verify_interval(NmethodSweepActivity, 0, 2000, "NmethodSweepActivity");
  status &= verify_interval(CodeCacheMinBlockLength, 1, 100, "CodeCacheMinBlockLength");
  status &= verify_interval(CodeCacheSegmentSize, 1, 1024, "CodeCacheSegmentSize");
  status &= verify_interval(StartAggressiveSweepingAt, 0, 100, "StartAggressiveSweepingAt");


  int min_number_of_compiler_threads = get_min_number_of_compiler_threads();
  // The default CICompilerCount's value is CI_COMPILER_COUNT.
  assert(min_number_of_compiler_threads <= CI_COMPILER_COUNT, "minimum should be less or equal default number");
  // Check the minimum number of compiler threads
  status &=verify_min_value(CICompilerCount, min_number_of_compiler_threads, "CICompilerCount");

  if (!FLAG_IS_DEFAULT(CICompilerCount) && !FLAG_IS_DEFAULT(CICompilerCountPerCPU) && CICompilerCountPerCPU) {
    warning("The VM option CICompilerCountPerCPU overrides CICompilerCount.");
  }

  return status;
}

bool Arguments::is_bad_option(const JavaVMOption* option, jboolean ignore,
  const char* option_type) {
  if (ignore) return false;

  const char* spacer = " ";
  if (option_type == NULL) {
    option_type = ++spacer; // Set both to the empty string.
  }

  if (os::obsolete_option(option)) {
    jio_fprintf(defaultStream::error_stream(),
                "Obsolete %s%soption: %s\n", option_type, spacer,
      option->optionString);
    return false;
  } else {
    jio_fprintf(defaultStream::error_stream(),
                "Unrecognized %s%soption: %s\n", option_type, spacer,
      option->optionString);
    return true;
  }
}

static const char* user_assertion_options[] = {
  "-da", "-ea", "-disableassertions", "-enableassertions", 0
};

static const char* system_assertion_options[] = {
  "-dsa", "-esa", "-disablesystemassertions", "-enablesystemassertions", 0
};

// Return true if any of the strings in null-terminated array 'names' matches.
// If tail_allowed is true, then the tail must begin with a colon; otherwise,
// the option must match exactly.
static bool match_option(const JavaVMOption* option, const char** names, const char** tail,
  bool tail_allowed) {
  for (/* empty */; *names != NULL; ++names) {
    if (match_option(option, *names, tail)) {
      if (**tail == '\0' || tail_allowed && **tail == ':') {
        return true;
      }
    }
  }
  return false;
}

bool Arguments::parse_uintx(const char* value,
                            uintx* uintx_arg,
                            uintx min_size) {

  // Check the sign first since atomull() parses only unsigned values.
  bool value_is_positive = !(*value == '-');

  if (value_is_positive) {
    julong n;
    bool good_return = atomull(value, &n);
    if (good_return) {
      bool above_minimum = n >= min_size;
      bool value_is_too_large = n > max_uintx;

      if (above_minimum && !value_is_too_large) {
        *uintx_arg = n;
        return true;
      }
    }
  }
  return false;
}

Arguments::ArgsRange Arguments::parse_memory_size(const char* s,
                                                  julong* long_arg,
                                                  julong min_size) {
  if (!atomull(s, long_arg)) return arg_unreadable;
  return check_memory_size(*long_arg, min_size);
}

// Parse JavaVMInitArgs structure

jint Arguments::parse_vm_init_args(const JavaVMInitArgs* args) {
  // For components of the system classpath.
  SysClassPath scp(Arguments::get_sysclasspath());
  bool scp_assembly_required = false;

  // Save default settings for some mode flags
  Arguments::_AlwaysCompileLoopMethods = AlwaysCompileLoopMethods;
  Arguments::_UseOnStackReplacement    = UseOnStackReplacement;
  Arguments::_ClipInlining             = ClipInlining;
  Arguments::_BackgroundCompilation    = BackgroundCompilation;

  // Setup flags for mixed which is the default
  set_mode_flags(_mixed);

  // Parse JAVA_TOOL_OPTIONS environment variable (if present)
  jint result = parse_java_tool_options_environment_variable(&scp, &scp_assembly_required);
  if (result != JNI_OK) {
    return result;
  }

  // Parse JavaVMInitArgs structure passed in
  result = parse_each_vm_init_arg(args, &scp, &scp_assembly_required, Flag::COMMAND_LINE);
  if (result != JNI_OK) {
    return result;
  }

  // Parse _JAVA_OPTIONS environment variable (if present) (mimics classic VM)
  result = parse_java_options_environment_variable(&scp, &scp_assembly_required);
  if (result != JNI_OK) {
    return result;
  }

  // Do final processing now that all arguments have been parsed
  result = finalize_vm_init_args(&scp, scp_assembly_required);
  if (result != JNI_OK) {
    return result;
  }

  return JNI_OK;
}

// Checks if name in command-line argument -agent{lib,path}:name[=options]
// represents a valid HPROF of JDWP agent.  is_path==true denotes that we
// are dealing with -agentpath (case where name is a path), otherwise with
// -agentlib
bool valid_hprof_or_jdwp_agent(char *name, bool is_path) {
  char *_name;
  const char *_hprof = "hprof", *_jdwp = "jdwp";
  size_t _len_hprof, _len_jdwp, _len_prefix;

  if (is_path) {
    if ((_name = strrchr(name, (int) *os::file_separator())) == NULL) {
      return false;
    }

    _name++;  // skip past last path separator
    _len_prefix = strlen(JNI_LIB_PREFIX);

    if (strncmp(_name, JNI_LIB_PREFIX, _len_prefix) != 0) {
      return false;
    }

    _name += _len_prefix;
    _len_hprof = strlen(_hprof);
    _len_jdwp = strlen(_jdwp);

    if (strncmp(_name, _hprof, _len_hprof) == 0) {
      _name += _len_hprof;
    }
    else if (strncmp(_name, _jdwp, _len_jdwp) == 0) {
      _name += _len_jdwp;
    }
    else {
      return false;
    }

    if (strcmp(_name, JNI_LIB_SUFFIX) != 0) {
      return false;
    }

    return true;
  }

  if (strcmp(name, _hprof) == 0 || strcmp(name, _jdwp) == 0) {
    return true;
  }

  return false;
}

jint Arguments::parse_each_vm_init_arg(const JavaVMInitArgs* args,
                                       SysClassPath* scp_p,
                                       bool* scp_assembly_required_p,
                                       Flag::Flags origin) {
  // Remaining part of option string
  const char* tail;

  // iterate over arguments
  for (int index = 0; index < args->nOptions; index++) {
    bool is_absolute_path = false;  // for -agentpath vs -agentlib

    const JavaVMOption* option = args->options + index;

    if (!match_option(option, "-Djava.class.path", &tail) &&
        !match_option(option, "-Dsun.java.command", &tail) &&
        !match_option(option, "-Dsun.java.launcher", &tail)) {

        // add all jvm options to the jvm_args string. This string
        // is used later to set the java.vm.args PerfData string constant.
        // the -Djava.class.path and the -Dsun.java.command options are
        // omitted from jvm_args string as each have their own PerfData
        // string constant object.
        build_jvm_args(option->optionString);
    }

    // -verbose:[class/gc/jni]
    if (match_option(option, "-verbose", &tail)) {
      if (!strcmp(tail, ":class") || !strcmp(tail, "")) {
        FLAG_SET_CMDLINE(bool, TraceClassLoading, true);
        FLAG_SET_CMDLINE(bool, TraceClassUnloading, true);
      } else if (!strcmp(tail, ":gc")) {
        FLAG_SET_CMDLINE(bool, PrintGC, true);
      } else if (!strcmp(tail, ":jni")) {
        FLAG_SET_CMDLINE(bool, PrintJNIResolving, true);
      }
    // -da / -ea / -disableassertions / -enableassertions
    // These accept an optional class/package name separated by a colon, e.g.,
    // -da:java.lang.Thread.
    } else if (match_option(option, user_assertion_options, &tail, true)) {
      bool enable = option->optionString[1] == 'e';     // char after '-' is 'e'
      if (*tail == '\0') {
        JavaAssertions::setUserClassDefault(enable);
      } else {
        assert(*tail == ':', "bogus match by match_option()");
        JavaAssertions::addOption(tail + 1, enable);
      }
    // -dsa / -esa / -disablesystemassertions / -enablesystemassertions
    } else if (match_option(option, system_assertion_options, &tail, false)) {
      bool enable = option->optionString[1] == 'e';     // char after '-' is 'e'
      JavaAssertions::setSystemClassDefault(enable);
    // -bootclasspath:
    } else if (match_option(option, "-Xbootclasspath:", &tail)) {
      scp_p->reset_path(tail);
      *scp_assembly_required_p = true;
    // -bootclasspath/a:
    } else if (match_option(option, "-Xbootclasspath/a:", &tail)) {
      scp_p->add_suffix(tail);
      *scp_assembly_required_p = true;
    // -bootclasspath/p:
    } else if (match_option(option, "-Xbootclasspath/p:", &tail)) {
      scp_p->add_prefix(tail);
      *scp_assembly_required_p = true;
    // -Xrun
    } else if (match_option(option, "-Xrun", &tail)) {
      if (tail != NULL) {
        const char* pos = strchr(tail, ':');
        size_t len = (pos == NULL) ? strlen(tail) : pos - tail;
        char* name = (char*)memcpy(NEW_C_HEAP_ARRAY(char, len + 1, mtInternal), tail, len);
        name[len] = '\0';

        char *options = NULL;
        if(pos != NULL) {
          size_t len2 = strlen(pos+1) + 1; // options start after ':'.  Final zero must be copied.
          options = (char*)memcpy(NEW_C_HEAP_ARRAY(char, len2, mtInternal), pos+1, len2);
        }
#if !INCLUDE_JVMTI
        if ((strcmp(name, "hprof") == 0) || (strcmp(name, "jdwp") == 0)) {
          jio_fprintf(defaultStream::error_stream(),
            "Profiling and debugging agents are not supported in this VM\n");
          return JNI_ERR;
        }
#endif // !INCLUDE_JVMTI
        add_init_library(name, options);
      }
    // -agentlib and -agentpath
    } else if (match_option(option, "-agentlib:", &tail) ||
          (is_absolute_path = match_option(option, "-agentpath:", &tail))) {
      if(tail != NULL) {
        const char* pos = strchr(tail, '=');
        size_t len = (pos == NULL) ? strlen(tail) : pos - tail;
        char* name = strncpy(NEW_C_HEAP_ARRAY(char, len + 1, mtInternal), tail, len);
        name[len] = '\0';

        char *options = NULL;
        if(pos != NULL) {
          options = strcpy(NEW_C_HEAP_ARRAY(char, strlen(pos + 1) + 1, mtInternal), pos + 1);
        }
#if !INCLUDE_JVMTI
        if (valid_hprof_or_jdwp_agent(name, is_absolute_path)) {
          jio_fprintf(defaultStream::error_stream(),
            "Profiling and debugging agents are not supported in this VM\n");
          return JNI_ERR;
        }
#endif // !INCLUDE_JVMTI
        add_init_agent(name, options, is_absolute_path);
      }
    // -javaagent
    } else if (match_option(option, "-javaagent:", &tail)) {
#if !INCLUDE_JVMTI
      jio_fprintf(defaultStream::error_stream(),
        "Instrumentation agents are not supported in this VM\n");
      return JNI_ERR;
#else
      if(tail != NULL) {
        char *options = strcpy(NEW_C_HEAP_ARRAY(char, strlen(tail) + 1, mtInternal), tail);
        add_init_agent("instrument", options, false);
      }
#endif // !INCLUDE_JVMTI
    // -Xnoclassgc
    } else if (match_option(option, "-Xnoclassgc", &tail)) {
      FLAG_SET_CMDLINE(bool, ClassUnloading, false);
    // -Xconcgc
    } else if (match_option(option, "-Xconcgc", &tail)) {
      FLAG_SET_CMDLINE(bool, UseConcMarkSweepGC, true);
    // -Xnoconcgc
    } else if (match_option(option, "-Xnoconcgc", &tail)) {
      FLAG_SET_CMDLINE(bool, UseConcMarkSweepGC, false);
    // -Xbatch
    } else if (match_option(option, "-Xbatch", &tail)) {
      FLAG_SET_CMDLINE(bool, BackgroundCompilation, false);
    // -Xmn for compatibility with other JVM vendors
    } else if (match_option(option, "-Xmn", &tail)) {
      julong long_initial_young_size = 0;
      ArgsRange errcode = parse_memory_size(tail, &long_initial_young_size, 1);
      if (errcode != arg_in_range) {
        jio_fprintf(defaultStream::error_stream(),
                    "Invalid initial young generation size: %s\n", option->optionString);
        describe_range_error(errcode);
        return JNI_EINVAL;
      }
      FLAG_SET_CMDLINE(uintx, MaxNewSize, (uintx)long_initial_young_size);
      FLAG_SET_CMDLINE(uintx, NewSize, (uintx)long_initial_young_size);
    // -Xms
    } else if (match_option(option, "-Xms", &tail)) {
      julong long_initial_heap_size = 0;
      // an initial heap size of 0 means automatically determine
      ArgsRange errcode = parse_memory_size(tail, &long_initial_heap_size, 0);
      if (errcode != arg_in_range) {
        jio_fprintf(defaultStream::error_stream(),
                    "Invalid initial heap size: %s\n", option->optionString);
        describe_range_error(errcode);
        return JNI_EINVAL;
      }
      set_min_heap_size((uintx)long_initial_heap_size);
      // Currently the minimum size and the initial heap sizes are the same.
      // Can be overridden with -XX:InitialHeapSize.
      FLAG_SET_CMDLINE(uintx, InitialHeapSize, (uintx)long_initial_heap_size);
    // -Xmx
    } else if (match_option(option, "-Xmx", &tail) || match_option(option, "-XX:MaxHeapSize=", &tail)) {
      julong long_max_heap_size = 0;
      ArgsRange errcode = parse_memory_size(tail, &long_max_heap_size, 1);
      if (errcode != arg_in_range) {
        jio_fprintf(defaultStream::error_stream(),
                    "Invalid maximum heap size: %s\n", option->optionString);
        describe_range_error(errcode);
        return JNI_EINVAL;
      }
      FLAG_SET_CMDLINE(uintx, MaxHeapSize, (uintx)long_max_heap_size);
    // Xmaxf
    } else if (match_option(option, "-Xmaxf", &tail)) {
      char* err;
      int maxf = (int)(strtod(tail, &err) * 100);
      if (*err != '\0' || *tail == '\0' || maxf < 0 || maxf > 100) {
        jio_fprintf(defaultStream::error_stream(),
                    "Bad max heap free percentage size: %s\n",
                    option->optionString);
        return JNI_EINVAL;
      } else {
        FLAG_SET_CMDLINE(uintx, MaxHeapFreeRatio, maxf);
      }
    // Xminf
    } else if (match_option(option, "-Xminf", &tail)) {
      char* err;
      int minf = (int)(strtod(tail, &err) * 100);
      if (*err != '\0' || *tail == '\0' || minf < 0 || minf > 100) {
        jio_fprintf(defaultStream::error_stream(),
                    "Bad min heap free percentage size: %s\n",
                    option->optionString);
        return JNI_EINVAL;
      } else {
        FLAG_SET_CMDLINE(uintx, MinHeapFreeRatio, minf);
      }
    // -Xss
    } else if (match_option(option, "-Xss", &tail)) {
      julong long_ThreadStackSize = 0;
      ArgsRange errcode = parse_memory_size(tail, &long_ThreadStackSize, 1000);
      if (errcode != arg_in_range) {
        jio_fprintf(defaultStream::error_stream(),
                    "Invalid thread stack size: %s\n", option->optionString);
        describe_range_error(errcode);
        return JNI_EINVAL;
      }
      // Internally track ThreadStackSize in units of 1024 bytes.
      FLAG_SET_CMDLINE(intx, ThreadStackSize,
                              round_to((int)long_ThreadStackSize, K) / K);
    // -Xoss
    } else if (match_option(option, "-Xoss", &tail)) {
          // HotSpot does not have separate native and Java stacks, ignore silently for compatibility
    } else if (match_option(option, "-XX:CodeCacheExpansionSize=", &tail)) {
      julong long_CodeCacheExpansionSize = 0;
      ArgsRange errcode = parse_memory_size(tail, &long_CodeCacheExpansionSize, os::vm_page_size());
      if (errcode != arg_in_range) {
        jio_fprintf(defaultStream::error_stream(),
                   "Invalid argument: %s. Must be at least %luK.\n", option->optionString,
                   os::vm_page_size()/K);
        return JNI_EINVAL;
      }
      FLAG_SET_CMDLINE(uintx, CodeCacheExpansionSize, (uintx)long_CodeCacheExpansionSize);
    } else if (match_option(option, "-Xmaxjitcodesize", &tail) ||
               match_option(option, "-XX:ReservedCodeCacheSize=", &tail)) {
      julong long_ReservedCodeCacheSize = 0;

      ArgsRange errcode = parse_memory_size(tail, &long_ReservedCodeCacheSize, 1);
      if (errcode != arg_in_range) {
        jio_fprintf(defaultStream::error_stream(),
                    "Invalid maximum code cache size: %s.\n", option->optionString);
        return JNI_EINVAL;
      }
      FLAG_SET_CMDLINE(uintx, ReservedCodeCacheSize, (uintx)long_ReservedCodeCacheSize);
      // -XX:NonNMethodCodeHeapSize=
    } else if (match_option(option, "-XX:NonNMethodCodeHeapSize=", &tail)) {
      julong long_NonNMethodCodeHeapSize = 0;

      ArgsRange errcode = parse_memory_size(tail, &long_NonNMethodCodeHeapSize, 1);
      if (errcode != arg_in_range) {
        jio_fprintf(defaultStream::error_stream(),
                    "Invalid maximum non-nmethod code heap size: %s.\n", option->optionString);
        return JNI_EINVAL;
      }
      FLAG_SET_CMDLINE(uintx, NonNMethodCodeHeapSize, (uintx)long_NonNMethodCodeHeapSize);
      // -XX:ProfiledCodeHeapSize=
    } else if (match_option(option, "-XX:ProfiledCodeHeapSize=", &tail)) {
      julong long_ProfiledCodeHeapSize = 0;

      ArgsRange errcode = parse_memory_size(tail, &long_ProfiledCodeHeapSize, 1);
      if (errcode != arg_in_range) {
        jio_fprintf(defaultStream::error_stream(),
                    "Invalid maximum profiled code heap size: %s.\n", option->optionString);
        return JNI_EINVAL;
      }
      FLAG_SET_CMDLINE(uintx, ProfiledCodeHeapSize, (uintx)long_ProfiledCodeHeapSize);
      // -XX:NonProfiledCodeHeapSizee=
    } else if (match_option(option, "-XX:NonProfiledCodeHeapSize=", &tail)) {
      julong long_NonProfiledCodeHeapSize = 0;

      ArgsRange errcode = parse_memory_size(tail, &long_NonProfiledCodeHeapSize, 1);
      if (errcode != arg_in_range) {
        jio_fprintf(defaultStream::error_stream(),
                    "Invalid maximum non-profiled code heap size: %s.\n", option->optionString);
        return JNI_EINVAL;
      }
      FLAG_SET_CMDLINE(uintx, NonProfiledCodeHeapSize, (uintx)long_NonProfiledCodeHeapSize);
      //-XX:IncreaseFirstTierCompileThresholdAt=
    } else if (match_option(option, "-XX:IncreaseFirstTierCompileThresholdAt=", &tail)) {
        uintx uint_IncreaseFirstTierCompileThresholdAt = 0;
        if (!parse_uintx(tail, &uint_IncreaseFirstTierCompileThresholdAt, 0) || uint_IncreaseFirstTierCompileThresholdAt > 99) {
          jio_fprintf(defaultStream::error_stream(),
                      "Invalid value for IncreaseFirstTierCompileThresholdAt: %s. Should be between 0 and 99.\n",
                      option->optionString);
          return JNI_EINVAL;
        }
        FLAG_SET_CMDLINE(uintx, IncreaseFirstTierCompileThresholdAt, (uintx)uint_IncreaseFirstTierCompileThresholdAt);
    // -green
    } else if (match_option(option, "-green", &tail)) {
      jio_fprintf(defaultStream::error_stream(),
                  "Green threads support not available\n");
          return JNI_EINVAL;
    // -native
    } else if (match_option(option, "-native", &tail)) {
          // HotSpot always uses native threads, ignore silently for compatibility
    // -Xsqnopause
    } else if (match_option(option, "-Xsqnopause", &tail)) {
          // EVM option, ignore silently for compatibility
    // -Xrs
    } else if (match_option(option, "-Xrs", &tail)) {
          // Classic/EVM option, new functionality
      FLAG_SET_CMDLINE(bool, ReduceSignalUsage, true);
    } else if (match_option(option, "-Xusealtsigs", &tail)) {
          // change default internal VM signals used - lower case for back compat
      FLAG_SET_CMDLINE(bool, UseAltSigs, true);
    // -Xoptimize
    } else if (match_option(option, "-Xoptimize", &tail)) {
          // EVM option, ignore silently for compatibility
    // -Xprof
    } else if (match_option(option, "-Xprof", &tail)) {
#if INCLUDE_FPROF
      _has_profile = true;
#else // INCLUDE_FPROF
      jio_fprintf(defaultStream::error_stream(),
        "Flat profiling is not supported in this VM.\n");
      return JNI_ERR;
#endif // INCLUDE_FPROF
    // -Xconcurrentio
    } else if (match_option(option, "-Xconcurrentio", &tail)) {
      FLAG_SET_CMDLINE(bool, UseLWPSynchronization, true);
      FLAG_SET_CMDLINE(bool, BackgroundCompilation, false);
      FLAG_SET_CMDLINE(intx, DeferThrSuspendLoopCount, 1);
      FLAG_SET_CMDLINE(bool, UseTLAB, false);
      FLAG_SET_CMDLINE(uintx, NewSizeThreadIncrease, 16 * K);  // 20Kb per thread added to new generation

      // -Xinternalversion
    } else if (match_option(option, "-Xinternalversion", &tail)) {
      jio_fprintf(defaultStream::output_stream(), "%s\n",
                  VM_Version::internal_vm_info_string());
      vm_exit(0);
#ifndef PRODUCT
    // -Xprintflags
    } else if (match_option(option, "-Xprintflags", &tail)) {
      CommandLineFlags::printFlags(tty, false);
      vm_exit(0);
#endif
    // -D
    } else if (match_option(option, "-D", &tail)) {
      if (match_option(option, "-Djava.endorsed.dirs=", &tail)) {
        // abort if -Djava.endorsed.dirs is set
        jio_fprintf(defaultStream::output_stream(),
          "-Djava.endorsed.dirs is not supported. Endorsed standards and standalone APIs\n"
          "in modular form will be supported via the concept of upgradeable modules.\n");
        return JNI_EINVAL;
      }
      if (match_option(option, "-Djava.ext.dirs=", &tail)) {
        // abort if -Djava.ext.dirs is set
        jio_fprintf(defaultStream::output_stream(),
          "-Djava.ext.dirs is not supported.  Use -classpath instead.\n");
        return JNI_EINVAL;
      }

      if (!add_property(tail)) {
        return JNI_ENOMEM;
      }
      // Out of the box management support
      if (match_option(option, "-Dcom.sun.management", &tail)) {
#if INCLUDE_MANAGEMENT
        FLAG_SET_CMDLINE(bool, ManagementServer, true);
#else
        jio_fprintf(defaultStream::output_stream(),
          "-Dcom.sun.management is not supported in this VM.\n");
        return JNI_ERR;
#endif
      }
    // -Xint
    } else if (match_option(option, "-Xint", &tail)) {
          set_mode_flags(_int);
    // -Xmixed
    } else if (match_option(option, "-Xmixed", &tail)) {
          set_mode_flags(_mixed);
    // -Xcomp
    } else if (match_option(option, "-Xcomp", &tail)) {
      // for testing the compiler; turn off all flags that inhibit compilation
          set_mode_flags(_comp);
    // -Xshare:dump
    } else if (match_option(option, "-Xshare:dump", &tail)) {
      FLAG_SET_CMDLINE(bool, DumpSharedSpaces, true);
      set_mode_flags(_int);     // Prevent compilation, which creates objects
    // -Xshare:on
    } else if (match_option(option, "-Xshare:on", &tail)) {
      FLAG_SET_CMDLINE(bool, UseSharedSpaces, true);
      FLAG_SET_CMDLINE(bool, RequireSharedSpaces, true);
    // -Xshare:auto
    } else if (match_option(option, "-Xshare:auto", &tail)) {
      FLAG_SET_CMDLINE(bool, UseSharedSpaces, true);
      FLAG_SET_CMDLINE(bool, RequireSharedSpaces, false);
    // -Xshare:off
    } else if (match_option(option, "-Xshare:off", &tail)) {
      FLAG_SET_CMDLINE(bool, UseSharedSpaces, false);
      FLAG_SET_CMDLINE(bool, RequireSharedSpaces, false);
    // -Xverify
    } else if (match_option(option, "-Xverify", &tail)) {
      if (strcmp(tail, ":all") == 0 || strcmp(tail, "") == 0) {
        FLAG_SET_CMDLINE(bool, BytecodeVerificationLocal, true);
        FLAG_SET_CMDLINE(bool, BytecodeVerificationRemote, true);
      } else if (strcmp(tail, ":remote") == 0) {
        FLAG_SET_CMDLINE(bool, BytecodeVerificationLocal, false);
        FLAG_SET_CMDLINE(bool, BytecodeVerificationRemote, true);
      } else if (strcmp(tail, ":none") == 0) {
        FLAG_SET_CMDLINE(bool, BytecodeVerificationLocal, false);
        FLAG_SET_CMDLINE(bool, BytecodeVerificationRemote, false);
      } else if (is_bad_option(option, args->ignoreUnrecognized, "verification")) {
        return JNI_EINVAL;
      }
    // -Xdebug
    } else if (match_option(option, "-Xdebug", &tail)) {
      // note this flag has been used, then ignore
      set_xdebug_mode(true);
    // -Xnoagent
    } else if (match_option(option, "-Xnoagent", &tail)) {
      // For compatibility with classic. HotSpot refuses to load the old style agent.dll.
    } else if (match_option(option, "-Xboundthreads", &tail)) {
      // Bind user level threads to kernel threads (Solaris only)
      FLAG_SET_CMDLINE(bool, UseBoundThreads, true);
    } else if (match_option(option, "-Xloggc:", &tail)) {
      // Redirect GC output to the file. -Xloggc:<filename>
      // ostream_init_log(), when called will use this filename
      // to initialize a fileStream.
      _gc_log_filename = os::strdup_check_oom(tail);
     if (!is_filename_valid(_gc_log_filename)) {
       jio_fprintf(defaultStream::output_stream(),
                  "Invalid file name for use with -Xloggc: Filename can only contain the "
                  "characters [A-Z][a-z][0-9]-_.%%[p|t] but it has been %s\n"
                  "Note %%p or %%t can only be used once\n", _gc_log_filename);
        return JNI_EINVAL;
      }
      FLAG_SET_CMDLINE(bool, PrintGC, true);
      FLAG_SET_CMDLINE(bool, PrintGCTimeStamps, true);

    // JNI hooks
    } else if (match_option(option, "-Xcheck", &tail)) {
      if (!strcmp(tail, ":jni")) {
#if !INCLUDE_JNI_CHECK
        warning("JNI CHECKING is not supported in this VM");
#else
        CheckJNICalls = true;
#endif // INCLUDE_JNI_CHECK
      } else if (is_bad_option(option, args->ignoreUnrecognized,
                                     "check")) {
        return JNI_EINVAL;
      }
    } else if (match_option(option, "vfprintf", &tail)) {
      _vfprintf_hook = CAST_TO_FN_PTR(vfprintf_hook_t, option->extraInfo);
    } else if (match_option(option, "exit", &tail)) {
      _exit_hook = CAST_TO_FN_PTR(exit_hook_t, option->extraInfo);
    } else if (match_option(option, "abort", &tail)) {
      _abort_hook = CAST_TO_FN_PTR(abort_hook_t, option->extraInfo);
    // -XX:+AggressiveHeap
    } else if (match_option(option, "-XX:+AggressiveHeap", &tail)) {

      // This option inspects the machine and attempts to set various
      // parameters to be optimal for long-running, memory allocation
      // intensive jobs.  It is intended for machines with large
      // amounts of cpu and memory.

      // initHeapSize is needed since _initial_heap_size is 4 bytes on a 32 bit
      // VM, but we may not be able to represent the total physical memory
      // available (like having 8gb of memory on a box but using a 32bit VM).
      // Thus, we need to make sure we're using a julong for intermediate
      // calculations.
      julong initHeapSize;
      julong total_memory = os::physical_memory();

      if (total_memory < (julong)256*M) {
        jio_fprintf(defaultStream::error_stream(),
                    "You need at least 256mb of memory to use -XX:+AggressiveHeap\n");
        vm_exit(1);
      }

      // The heap size is half of available memory, or (at most)
      // all of possible memory less 160mb (leaving room for the OS
      // when using ISM).  This is the maximum; because adaptive sizing
      // is turned on below, the actual space used may be smaller.

      initHeapSize = MIN2(total_memory / (julong)2,
                          total_memory - (julong)160*M);

      initHeapSize = limit_by_allocatable_memory(initHeapSize);

      if (FLAG_IS_DEFAULT(MaxHeapSize)) {
         FLAG_SET_CMDLINE(uintx, MaxHeapSize, initHeapSize);
         FLAG_SET_CMDLINE(uintx, InitialHeapSize, initHeapSize);
         // Currently the minimum size and the initial heap sizes are the same.
         set_min_heap_size(initHeapSize);
      }
      if (FLAG_IS_DEFAULT(NewSize)) {
         // Make the young generation 3/8ths of the total heap.
         FLAG_SET_CMDLINE(uintx, NewSize,
                                ((julong)MaxHeapSize / (julong)8) * (julong)3);
         FLAG_SET_CMDLINE(uintx, MaxNewSize, NewSize);
      }

#ifndef _ALLBSD_SOURCE  // UseLargePages is not yet supported on BSD.
      FLAG_SET_DEFAULT(UseLargePages, true);
#endif

      // Increase some data structure sizes for efficiency
      FLAG_SET_CMDLINE(uintx, BaseFootPrintEstimate, MaxHeapSize);
      FLAG_SET_CMDLINE(bool, ResizeTLAB, false);
      FLAG_SET_CMDLINE(uintx, TLABSize, 256*K);

      // See the OldPLABSize comment below, but replace 'after promotion'
      // with 'after copying'.  YoungPLABSize is the size of the survivor
      // space per-gc-thread buffers.  The default is 4kw.
      FLAG_SET_CMDLINE(uintx, YoungPLABSize, 256*K);      // Note: this is in words

      // OldPLABSize is the size of the buffers in the old gen that
      // UseParallelGC uses to promote live data that doesn't fit in the
      // survivor spaces.  At any given time, there's one for each gc thread.
      // The default size is 1kw. These buffers are rarely used, since the
      // survivor spaces are usually big enough.  For specjbb, however, there
      // are occasions when there's lots of live data in the young gen
      // and we end up promoting some of it.  We don't have a definite
      // explanation for why bumping OldPLABSize helps, but the theory
      // is that a bigger PLAB results in retaining something like the
      // original allocation order after promotion, which improves mutator
      // locality.  A minor effect may be that larger PLABs reduce the
      // number of PLAB allocation events during gc.  The value of 8kw
      // was arrived at by experimenting with specjbb.
      FLAG_SET_CMDLINE(uintx, OldPLABSize, 8*K);  // Note: this is in words

      // Enable parallel GC and adaptive generation sizing
      FLAG_SET_CMDLINE(bool, UseParallelGC, true);
      FLAG_SET_DEFAULT(ParallelGCThreads,
                       Abstract_VM_Version::parallel_worker_threads());

      // Encourage steady state memory management
      FLAG_SET_CMDLINE(uintx, ThresholdTolerance, 100);

      // This appears to improve mutator locality
      FLAG_SET_CMDLINE(bool, ScavengeBeforeFullGC, false);

      // Get around early Solaris scheduling bug
      // (affinity vs other jobs on system)
      // but disallow DR and offlining (5008695).
      FLAG_SET_CMDLINE(bool, BindGCTaskThreadsToCPUs, true);

    // Need to keep consistency of MaxTenuringThreshold and AlwaysTenure/NeverTenure;
    // and the last option wins.
    } else if (match_option(option, "-XX:+NeverTenure", &tail)) {
      FLAG_SET_CMDLINE(bool, NeverTenure, true);
      FLAG_SET_CMDLINE(bool, AlwaysTenure, false);
      FLAG_SET_CMDLINE(uintx, MaxTenuringThreshold, markOopDesc::max_age + 1);
    } else if (match_option(option, "-XX:+AlwaysTenure", &tail)) {
      FLAG_SET_CMDLINE(bool, NeverTenure, false);
      FLAG_SET_CMDLINE(bool, AlwaysTenure, true);
      FLAG_SET_CMDLINE(uintx, MaxTenuringThreshold, 0);
    } else if (match_option(option, "-XX:MaxTenuringThreshold=", &tail)) {
      uintx max_tenuring_thresh = 0;
      if(!parse_uintx(tail, &max_tenuring_thresh, 0)) {
        jio_fprintf(defaultStream::error_stream(),
                    "Invalid MaxTenuringThreshold: %s\n", option->optionString);
      }
      FLAG_SET_CMDLINE(uintx, MaxTenuringThreshold, max_tenuring_thresh);

      if (MaxTenuringThreshold == 0) {
        FLAG_SET_CMDLINE(bool, NeverTenure, false);
        FLAG_SET_CMDLINE(bool, AlwaysTenure, true);
      } else {
        FLAG_SET_CMDLINE(bool, NeverTenure, false);
        FLAG_SET_CMDLINE(bool, AlwaysTenure, false);
      }
    } else if (match_option(option, "-XX:+CMSPermGenSweepingEnabled", &tail) ||
               match_option(option, "-XX:-CMSPermGenSweepingEnabled", &tail)) {
      jio_fprintf(defaultStream::error_stream(),
        "Please use CMSClassUnloadingEnabled in place of "
        "CMSPermGenSweepingEnabled in the future\n");
    } else if (match_option(option, "-XX:+UseGCTimeLimit", &tail)) {
      FLAG_SET_CMDLINE(bool, UseGCOverheadLimit, true);
      jio_fprintf(defaultStream::error_stream(),
        "Please use -XX:+UseGCOverheadLimit in place of "
        "-XX:+UseGCTimeLimit in the future\n");
    } else if (match_option(option, "-XX:-UseGCTimeLimit", &tail)) {
      FLAG_SET_CMDLINE(bool, UseGCOverheadLimit, false);
      jio_fprintf(defaultStream::error_stream(),
        "Please use -XX:-UseGCOverheadLimit in place of "
        "-XX:-UseGCTimeLimit in the future\n");
    // The TLE options are for compatibility with 1.3 and will be
    // removed without notice in a future release.  These options
    // are not to be documented.
    } else if (match_option(option, "-XX:MaxTLERatio=", &tail)) {
      // No longer used.
    } else if (match_option(option, "-XX:+ResizeTLE", &tail)) {
      FLAG_SET_CMDLINE(bool, ResizeTLAB, true);
    } else if (match_option(option, "-XX:-ResizeTLE", &tail)) {
      FLAG_SET_CMDLINE(bool, ResizeTLAB, false);
    } else if (match_option(option, "-XX:+PrintTLE", &tail)) {
      FLAG_SET_CMDLINE(bool, PrintTLAB, true);
    } else if (match_option(option, "-XX:-PrintTLE", &tail)) {
      FLAG_SET_CMDLINE(bool, PrintTLAB, false);
    } else if (match_option(option, "-XX:TLEFragmentationRatio=", &tail)) {
      // No longer used.
    } else if (match_option(option, "-XX:TLESize=", &tail)) {
      julong long_tlab_size = 0;
      ArgsRange errcode = parse_memory_size(tail, &long_tlab_size, 1);
      if (errcode != arg_in_range) {
        jio_fprintf(defaultStream::error_stream(),
                    "Invalid TLAB size: %s\n", option->optionString);
        describe_range_error(errcode);
        return JNI_EINVAL;
      }
      FLAG_SET_CMDLINE(uintx, TLABSize, long_tlab_size);
    } else if (match_option(option, "-XX:TLEThreadRatio=", &tail)) {
      // No longer used.
    } else if (match_option(option, "-XX:+UseTLE", &tail)) {
      FLAG_SET_CMDLINE(bool, UseTLAB, true);
    } else if (match_option(option, "-XX:-UseTLE", &tail)) {
      FLAG_SET_CMDLINE(bool, UseTLAB, false);
    } else if (match_option(option, "-XX:+DisplayVMOutputToStderr", &tail)) {
      FLAG_SET_CMDLINE(bool, DisplayVMOutputToStdout, false);
      FLAG_SET_CMDLINE(bool, DisplayVMOutputToStderr, true);
    } else if (match_option(option, "-XX:+DisplayVMOutputToStdout", &tail)) {
      FLAG_SET_CMDLINE(bool, DisplayVMOutputToStderr, false);
      FLAG_SET_CMDLINE(bool, DisplayVMOutputToStdout, true);
    } else if (match_option(option, "-XX:+ExtendedDTraceProbes", &tail)) {
#if defined(DTRACE_ENABLED)
      FLAG_SET_CMDLINE(bool, ExtendedDTraceProbes, true);
      FLAG_SET_CMDLINE(bool, DTraceMethodProbes, true);
      FLAG_SET_CMDLINE(bool, DTraceAllocProbes, true);
      FLAG_SET_CMDLINE(bool, DTraceMonitorProbes, true);
#else // defined(DTRACE_ENABLED)
      jio_fprintf(defaultStream::error_stream(),
                  "ExtendedDTraceProbes flag is not applicable for this configuration\n");
      return JNI_EINVAL;
#endif // defined(DTRACE_ENABLED)
#ifdef ASSERT
    } else if (match_option(option, "-XX:+FullGCALot", &tail)) {
      FLAG_SET_CMDLINE(bool, FullGCALot, true);
      // disable scavenge before parallel mark-compact
      FLAG_SET_CMDLINE(bool, ScavengeBeforeFullGC, false);
#endif
    } else if (match_option(option, "-XX:CMSParPromoteBlocksToClaim=", &tail)) {
      julong cms_blocks_to_claim = (julong)atol(tail);
      FLAG_SET_CMDLINE(uintx, CMSParPromoteBlocksToClaim, cms_blocks_to_claim);
      jio_fprintf(defaultStream::error_stream(),
        "Please use -XX:OldPLABSize in place of "
        "-XX:CMSParPromoteBlocksToClaim in the future\n");
    } else if (match_option(option, "-XX:ParCMSPromoteBlocksToClaim=", &tail)) {
      julong cms_blocks_to_claim = (julong)atol(tail);
      FLAG_SET_CMDLINE(uintx, CMSParPromoteBlocksToClaim, cms_blocks_to_claim);
      jio_fprintf(defaultStream::error_stream(),
        "Please use -XX:OldPLABSize in place of "
        "-XX:ParCMSPromoteBlocksToClaim in the future\n");
    } else if (match_option(option, "-XX:ParallelGCOldGenAllocBufferSize=", &tail)) {
      julong old_plab_size = 0;
      ArgsRange errcode = parse_memory_size(tail, &old_plab_size, 1);
      if (errcode != arg_in_range) {
        jio_fprintf(defaultStream::error_stream(),
                    "Invalid old PLAB size: %s\n", option->optionString);
        describe_range_error(errcode);
        return JNI_EINVAL;
      }
      FLAG_SET_CMDLINE(uintx, OldPLABSize, old_plab_size);
      jio_fprintf(defaultStream::error_stream(),
                  "Please use -XX:OldPLABSize in place of "
                  "-XX:ParallelGCOldGenAllocBufferSize in the future\n");
    } else if (match_option(option, "-XX:ParallelGCToSpaceAllocBufferSize=", &tail)) {
      julong young_plab_size = 0;
      ArgsRange errcode = parse_memory_size(tail, &young_plab_size, 1);
      if (errcode != arg_in_range) {
        jio_fprintf(defaultStream::error_stream(),
                    "Invalid young PLAB size: %s\n", option->optionString);
        describe_range_error(errcode);
        return JNI_EINVAL;
      }
      FLAG_SET_CMDLINE(uintx, YoungPLABSize, young_plab_size);
      jio_fprintf(defaultStream::error_stream(),
                  "Please use -XX:YoungPLABSize in place of "
                  "-XX:ParallelGCToSpaceAllocBufferSize in the future\n");
    } else if (match_option(option, "-XX:CMSMarkStackSize=", &tail) ||
               match_option(option, "-XX:G1MarkStackSize=", &tail)) {
      julong stack_size = 0;
      ArgsRange errcode = parse_memory_size(tail, &stack_size, 1);
      if (errcode != arg_in_range) {
        jio_fprintf(defaultStream::error_stream(),
                    "Invalid mark stack size: %s\n", option->optionString);
        describe_range_error(errcode);
        return JNI_EINVAL;
      }
      FLAG_SET_CMDLINE(uintx, MarkStackSize, stack_size);
    } else if (match_option(option, "-XX:CMSMarkStackSizeMax=", &tail)) {
      julong max_stack_size = 0;
      ArgsRange errcode = parse_memory_size(tail, &max_stack_size, 1);
      if (errcode != arg_in_range) {
        jio_fprintf(defaultStream::error_stream(),
                    "Invalid maximum mark stack size: %s\n",
                    option->optionString);
        describe_range_error(errcode);
        return JNI_EINVAL;
      }
      FLAG_SET_CMDLINE(uintx, MarkStackSizeMax, max_stack_size);
    } else if (match_option(option, "-XX:ParallelMarkingThreads=", &tail) ||
               match_option(option, "-XX:ParallelCMSThreads=", &tail)) {
      uintx conc_threads = 0;
      if (!parse_uintx(tail, &conc_threads, 1)) {
        jio_fprintf(defaultStream::error_stream(),
                    "Invalid concurrent threads: %s\n", option->optionString);
        return JNI_EINVAL;
      }
      FLAG_SET_CMDLINE(uintx, ConcGCThreads, conc_threads);
    } else if (match_option(option, "-XX:MaxDirectMemorySize=", &tail)) {
      julong max_direct_memory_size = 0;
      ArgsRange errcode = parse_memory_size(tail, &max_direct_memory_size, 0);
      if (errcode != arg_in_range) {
        jio_fprintf(defaultStream::error_stream(),
                    "Invalid maximum direct memory size: %s\n",
                    option->optionString);
        describe_range_error(errcode);
        return JNI_EINVAL;
      }
      FLAG_SET_CMDLINE(uintx, MaxDirectMemorySize, max_direct_memory_size);
#if !INCLUDE_MANAGEMENT
    } else if (match_option(option, "-XX:+ManagementServer", &tail)) {
        jio_fprintf(defaultStream::error_stream(),
          "ManagementServer is not supported in this VM.\n");
        return JNI_ERR;
#endif // INCLUDE_MANAGEMENT
    } else if (match_option(option, "-XX:", &tail)) { // -XX:xxxx
      // Skip -XX:Flags= since that case has already been handled
      if (strncmp(tail, "Flags=", strlen("Flags=")) != 0) {
        if (!process_argument(tail, args->ignoreUnrecognized, origin)) {
          return JNI_EINVAL;
        }
      }
    // Unknown option
    } else if (is_bad_option(option, args->ignoreUnrecognized)) {
      return JNI_ERR;
    }
  }

  // PrintSharedArchiveAndExit will turn on
  //   -Xshare:on
  //   -XX:+TraceClassPaths
  if (PrintSharedArchiveAndExit) {
    FLAG_SET_CMDLINE(bool, UseSharedSpaces, true);
    FLAG_SET_CMDLINE(bool, RequireSharedSpaces, true);
    FLAG_SET_CMDLINE(bool, TraceClassPaths, true);
  }

  // Change the default value for flags  which have different default values
  // when working with older JDKs.
#ifdef LINUX
 if (JDK_Version::current().compare_major(6) <= 0 &&
      FLAG_IS_DEFAULT(UseLinuxPosixThreadCPUClocks)) {
    FLAG_SET_DEFAULT(UseLinuxPosixThreadCPUClocks, false);
  }
#endif // LINUX
  fix_appclasspath();
  return JNI_OK;
}

// Remove all empty paths from the app classpath (if IgnoreEmptyClassPaths is enabled)
//
// This is necessary because some apps like to specify classpath like -cp foo.jar:${XYZ}:bar.jar
// in their start-up scripts. If XYZ is empty, the classpath will look like "-cp foo.jar::bar.jar".
// Java treats such empty paths as if the user specified "-cp foo.jar:.:bar.jar". I.e., an empty
// path is treated as the current directory.
//
// This causes problems with CDS, which requires that all directories specified in the classpath
// must be empty. In most cases, applications do NOT want to load classes from the current
// directory anyway. Adding -XX:+IgnoreEmptyClassPaths will make these applications' start-up
// scripts compatible with CDS.
void Arguments::fix_appclasspath() {
  if (IgnoreEmptyClassPaths) {
    const char separator = *os::path_separator();
    const char* src = _java_class_path->value();

    // skip over all the leading empty paths
    while (*src == separator) {
      src ++;
    }

    char* copy = AllocateHeap(strlen(src) + 1, mtInternal);
    strncpy(copy, src, strlen(src) + 1);

    // trim all trailing empty paths
    for (char* tail = copy + strlen(copy) - 1; tail >= copy && *tail == separator; tail--) {
      *tail = '\0';
    }

    char from[3] = {separator, separator, '\0'};
    char to  [2] = {separator, '\0'};
    while (StringUtils::replace_no_expand(copy, from, to) > 0) {
      // Keep replacing "::" -> ":" until we have no more "::" (non-windows)
      // Keep replacing ";;" -> ";" until we have no more ";;" (windows)
    }

    _java_class_path->set_value(copy);
    FreeHeap(copy); // a copy was made by set_value, so don't need this anymore
  }

  if (!PrintSharedArchiveAndExit) {
    ClassLoader::trace_class_path("[classpath: ", _java_class_path->value());
  }
}

static bool has_jar_files(const char* directory) {
  DIR* dir = os::opendir(directory);
  if (dir == NULL) return false;

  struct dirent *entry;
  char *dbuf = NEW_C_HEAP_ARRAY(char, os::readdir_buf_size(directory), mtInternal);
  bool hasJarFile = false;
  while (!hasJarFile && (entry = os::readdir(dir, (dirent *) dbuf)) != NULL) {
    const char* name = entry->d_name;
    const char* ext = name + strlen(name) - 4;
    hasJarFile = ext > name && (os::file_name_strcmp(ext, ".jar") == 0);
  }
  FREE_C_HEAP_ARRAY(char, dbuf, mtInternal);
  os::closedir(dir);
  return hasJarFile ;
}

static int check_non_empty_dirs(const char* path) {
  const char separator = *os::path_separator();
  const char* const end = path + strlen(path);
  int nonEmptyDirs = 0;
  while (path < end) {
    const char* tmp_end = strchr(path, separator);
    if (tmp_end == NULL) {
      if (has_jar_files(path)) {
        nonEmptyDirs++;
        jio_fprintf(defaultStream::output_stream(),
          "Non-empty directory: %s\n", path);
      }
      path = end;
    } else {
      char* dirpath = NEW_C_HEAP_ARRAY(char, tmp_end - path + 1, mtInternal);
      memcpy(dirpath, path, tmp_end - path);
      dirpath[tmp_end - path] = '\0';
      if (has_jar_files(dirpath)) {
        nonEmptyDirs++;
        jio_fprintf(defaultStream::output_stream(),
          "Non-empty directory: %s\n", dirpath);
      }
      FREE_C_HEAP_ARRAY(char, dirpath, mtInternal);
      path = tmp_end + 1;
    }
  }
  return nonEmptyDirs;
}

jint Arguments::finalize_vm_init_args(SysClassPath* scp_p, bool scp_assembly_required) {
  // check if the default lib/endorsed directory exists; if so, error
  char path[JVM_MAXPATHLEN];
  const char* fileSep = os::file_separator();
  sprintf(path, "%s%slib%sendorsed", Arguments::get_java_home(), fileSep, fileSep);

  if (CheckEndorsedAndExtDirs) {
    int nonEmptyDirs = 0;
    // check endorsed directory
    nonEmptyDirs += check_non_empty_dirs(path);
    // check the extension directories
    nonEmptyDirs += check_non_empty_dirs(Arguments::get_ext_dirs());
    if (nonEmptyDirs > 0) {
      return JNI_ERR;
    }
  }

  DIR* dir = os::opendir(path);
  if (dir != NULL) {
    jio_fprintf(defaultStream::output_stream(),
      "<JAVA_HOME>/lib/endorsed is not supported. Endorsed standards and standalone APIs\n"
      "in modular form will be supported via the concept of upgradeable modules.\n");
    os::closedir(dir);
    return JNI_ERR;
  }

  sprintf(path, "%s%slib%sext", Arguments::get_java_home(), fileSep, fileSep);
  dir = os::opendir(path);
  if (dir != NULL) {
    jio_fprintf(defaultStream::output_stream(),
      "<JAVA_HOME>/lib/ext exists, extensions mechanism no longer supported; "
      "Use -classpath instead.\n.");
    os::closedir(dir);
    return JNI_ERR;
  }

  if (scp_assembly_required) {
    // Assemble the bootclasspath elements into the final path.
    Arguments::set_sysclasspath(scp_p->combined_path());
  }

  // This must be done after all arguments have been processed.
  // java_compiler() true means set to "NONE" or empty.
  if (java_compiler() && !xdebug_mode()) {
    // For backwards compatibility, we switch to interpreted mode if
    // -Djava.compiler="NONE" or "" is specified AND "-Xdebug" was
    // not specified.
    set_mode_flags(_int);
  }

  if ((TieredCompilation && CompileThresholdScaling == 0)
      || (!TieredCompilation && get_scaled_compile_threshold(CompileThreshold) == 0)) {
    set_mode_flags(_int);
  }

  // eventually fix up InitialTenuringThreshold if only MaxTenuringThreshold is set
  if (FLAG_IS_DEFAULT(InitialTenuringThreshold) && (InitialTenuringThreshold > MaxTenuringThreshold)) {
    FLAG_SET_ERGO(uintx, InitialTenuringThreshold, MaxTenuringThreshold);
  }

#ifndef COMPILER2
  // Don't degrade server performance for footprint
  if (FLAG_IS_DEFAULT(UseLargePages) &&
      MaxHeapSize < LargePageHeapSizeThreshold) {
    // No need for large granularity pages w/small heaps.
    // Note that large pages are enabled/disabled for both the
    // Java heap and the code cache.
    FLAG_SET_DEFAULT(UseLargePages, false);
  }

#else
  if (!FLAG_IS_DEFAULT(OptoLoopAlignment) && FLAG_IS_DEFAULT(MaxLoopPad)) {
    FLAG_SET_DEFAULT(MaxLoopPad, OptoLoopAlignment-1);
  }
#endif

#ifndef TIERED
  // Tiered compilation is undefined.
  UNSUPPORTED_OPTION(TieredCompilation, "TieredCompilation");
#endif

  // If we are running in a headless jre, force java.awt.headless property
  // to be true unless the property has already been set.
  // Also allow the OS environment variable JAVA_AWT_HEADLESS to set headless state.
  if (os::is_headless_jre()) {
    const char* headless = Arguments::get_property("java.awt.headless");
    if (headless == NULL) {
      char envbuffer[128];
      if (!os::getenv("JAVA_AWT_HEADLESS", envbuffer, sizeof(envbuffer))) {
        if (!add_property("java.awt.headless=true")) {
          return JNI_ENOMEM;
        }
      } else {
        char buffer[256];
        strcpy(buffer, "java.awt.headless=");
        strcat(buffer, envbuffer);
        if (!add_property(buffer)) {
          return JNI_ENOMEM;
        }
      }
    }
  }

  if (UseConcMarkSweepGC && FLAG_IS_DEFAULT(UseParNewGC) && !UseParNewGC) {
    // CMS can only be used with ParNew
    FLAG_SET_ERGO(bool, UseParNewGC, true);
  }

  if (!check_vm_args_consistency()) {
    return JNI_ERR;
  }

  return JNI_OK;
}

jint Arguments::parse_java_options_environment_variable(SysClassPath* scp_p, bool* scp_assembly_required_p) {
  return parse_options_environment_variable("_JAVA_OPTIONS", scp_p,
                                            scp_assembly_required_p);
}

jint Arguments::parse_java_tool_options_environment_variable(SysClassPath* scp_p, bool* scp_assembly_required_p) {
  return parse_options_environment_variable("JAVA_TOOL_OPTIONS", scp_p,
                                            scp_assembly_required_p);
}

jint Arguments::parse_options_environment_variable(const char* name, SysClassPath* scp_p, bool* scp_assembly_required_p) {
  const int N_MAX_OPTIONS = 64;
  const int OPTION_BUFFER_SIZE = 1024;
  char buffer[OPTION_BUFFER_SIZE];

  // The variable will be ignored if it exceeds the length of the buffer.
  // Don't check this variable if user has special privileges
  // (e.g. unix su command).
  if (os::getenv(name, buffer, sizeof(buffer)) &&
      !os::have_special_privileges()) {
    JavaVMOption options[N_MAX_OPTIONS];      // Construct option array
    jio_fprintf(defaultStream::error_stream(),
                "Picked up %s: %s\n", name, buffer);
    char* rd = buffer;                        // pointer to the input string (rd)
    int i;
    for (i = 0; i < N_MAX_OPTIONS;) {         // repeat for all options in the input string
      while (isspace(*rd)) rd++;              // skip whitespace
      if (*rd == 0) break;                    // we re done when the input string is read completely

      // The output, option string, overwrites the input string.
      // Because of quoting, the pointer to the option string (wrt) may lag the pointer to
      // input string (rd).
      char* wrt = rd;

      options[i++].optionString = wrt;        // Fill in option
      while (*rd != 0 && !isspace(*rd)) {     // unquoted strings terminate with a space or NULL
        if (*rd == '\'' || *rd == '"') {      // handle a quoted string
          int quote = *rd;                    // matching quote to look for
          rd++;                               // don't copy open quote
          while (*rd != quote) {              // include everything (even spaces) up until quote
            if (*rd == 0) {                   // string termination means unmatched string
              jio_fprintf(defaultStream::error_stream(),
                          "Unmatched quote in %s\n", name);
              return JNI_ERR;
            }
            *wrt++ = *rd++;                   // copy to option string
          }
          rd++;                               // don't copy close quote
        } else {
          *wrt++ = *rd++;                     // copy to option string
        }
      }
      // Need to check if we're done before writing a NULL,
      // because the write could be to the byte that rd is pointing to.
      if (*rd++ == 0) {
        *wrt = 0;
        break;
      }
      *wrt = 0;                               // Zero terminate option
    }
    // Construct JavaVMInitArgs structure and parse as if it was part of the command line
    JavaVMInitArgs vm_args;
    vm_args.version = JNI_VERSION_1_2;
    vm_args.options = options;
    vm_args.nOptions = i;
    vm_args.ignoreUnrecognized = IgnoreUnrecognizedVMOptions;

    if (PrintVMOptions) {
      const char* tail;
      for (int i = 0; i < vm_args.nOptions; i++) {
        const JavaVMOption *option = vm_args.options + i;
        if (match_option(option, "-XX:", &tail)) {
          logOption(tail);
        }
      }
    }

    return(parse_each_vm_init_arg(&vm_args, scp_p, scp_assembly_required_p, Flag::ENVIRON_VAR));
  }
  return JNI_OK;
}

void Arguments::set_shared_spaces_flags() {
  if (DumpSharedSpaces) {
    if (RequireSharedSpaces) {
      warning("cannot dump shared archive while using shared archive");
    }
    UseSharedSpaces = false;
#ifdef _LP64
    if (!UseCompressedOops || !UseCompressedClassPointers) {
      vm_exit_during_initialization(
        "Cannot dump shared archive when UseCompressedOops or UseCompressedClassPointers is off.", NULL);
    }
  } else {
    if (!UseCompressedOops || !UseCompressedClassPointers) {
      no_shared_spaces("UseCompressedOops and UseCompressedClassPointers must be on for UseSharedSpaces.");
    }
#endif
  }
}

#if !INCLUDE_ALL_GCS
static void force_serial_gc() {
  FLAG_SET_DEFAULT(UseSerialGC, true);
  UNSUPPORTED_GC_OPTION(UseG1GC);
  UNSUPPORTED_GC_OPTION(UseParallelGC);
  UNSUPPORTED_GC_OPTION(UseParallelOldGC);
  UNSUPPORTED_GC_OPTION(UseConcMarkSweepGC);
  UNSUPPORTED_GC_OPTION(UseParNewGC);
}
#endif // INCLUDE_ALL_GCS

// Sharing support
// Construct the path to the archive
static char* get_shared_archive_path() {
  char *shared_archive_path;
  if (SharedArchiveFile == NULL) {
    char jvm_path[JVM_MAXPATHLEN];
    os::jvm_path(jvm_path, sizeof(jvm_path));
    char *end = strrchr(jvm_path, *os::file_separator());
    if (end != NULL) *end = '\0';
    size_t jvm_path_len = strlen(jvm_path);
    size_t file_sep_len = strlen(os::file_separator());
    shared_archive_path = NEW_C_HEAP_ARRAY(char, jvm_path_len +
        file_sep_len + 20, mtInternal);
    if (shared_archive_path != NULL) {
      strncpy(shared_archive_path, jvm_path, jvm_path_len + 1);
      strncat(shared_archive_path, os::file_separator(), file_sep_len);
      strncat(shared_archive_path, "classes.jsa", 11);
    }
  } else {
    shared_archive_path = NEW_C_HEAP_ARRAY(char, strlen(SharedArchiveFile) + 1, mtInternal);
    if (shared_archive_path != NULL) {
      strncpy(shared_archive_path, SharedArchiveFile, strlen(SharedArchiveFile) + 1);
    }
  }
  return shared_archive_path;
}

#ifndef PRODUCT
// Determine whether LogVMOutput should be implicitly turned on.
static bool use_vm_log() {
  if (LogCompilation || !FLAG_IS_DEFAULT(LogFile) ||
      PrintCompilation || PrintInlining || PrintDependencies || PrintNativeNMethods ||
      PrintDebugInfo || PrintRelocations || PrintNMethods || PrintExceptionHandlers ||
      PrintAssembly || TraceDeoptimization || TraceDependencies ||
      (VerifyDependencies && FLAG_IS_CMDLINE(VerifyDependencies))) {
    return true;
  }

#ifdef COMPILER1
  if (PrintC1Statistics) {
    return true;
  }
#endif // COMPILER1

#ifdef COMPILER2
  if (PrintOptoAssembly || PrintOptoStatistics) {
    return true;
  }
#endif // COMPILER2

  return false;
}
#endif // PRODUCT

// Parse entry point called from JNI_CreateJavaVM

jint Arguments::parse(const JavaVMInitArgs* args) {

  // Remaining part of option string
  const char* tail;

  // If flag "-XX:Flags=flags-file" is used it will be the first option to be processed.
  const char* hotspotrc = ".hotspotrc";
  bool settings_file_specified = false;
  bool needs_hotspotrc_warning = false;

  const char* flags_file;
  int index;
  for (index = 0; index < args->nOptions; index++) {
    const JavaVMOption *option = args->options + index;
    if (ArgumentsExt::process_options(option)) {
      continue;
    }
    if (match_option(option, "-XX:Flags=", &tail)) {
      flags_file = tail;
      settings_file_specified = true;
      continue;
    }
    if (match_option(option, "-XX:+PrintVMOptions", &tail)) {
      PrintVMOptions = true;
      continue;
    }
    if (match_option(option, "-XX:-PrintVMOptions", &tail)) {
      PrintVMOptions = false;
      continue;
    }
    if (match_option(option, "-XX:+IgnoreUnrecognizedVMOptions", &tail)) {
      IgnoreUnrecognizedVMOptions = true;
      continue;
    }
    if (match_option(option, "-XX:-IgnoreUnrecognizedVMOptions", &tail)) {
      IgnoreUnrecognizedVMOptions = false;
      continue;
    }
    if (match_option(option, "-XX:+PrintFlagsInitial", &tail)) {
      CommandLineFlags::printFlags(tty, false);
      vm_exit(0);
    }
#if INCLUDE_NMT
    if (match_option(option, "-XX:NativeMemoryTracking", &tail)) {
      // The launcher did not setup nmt environment variable properly.
      if (!MemTracker::check_launcher_nmt_support(tail)) {
        warning("Native Memory Tracking did not setup properly, using wrong launcher?");
      }

      // Verify if nmt option is valid.
      if (MemTracker::verify_nmt_option()) {
        // Late initialization, still in single-threaded mode.
        if (MemTracker::tracking_level() >= NMT_summary) {
          MemTracker::init();
        }
      } else {
        vm_exit_during_initialization("Syntax error, expecting -XX:NativeMemoryTracking=[off|summary|detail]", NULL);
      }
      continue;
    }
#endif


#ifndef PRODUCT
    if (match_option(option, "-XX:+PrintFlagsWithComments", &tail)) {
      CommandLineFlags::printFlags(tty, true);
      vm_exit(0);
    }
#endif
  }

  if (IgnoreUnrecognizedVMOptions) {
    // uncast const to modify the flag args->ignoreUnrecognized
    *(jboolean*)(&args->ignoreUnrecognized) = true;
  }

  // Parse specified settings file
  if (settings_file_specified) {
    if (!process_settings_file(flags_file, true, args->ignoreUnrecognized)) {
      return JNI_EINVAL;
    }
  } else {
#ifdef ASSERT
    // Parse default .hotspotrc settings file
    if (!process_settings_file(".hotspotrc", false, args->ignoreUnrecognized)) {
      return JNI_EINVAL;
    }
#else
    struct stat buf;
    if (os::stat(hotspotrc, &buf) == 0) {
      needs_hotspotrc_warning = true;
    }
#endif
  }

  if (PrintVMOptions) {
    for (index = 0; index < args->nOptions; index++) {
      const JavaVMOption *option = args->options + index;
      if (match_option(option, "-XX:", &tail)) {
        logOption(tail);
      }
    }
  }

  // Parse JavaVMInitArgs structure passed in, as well as JAVA_TOOL_OPTIONS and _JAVA_OPTIONS
  jint result = parse_vm_init_args(args);
  if (result != JNI_OK) {
    return result;
  }

  // Call get_shared_archive_path() here, after possible SharedArchiveFile option got parsed.
  SharedArchivePath = get_shared_archive_path();
  if (SharedArchivePath == NULL) {
    return JNI_ENOMEM;
  }

  // Set up VerifySharedSpaces
  if (FLAG_IS_DEFAULT(VerifySharedSpaces) && SharedArchiveFile != NULL) {
    VerifySharedSpaces = true;
  }

  // Delay warning until here so that we've had a chance to process
  // the -XX:-PrintWarnings flag
  if (needs_hotspotrc_warning) {
    warning("%s file is present but has been ignored.  "
            "Run with -XX:Flags=%s to load the file.",
            hotspotrc, hotspotrc);
  }

#ifdef _ALLBSD_SOURCE  // UseLargePages is not yet supported on BSD.
  UNSUPPORTED_OPTION(UseLargePages, "-XX:+UseLargePages");
#endif

#if INCLUDE_ALL_GCS
  #if (defined JAVASE_EMBEDDED || defined ARM)
    UNSUPPORTED_OPTION(UseG1GC, "G1 GC");
  #endif
#endif

#ifndef PRODUCT
  if (TraceBytecodesAt != 0) {
    TraceBytecodes = true;
  }
  if (CountCompiledCalls) {
    if (UseCounterDecay) {
      warning("UseCounterDecay disabled because CountCalls is set");
      UseCounterDecay = false;
    }
  }
#endif // PRODUCT

  if (ScavengeRootsInCode == 0) {
    if (!FLAG_IS_DEFAULT(ScavengeRootsInCode)) {
      warning("forcing ScavengeRootsInCode non-zero");
    }
    ScavengeRootsInCode = 1;
  }

  if (PrintGCDetails) {
    // Turn on -verbose:gc options as well
    PrintGC = true;
  }

  // Set object alignment values.
  set_object_alignment();

#if !INCLUDE_ALL_GCS
  force_serial_gc();
#endif // INCLUDE_ALL_GCS
#if !INCLUDE_CDS
  if (DumpSharedSpaces || RequireSharedSpaces) {
    jio_fprintf(defaultStream::error_stream(),
      "Shared spaces are not supported in this VM\n");
    return JNI_ERR;
  }
  if ((UseSharedSpaces && FLAG_IS_CMDLINE(UseSharedSpaces)) || PrintSharedSpaces) {
    warning("Shared spaces are not supported in this VM");
    FLAG_SET_DEFAULT(UseSharedSpaces, false);
    FLAG_SET_DEFAULT(PrintSharedSpaces, false);
  }
  no_shared_spaces("CDS Disabled");
#endif // INCLUDE_CDS

  return JNI_OK;
}

jint Arguments::apply_ergo() {

  // Set flags based on ergonomics.
  set_ergonomics_flags();

  set_shared_spaces_flags();

  // Check the GC selections again.
  if (!ArgumentsExt::check_gc_consistency_ergo()) {
    return JNI_EINVAL;
  }

  if (TieredCompilation) {
    set_tiered_flags();
  } else {
    // Check if the policy is valid. Policies 0 and 1 are valid for non-tiered setup.
    if (CompilationPolicyChoice >= 2) {
      vm_exit_during_initialization(
        "Incompatible compilation policy selected", NULL);
    }
    // Scale CompileThreshold
    if (!FLAG_IS_DEFAULT(CompileThresholdScaling)) {
      FLAG_SET_ERGO(intx, CompileThreshold, get_scaled_compile_threshold(CompileThreshold));
    }
  }

#ifdef COMPILER2
#ifndef PRODUCT
  if (PrintIdealGraphLevel > 0) {
    FLAG_SET_ERGO(bool, PrintIdealGraph, true);
  }
#endif
#endif

  // Set heap size based on available physical memory
  set_heap_size();

  ArgumentsExt::set_gc_specific_flags();

  // Initialize Metaspace flags and alignments
  Metaspace::ergo_initialize();

  // Set bytecode rewriting flags
  set_bytecode_flags();

  // Set flags if Aggressive optimization flags (-XX:+AggressiveOpts) enabled
  set_aggressive_opts_flags();

  // Turn off biased locking for locking debug mode flags,
  // which are subtly different from each other but neither works with
  // biased locking
  if (UseHeavyMonitors
#ifdef COMPILER1
      || !UseFastLocking
#endif // COMPILER1
    ) {
    if (!FLAG_IS_DEFAULT(UseBiasedLocking) && UseBiasedLocking) {
      // flag set to true on command line; warn the user that they
      // can't enable biased locking here
      warning("Biased Locking is not supported with locking debug flags"
              "; ignoring UseBiasedLocking flag." );
    }
    UseBiasedLocking = false;
  }

#ifdef ZERO
  // Clear flags not supported on zero.
  FLAG_SET_DEFAULT(ProfileInterpreter, false);
  FLAG_SET_DEFAULT(UseBiasedLocking, false);
  LP64_ONLY(FLAG_SET_DEFAULT(UseCompressedOops, false));
  LP64_ONLY(FLAG_SET_DEFAULT(UseCompressedClassPointers, false));
#endif // CC_INTERP

#ifdef COMPILER2
  if (!EliminateLocks) {
    EliminateNestedLocks = false;
  }
  if (!Inline) {
    IncrementalInline = false;
  }
#ifndef PRODUCT
  if (!IncrementalInline) {
    AlwaysIncrementalInline = false;
  }
#endif
  if (!UseTypeSpeculation && FLAG_IS_DEFAULT(TypeProfileLevel)) {
    // nothing to use the profiling, turn if off
    FLAG_SET_DEFAULT(TypeProfileLevel, 0);
  }
#endif

  if (PrintAssembly && FLAG_IS_DEFAULT(DebugNonSafepoints)) {
    warning("PrintAssembly is enabled; turning on DebugNonSafepoints to gain additional output");
    DebugNonSafepoints = true;
  }

  if (FLAG_IS_CMDLINE(CompressedClassSpaceSize) && !UseCompressedClassPointers) {
    warning("Setting CompressedClassSpaceSize has no effect when compressed class pointers are not used");
  }

#ifndef PRODUCT
  if (!LogVMOutput && FLAG_IS_DEFAULT(LogVMOutput)) {
    if (use_vm_log()) {
      LogVMOutput = true;
    }
  }
#endif // PRODUCT

  if (PrintCommandLineFlags) {
    CommandLineFlags::printSetFlags(tty);
  }

  // Apply CPU specific policy for the BiasedLocking
  if (UseBiasedLocking) {
    if (!VM_Version::use_biased_locking() &&
        !(FLAG_IS_CMDLINE(UseBiasedLocking))) {
      UseBiasedLocking = false;
    }
  }
#ifdef COMPILER2
  if (!UseBiasedLocking || EmitSync != 0) {
    UseOptoBiasInlining = false;
  }
#endif

  return JNI_OK;
}

jint Arguments::adjust_after_os() {
  if (UseNUMA) {
    if (UseParallelGC || UseParallelOldGC) {
      if (FLAG_IS_DEFAULT(MinHeapDeltaBytes)) {
         FLAG_SET_DEFAULT(MinHeapDeltaBytes, 64*M);
      }
    }
    // UseNUMAInterleaving is set to ON for all collectors and
    // platforms when UseNUMA is set to ON. NUMA-aware collectors
    // such as the parallel collector for Linux and Solaris will
    // interleave old gen and survivor spaces on top of NUMA
    // allocation policy for the eden space.
    // Non NUMA-aware collectors such as CMS, G1 and Serial-GC on
    // all platforms and ParallelGC on Windows will interleave all
    // of the heap spaces across NUMA nodes.
    if (FLAG_IS_DEFAULT(UseNUMAInterleaving)) {
      FLAG_SET_ERGO(bool, UseNUMAInterleaving, true);
    }
  }
  return JNI_OK;
}

int Arguments::PropertyList_count(SystemProperty* pl) {
  int count = 0;
  while(pl != NULL) {
    count++;
    pl = pl->next();
  }
  return count;
}

const char* Arguments::PropertyList_get_value(SystemProperty *pl, const char* key) {
  assert(key != NULL, "just checking");
  SystemProperty* prop;
  for (prop = pl; prop != NULL; prop = prop->next()) {
    if (strcmp(key, prop->key()) == 0) return prop->value();
  }
  return NULL;
}

const char* Arguments::PropertyList_get_key_at(SystemProperty *pl, int index) {
  int count = 0;
  const char* ret_val = NULL;

  while(pl != NULL) {
    if(count >= index) {
      ret_val = pl->key();
      break;
    }
    count++;
    pl = pl->next();
  }

  return ret_val;
}

char* Arguments::PropertyList_get_value_at(SystemProperty* pl, int index) {
  int count = 0;
  char* ret_val = NULL;

  while(pl != NULL) {
    if(count >= index) {
      ret_val = pl->value();
      break;
    }
    count++;
    pl = pl->next();
  }

  return ret_val;
}

void Arguments::PropertyList_add(SystemProperty** plist, SystemProperty *new_p) {
  SystemProperty* p = *plist;
  if (p == NULL) {
    *plist = new_p;
  } else {
    while (p->next() != NULL) {
      p = p->next();
    }
    p->set_next(new_p);
  }
}

void Arguments::PropertyList_add(SystemProperty** plist, const char* k, char* v) {
  if (plist == NULL)
    return;

  SystemProperty* new_p = new SystemProperty(k, v, true);
  PropertyList_add(plist, new_p);
}

// This add maintains unique property key in the list.
void Arguments::PropertyList_unique_add(SystemProperty** plist, const char* k, char* v, jboolean append) {
  if (plist == NULL)
    return;

  // If property key exist then update with new value.
  SystemProperty* prop;
  for (prop = *plist; prop != NULL; prop = prop->next()) {
    if (strcmp(k, prop->key()) == 0) {
      if (append) {
        prop->append_value(v);
      } else {
        prop->set_value(v);
      }
      return;
    }
  }

  PropertyList_add(plist, k, v);
}

// Copies src into buf, replacing "%%" with "%" and "%p" with pid
// Returns true if all of the source pointed by src has been copied over to
// the destination buffer pointed by buf. Otherwise, returns false.
// Notes:
// 1. If the length (buflen) of the destination buffer excluding the
// NULL terminator character is not long enough for holding the expanded
// pid characters, it also returns false instead of returning the partially
// expanded one.
// 2. The passed in "buflen" should be large enough to hold the null terminator.
bool Arguments::copy_expand_pid(const char* src, size_t srclen,
                                char* buf, size_t buflen) {
  const char* p = src;
  char* b = buf;
  const char* src_end = &src[srclen];
  char* buf_end = &buf[buflen - 1];

  while (p < src_end && b < buf_end) {
    if (*p == '%') {
      switch (*(++p)) {
      case '%':         // "%%" ==> "%"
        *b++ = *p++;
        break;
      case 'p':  {       //  "%p" ==> current process id
        // buf_end points to the character before the last character so
        // that we could write '\0' to the end of the buffer.
        size_t buf_sz = buf_end - b + 1;
        int ret = jio_snprintf(b, buf_sz, "%d", os::current_process_id());

        // if jio_snprintf fails or the buffer is not long enough to hold
        // the expanded pid, returns false.
        if (ret < 0 || ret >= (int)buf_sz) {
          return false;
        } else {
          b += ret;
          assert(*b == '\0', "fail in copy_expand_pid");
          if (p == src_end && b == buf_end + 1) {
            // reach the end of the buffer.
            return true;
          }
        }
        p++;
        break;
      }
      default :
        *b++ = '%';
      }
    } else {
      *b++ = *p++;
    }
  }
  *b = '\0';
  return (p == src_end); // return false if not all of the source was copied
}<|MERGE_RESOLUTION|>--- conflicted
+++ resolved
@@ -431,38 +431,6 @@
 
 //------------------------------------------------------------------------------
 
-<<<<<<< HEAD
-=======
-void SysClassPath::expand_endorsed() {
-  assert(_items[_scp_endorsed] == NULL, "can only be called once.");
-
-  const char* path = Arguments::get_property("java.endorsed.dirs");
-  if (path == NULL) {
-    path = Arguments::get_endorsed_dir();
-    assert(path != NULL, "no default for java.endorsed.dirs");
-  }
-
-  char* expanded_path = NULL;
-  const char separator = *os::path_separator();
-  const char* const end = path + strlen(path);
-  while (path < end) {
-    const char* tmp_end = strchr(path, separator);
-    if (tmp_end == NULL) {
-      expanded_path = add_jars_to_path(expanded_path, path);
-      path = end;
-    } else {
-      char* dirpath = NEW_C_HEAP_ARRAY(char, tmp_end - path + 1, mtInternal);
-      memcpy(dirpath, path, tmp_end - path);
-      dirpath[tmp_end - path] = '\0';
-      expanded_path = add_jars_to_path(expanded_path, dirpath);
-      FREE_C_HEAP_ARRAY(char, dirpath);
-      path = tmp_end + 1;
-    }
-  }
-  _items[_scp_endorsed] = expanded_path;
-  DEBUG_ONLY(_expansion_done = true;)
-}
->>>>>>> 36ab0d5c
 
 // Combine the bootclasspath elements, some of which may be null, into a single
 // c-heap-allocated string.
@@ -3489,7 +3457,7 @@
     const char* ext = name + strlen(name) - 4;
     hasJarFile = ext > name && (os::file_name_strcmp(ext, ".jar") == 0);
   }
-  FREE_C_HEAP_ARRAY(char, dbuf, mtInternal);
+  FREE_C_HEAP_ARRAY(char, dbuf);
   os::closedir(dir);
   return hasJarFile ;
 }
@@ -3516,7 +3484,7 @@
         jio_fprintf(defaultStream::output_stream(),
           "Non-empty directory: %s\n", dirpath);
       }
-      FREE_C_HEAP_ARRAY(char, dirpath, mtInternal);
+      FREE_C_HEAP_ARRAY(char, dirpath);
       path = tmp_end + 1;
     }
   }
